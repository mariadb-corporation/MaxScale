/*
 * Copyright (c) 2016 MariaDB Corporation Ab
 * Copyright (c) 2023 MariaDB plc, Finnish Branch
 *
 * Use of this software is governed by the Business Source License included
 * in the LICENSE.TXT file and at www.mariadb.com/bsl11.
 *
 * Change Date: 2027-11-30
 *
 * On the date above, in accordance with the Business Source License, use
 * of this software will be governed by version 2 or later of the General
 * Public License.
 */
#include "internal/resource.hh"

#include <vector>
#include <map>
#include <sstream>

#include <maxbase/checksum.hh>
#include <maxbase/jansson.hh>
#include <maxbase/string.hh>
#include <maxscale/cachingparser.hh>
#include <maxscale/cn_strings.hh>
#include <maxscale/http.hh>
#include <maxscale/json_api.hh>
#include <maxscale/listener.hh>
#include <maxscale/mainworker.hh>
#include <maxscale/modulecmd.hh>
#include <maxscale/protocol/mariadb/mariadbparser.hh>
#include <maxscale/protocol/mariadb/mysql.hh>
#include <maxscale/routingworker.hh>

#include "internal/admin.hh"
#include "internal/adminusers.hh"
#include "internal/config.hh"
#include "internal/config_runtime.hh"
#include "internal/configmanager.hh"
#include "internal/filter.hh"
#include "internal/http_sql.hh"
#include "internal/httprequest.hh"
#include "internal/httpresponse.hh"
#include "internal/modules.hh"
#include "internal/monitormanager.hh"
#include "internal/servermanager.hh"
#include "internal/service.hh"
#include "internal/session.hh"
#include "internal/profiler.hh"

using std::map;
using std::string;
using std::stringstream;
using maxscale::Listener;
using maxscale::Monitor;

using namespace std::literals::string_literals;

namespace
{
const char CN_FORCE[] = "force";
const char CN_YES[] = "yes";

enum class ObjectType
{
    SERVICE,
    SERVER,
    MONITOR,
    FILTER,
    LISTENER,
};

// Helper for extracting a specific relationship
HttpResponse get_relationship(const HttpRequest& request, ObjectType type, const std::string& relationship)
{
    json_t* json = nullptr;
    auto name = request.uri_part(1);

    switch (type)
    {
    case ObjectType::SERVICE:
        json = service_to_json(Service::find(name), request.host());
        break;

    case ObjectType::SERVER:
        json = ServerManager::server_to_json_resource(
            ServerManager::find_by_unique_name(name), request.host());
        break;

    case ObjectType::MONITOR:
        json = MonitorManager::monitor_to_json(MonitorManager::find_monitor(name.c_str()), request.host());
        break;

    case ObjectType::FILTER:
        json = filter_find(name)->to_json(request.host());
        break;

    case ObjectType::LISTENER:
        json = Listener::find(name)->to_json_resource(request.host());
        break;

    default:
        mxb_assert(!true);
        return HttpResponse(MHD_HTTP_INTERNAL_SERVER_ERROR);
    }

    std::string final_path = MXS_JSON_PTR_RELATIONSHIPS + "/"s + relationship;
    auto rel = json_incref(mxb::json_ptr(json, final_path.c_str()));
    json_decref(json);

    return HttpResponse(rel ? MHD_HTTP_OK : MHD_HTTP_NOT_FOUND, rel);
}
}

bool Resource::match(const HttpRequest& request) const
{
    bool rval = false;

    if (request.uri_part_count() == m_path.size() || m_is_glob)
    {
        rval = true;
        size_t parts = std::min(request.uri_part_count(), m_path.size());

        for (size_t i = 0; i < parts; i++)
        {
            if (m_path[i] != request.uri_part(i)
                && !matching_variable_path(m_path[i], request.uri_part(i)))
            {
                rval = false;
                break;
            }
        }
    }

    return rval;
}

bool Resource::part_matches(const std::string& part, size_t depth) const
{
    bool rval = false;

    if (m_path.size() > depth)
    {
        rval = m_path[depth] == part || matching_variable_path(m_path[depth], part);
    }

    return rval;
}

bool Resource::variable_part_mismatch(const std::deque<std::string>& path) const
{
    bool rval = m_path.size() == path.size();

    if (rval)
    {
        for (size_t i = 0; i < m_path.size(); i++)
        {
            if (m_path[i] != path[i] && !is_variable_part(i))
            {
                rval = false;
                break;
            }
        }
    }

    return rval;
}

static void remove_null_parameters(json_t* json)
{
    if (json_t* parameters = mxb::json_ptr(json, MXS_JSON_PTR_PARAMETERS))
    {
        const char* key;
        json_t* value;
        void* tmp;

        json_object_foreach_safe(parameters, tmp, key, value)
        {
            if (json_is_null(value))
            {
                json_object_del(parameters, key);
            }
        }
    }
}

HttpResponse Resource::call(const HttpRequest& request) const
{
    return m_cb(request);
}

bool Resource::is_variable_part(size_t i) const
{
    return i < m_path.size() && (m_path[i][0] == ':' || m_path[i][0] == '?');
}

bool Resource::matching_variable_path(const string& path, const string& target) const
{
    bool rval = false;

    if (path[0] == ':')
    {
        if ((path == ":service" && Service::find(target))
            || (path == ":server" && ServerManager::find_by_unique_name(target))
            || (path == ":filter" && filter_find(target.c_str()))
            || (path == ":monitor" && MonitorManager::find_monitor(target.c_str()))
            || (path == ":module" && (target == mxs::Config::get().specification().module()
                                      || target == Server::specification().module()
                                      || is_mxs_module(target)))
            || (path == ":inetuser" && admin_inet_user_exists(target.c_str()) != mxs::USER_ACCOUNT_UNKNOWN)
            || (path == ":listener" && Listener::find(target.c_str()))
            || (path == ":connection_id" && HttpSql::is_connection(target))
            || (path == ":query_id" && HttpSql::is_query(target)))
        {
            rval = true;
        }
        else if (path == ":session")
        {
            size_t id = atoi(target.c_str());
            MXS_SESSION* ses = session_get_by_id(id);

            if (ses)
            {
                session_put_ref(ses);
                rval = true;
            }
        }
        else if (path == ":thread")
        {
            char* end;
            int index = strtol(target.c_str(), &end, 10);

            if (*end == '\0' && mxs::RoutingWorker::get_by_index(index))
            {
                rval = true;
            }
        }
    }
    else if (path == "?")
    {
        /** Wildcard match */
        rval = true;
    }

    return rval;
}

void Resource::add_constraint(resource_constraint type)
{
    m_constraints |= static_cast<uint32_t>(type);
}

bool Resource::requires_body() const
{
    return m_constraints & REQUIRE_BODY;
}

bool Resource::requires_sync() const
{
    return m_constraints & REQUIRE_SYNC;
}

namespace
{

bool option_rdns_is_on(const HttpRequest& request)
{
    return request.is_truthy_option("rdns");
}

static bool drop_path_part(std::string& path)
{
    size_t pos = path.find_last_of('/');
    bool rval = false;

    if (pos != std::string::npos)
    {
        path.erase(pos);
        rval = true;
    }

    return rval && path.length();
}

/**
 * Class that keeps track of resource modification times
 */
class ResourceWatcher
{
public:

    ResourceWatcher()
        : m_init(time(NULL))
    {
    }

    void modify(const std::string& orig_path)
    {
        std::string path = orig_path;

        do
        {
            m_last_modified[path] = time(NULL);
        }
        while (drop_path_part(path));
    }

    time_t last_modified(const string& path) const
    {
        map<string, time_t>::const_iterator it = m_last_modified.find(path);

        if (it != m_last_modified.end())
        {
            return it->second;
        }

        // Resource has not yet been updated
        return m_init;
    }

private:
    time_t              m_init;
    map<string, time_t> m_last_modified;
};

HttpResponse cb_stop_monitor(const HttpRequest& request)
{
    string mon_name = request.uri_part(1);
    Monitor* monitor = MonitorManager::find_monitor(mon_name.c_str());
    if (monitor)
    {
        auto [ok, errmsg] = MonitorManager::soft_stop_monitor(monitor);
        if (ok)
        {
            return HttpResponse(MHD_HTTP_NO_CONTENT);
        }
        else
        {
            json_t* error = mxs_json_error("Could not stop monitor '%s'. %s", mon_name.c_str(),
                                           errmsg.c_str());
            return HttpResponse(MHD_HTTP_BAD_REQUEST, error);
        }
    }
    else
    {
        return HttpResponse(MHD_HTTP_NO_CONTENT);
    }
}

HttpResponse cb_start_monitor(const HttpRequest& request)
{
    Monitor* monitor = MonitorManager::find_monitor(request.uri_part(1).c_str());
    if (monitor)
    {
        MonitorManager::start_monitor(monitor);
    }
    return HttpResponse(MHD_HTTP_NO_CONTENT);
}

HttpResponse cb_stop_service(const HttpRequest& request)
{
    Service* service = Service::find(request.uri_part(1).c_str());
    service->stop();

    if (request.is_truthy_option(CN_FORCE))
    {
        Session::kill_all(service);
    }

    return HttpResponse(MHD_HTTP_NO_CONTENT);
}

HttpResponse cb_start_service(const HttpRequest& request)
{
    Service* service = Service::find(request.uri_part(1).c_str());
    service->start();
    return HttpResponse(MHD_HTTP_NO_CONTENT);
}

HttpResponse cb_stop_listener(const HttpRequest& request)
{
    auto listener = Listener::find(request.uri_part(1).c_str());
    listener->stop();

    if (request.is_truthy_option(CN_FORCE))
    {
        Session::kill_all(listener.get());
    }

    return HttpResponse(MHD_HTTP_NO_CONTENT);
}

HttpResponse cb_start_listener(const HttpRequest& request)
{
    auto listener = Listener::find(request.uri_part(1).c_str());
    listener->start();
    return HttpResponse(MHD_HTTP_NO_CONTENT);
}

HttpResponse cb_create_server(const HttpRequest& request)
{
    mxb_assert(request.get_json());

    if (runtime_create_server_from_json(request.get_json()))
    {
        return HttpResponse(MHD_HTTP_NO_CONTENT);
    }

    return HttpResponse(MHD_HTTP_BAD_REQUEST, runtime_get_json_error());
}

HttpResponse cb_alter_server(const HttpRequest& request)
{
    auto server = ServerManager::find_by_unique_name(request.uri_part(1));
    mxb_assert(server && request.get_json());

    if (runtime_alter_server_from_json(server, request.get_json()))
    {
        return HttpResponse(MHD_HTTP_NO_CONTENT);
    }

    return HttpResponse(MHD_HTTP_BAD_REQUEST, runtime_get_json_error());
}

HttpResponse do_alter_server_relationship(const HttpRequest& request, const char* type)
{
    auto server = ServerManager::find_by_unique_name(request.uri_part(1));
    mxb_assert(server && request.get_json());

    if (runtime_alter_server_relationships_from_json(server, type, request.get_json()))
    {
        return HttpResponse(MHD_HTTP_NO_CONTENT);
    }

    return HttpResponse(MHD_HTTP_BAD_REQUEST, runtime_get_json_error());
}

HttpResponse cb_alter_server_service_relationship(const HttpRequest& request)
{
    return do_alter_server_relationship(request, "services");
}

HttpResponse cb_alter_server_monitor_relationship(const HttpRequest& request)
{
    return do_alter_server_relationship(request, "monitors");
}

HttpResponse cb_create_monitor(const HttpRequest& request)
{
    mxb_assert(request.get_json());

    if (runtime_create_monitor_from_json(request.get_json()))
    {
        return HttpResponse(MHD_HTTP_NO_CONTENT);
    }

    return HttpResponse(MHD_HTTP_BAD_REQUEST, runtime_get_json_error());
}

HttpResponse cb_create_filter(const HttpRequest& request)
{
    mxb_assert(request.get_json());

    if (runtime_create_filter_from_json(request.get_json()))
    {
        return HttpResponse(MHD_HTTP_NO_CONTENT);
    }

    return HttpResponse(MHD_HTTP_BAD_REQUEST, runtime_get_json_error());
}

HttpResponse cb_create_service(const HttpRequest& request)
{
    mxb_assert(request.get_json());

    if (runtime_create_service_from_json(request.get_json()))
    {
        return HttpResponse(MHD_HTTP_NO_CONTENT);
    }

    return HttpResponse(MHD_HTTP_BAD_REQUEST, runtime_get_json_error());
}

HttpResponse cb_create_service_listener(const HttpRequest& request)
{
    Service* service = Service::find(request.uri_part(1).c_str());
    mxb_assert(service && request.get_json());

    if (runtime_create_listener_from_json(request.get_json(), service))
    {
        return HttpResponse(MHD_HTTP_NO_CONTENT);
    }

    return HttpResponse(MHD_HTTP_BAD_REQUEST, runtime_get_json_error());
}

HttpResponse cb_create_listener(const HttpRequest& request)
{
    mxb_assert(request.get_json());

    if (runtime_create_listener_from_json(request.get_json()))
    {
        return HttpResponse(MHD_HTTP_NO_CONTENT);
    }

    return HttpResponse(MHD_HTTP_BAD_REQUEST, runtime_get_json_error());
}

HttpResponse cb_alter_monitor(const HttpRequest& request)
{
    Monitor* monitor = MonitorManager::find_monitor(request.uri_part(1).c_str());
    mxb_assert(monitor && request.get_json());

    if (runtime_alter_monitor_from_json(monitor, request.get_json()))
    {
        return HttpResponse(MHD_HTTP_NO_CONTENT);
    }

    return HttpResponse(MHD_HTTP_BAD_REQUEST, runtime_get_json_error());
}

HttpResponse cb_alter_monitor_relationship(const HttpRequest& request, const char* type)
{
    Monitor* monitor = MonitorManager::find_monitor(request.uri_part(1).c_str());
    mxb_assert(monitor && request.get_json());

    if (runtime_alter_monitor_relationships_from_json(monitor, type, request.get_json()))
    {
        return HttpResponse(MHD_HTTP_NO_CONTENT);
    }

    return HttpResponse(MHD_HTTP_BAD_REQUEST, runtime_get_json_error());
}

HttpResponse cb_alter_monitor_server_relationship(const HttpRequest& request)
{
    return cb_alter_monitor_relationship(request, CN_SERVERS);
}

HttpResponse cb_alter_monitor_service_relationship(const HttpRequest& request)
{
    return cb_alter_monitor_relationship(request, CN_SERVICES);
}

HttpResponse cb_alter_service(const HttpRequest& request)
{
    Service* service = Service::find(request.uri_part(1).c_str());
    mxb_assert(service && request.get_json());

    if (runtime_alter_service_from_json(service, request.get_json()))
    {
        return HttpResponse(MHD_HTTP_NO_CONTENT);
    }

    return HttpResponse(MHD_HTTP_BAD_REQUEST, runtime_get_json_error());
}

HttpResponse cb_alter_filter(const HttpRequest& request)
{
    auto filter = filter_find(request.uri_part(1).c_str());
    mxb_assert(filter && request.get_json());

    if (runtime_alter_filter_from_json(filter, request.get_json()))
    {
        return HttpResponse(MHD_HTTP_NO_CONTENT);
    }

    return HttpResponse(MHD_HTTP_BAD_REQUEST, runtime_get_json_error());
}

HttpResponse cb_alter_listener(const HttpRequest& request)
{
    auto listener = Listener::find(request.uri_part(1).c_str());
    mxb_assert(listener && request.get_json());

    if (runtime_alter_listener_from_json(listener, request.get_json()))
    {
        return HttpResponse(MHD_HTTP_NO_CONTENT);
    }

    return HttpResponse(MHD_HTTP_BAD_REQUEST, runtime_get_json_error());
}

HttpResponse cb_alter_service_relationship(const HttpRequest& request, const char* type)
{
    Service* service = Service::find(request.uri_part(1).c_str());
    mxb_assert(service && request.get_json());

    if (runtime_alter_service_relationships_from_json(service, type, request.get_json()))
    {
        return HttpResponse(MHD_HTTP_NO_CONTENT);
    }

    return HttpResponse(MHD_HTTP_BAD_REQUEST, runtime_get_json_error());
}

HttpResponse cb_alter_service_server_relationship(const HttpRequest& request)
{
    return cb_alter_service_relationship(request, CN_SERVERS);
}

HttpResponse cb_alter_service_service_relationship(const HttpRequest& request)
{
    return cb_alter_service_relationship(request, CN_SERVICES);
}

HttpResponse cb_alter_service_filter_relationship(const HttpRequest& request)
{
    return cb_alter_service_relationship(request, CN_FILTERS);
}

HttpResponse cb_alter_service_monitor_relationship(const HttpRequest& request)
{
    return cb_alter_service_relationship(request, CN_MONITORS);
}

HttpResponse cb_alter_session_filter_relationship(const HttpRequest& request)
{
    // There's a small window between the validation of the session ID and this code that retrieves the
    // session reference. This should be changed so that the first reference that is retrieved is passed to
    // the function that needs it.
    int id = atoi(request.uri_part(1).c_str());
    Session* session = session_get_by_id(id);

    if (session)
    {
        session_put_ref(session);
        return HttpResponse(MHD_HTTP_OK);
    }

    return HttpResponse(MHD_HTTP_NOT_FOUND);
}

HttpResponse cb_alter_qc(const HttpRequest& request)
{
    mxb_assert(request.get_json());

    if (mxs::CachingParser::set_properties(request.get_json()))
    {
        return HttpResponse(MHD_HTTP_NO_CONTENT);
    }

    return HttpResponse(MHD_HTTP_BAD_REQUEST, runtime_get_json_error());
}

HttpResponse cb_delete_server(const HttpRequest& request)
{
    auto server = ServerManager::find_by_unique_name(request.uri_part(1).c_str());
    mxb_assert(server);

    if (runtime_destroy_server(server, request.is_truthy_option(CN_FORCE)))
    {
        return HttpResponse(MHD_HTTP_NO_CONTENT);
    }

    return HttpResponse(MHD_HTTP_BAD_REQUEST, runtime_get_json_error());
}

HttpResponse cb_delete_monitor(const HttpRequest& request)
{
    Monitor* monitor = MonitorManager::find_monitor(request.uri_part(1).c_str());
    mxb_assert(monitor);

    if (runtime_destroy_monitor(monitor, request.is_truthy_option(CN_FORCE)))
    {
        return HttpResponse(MHD_HTTP_NO_CONTENT);
    }

    return HttpResponse(MHD_HTTP_BAD_REQUEST, runtime_get_json_error());
}

HttpResponse cb_delete_service_listener(const HttpRequest& request)
{
    Service* service = Service::find(request.uri_part(1).c_str());
    mxb_assert(service);
    auto listener = Listener::find(request.uri_part(3));
    mxb_assert(listener);

    if (listener->service() != service)
    {
        // Both the listener and the service exist but the listener doesn't point to the given service.
        return HttpResponse(MHD_HTTP_NOT_FOUND);
    }
    else if (!runtime_destroy_listener(listener))
    {
        return HttpResponse(MHD_HTTP_BAD_REQUEST, runtime_get_json_error());
    }

    return HttpResponse(MHD_HTTP_NO_CONTENT);
}

HttpResponse cb_delete_listener(const HttpRequest& request)
{
    auto listener = Listener::find(request.uri_part(1).c_str());
    mxb_assert(listener);

    if (!runtime_destroy_listener(listener))
    {
        return HttpResponse(MHD_HTTP_BAD_REQUEST, runtime_get_json_error());
    }

    return HttpResponse(MHD_HTTP_NO_CONTENT);
}

HttpResponse cb_delete_service(const HttpRequest& request)
{
    Service* service = Service::find(request.uri_part(1).c_str());
    mxb_assert(service);

    if (runtime_destroy_service(service, request.is_truthy_option(CN_FORCE)))
    {
        return HttpResponse(MHD_HTTP_NO_CONTENT);
    }

    return HttpResponse(MHD_HTTP_BAD_REQUEST, runtime_get_json_error());
}

HttpResponse cb_delete_filter(const HttpRequest& request)
{
    auto filter = filter_find(request.uri_part(1).c_str());
    mxb_assert(filter);

    if (runtime_destroy_filter(filter, request.is_truthy_option(CN_FORCE)))
    {
        return HttpResponse(MHD_HTTP_NO_CONTENT);
    }

    return HttpResponse(MHD_HTTP_BAD_REQUEST, runtime_get_json_error());
}
HttpResponse cb_all_servers(const HttpRequest& request)
{
    return HttpResponse(MHD_HTTP_OK, ServerManager::server_list_to_json(request.host()));
}

HttpResponse cb_get_server(const HttpRequest& request)
{
    auto server = ServerManager::find_by_unique_name(request.uri_part(1));
    mxb_assert(server);
    return HttpResponse(MHD_HTTP_OK, ServerManager::server_to_json_resource(server, request.host()));
}

HttpResponse cb_all_services(const HttpRequest& request)
{
    return HttpResponse(MHD_HTTP_OK, service_list_to_json(request.host()));
}

HttpResponse cb_get_service(const HttpRequest& request)
{
    Service* service = Service::find(request.uri_part(1).c_str());
    mxb_assert(service);
    return HttpResponse(MHD_HTTP_OK, service_to_json(service, request.host()));
}

HttpResponse cb_get_all_service_listeners(const HttpRequest& request)
{
    Service* service = Service::find(request.uri_part(1).c_str());
    return HttpResponse(MHD_HTTP_OK, service_listener_list_to_json(service, request.host()));
}

HttpResponse cb_get_service_listener(const HttpRequest& request)
{
    Service* service = Service::find(request.uri_part(1).c_str());
    std::string listener = request.uri_part(3);
    mxb_assert(service);

    if (service_has_named_listener(service, listener.c_str()))
    {
        return HttpResponse(MHD_HTTP_OK, service_listener_to_json(service, listener.c_str(), request.host()));
    }

    return HttpResponse(MHD_HTTP_NOT_FOUND);
}

HttpResponse cb_get_all_listeners(const HttpRequest& request)
{
    return HttpResponse(MHD_HTTP_OK, Listener::to_json_collection(request.host()));
}

HttpResponse cb_get_listener(const HttpRequest& request)
{
    auto listener = Listener::find(request.uri_part(1).c_str());
    return HttpResponse(MHD_HTTP_OK, listener->to_json_resource(request.host()));
}

HttpResponse cb_all_filters(const HttpRequest& request)
{
    return HttpResponse(MHD_HTTP_OK, FilterDef::filter_list_to_json(request.host()));
}

HttpResponse cb_get_filter(const HttpRequest& request)
{
    auto filter = filter_find(request.uri_part(1).c_str());
    mxb_assert(filter);
    return HttpResponse(MHD_HTTP_OK, filter->to_json(request.host()));
}

HttpResponse cb_all_monitors(const HttpRequest& request)
{
    return HttpResponse(MHD_HTTP_OK, MonitorManager::monitor_list_to_json(request.host()));
}

HttpResponse cb_get_monitor(const HttpRequest& request)
{
    Monitor* monitor = MonitorManager::find_monitor(request.uri_part(1).c_str());
    mxb_assert(monitor);
    return HttpResponse(MHD_HTTP_OK, MonitorManager::monitor_to_json(monitor, request.host()));
}

HttpResponse cb_all_sessions(const HttpRequest& request)
{
    bool rdns = option_rdns_is_on(request);
    return HttpResponse(MHD_HTTP_OK, session_list_to_json(request.host(), rdns));
}

HttpResponse cb_get_session(const HttpRequest& request)
{
    int id = atoi(request.uri_part(1).c_str());
    MXS_SESSION* session = session_get_by_id(id);

    if (session)
    {
        bool rdns = option_rdns_is_on(request);
        json_t* json = session_to_json(session, request.host(), rdns);
        session_put_ref(session);
        return HttpResponse(MHD_HTTP_OK, json);
    }

    return HttpResponse(MHD_HTTP_NOT_FOUND);
}

HttpResponse cb_get_server_service_relationship(const HttpRequest& request)
{
    return get_relationship(request, ObjectType::SERVER, "services");
}

HttpResponse cb_get_server_monitor_relationship(const HttpRequest& request)
{
    return get_relationship(request, ObjectType::SERVER, "monitors");
}

HttpResponse cb_get_monitor_server_relationship(const HttpRequest& request)
{
    return get_relationship(request, ObjectType::MONITOR, "servers");
}

HttpResponse cb_get_monitor_service_relationship(const HttpRequest& request)
{
    return get_relationship(request, ObjectType::MONITOR, "services");
}

HttpResponse cb_get_service_server_relationship(const HttpRequest& request)
{
    return get_relationship(request, ObjectType::SERVICE, "servers");
}

HttpResponse cb_get_service_service_relationship(const HttpRequest& request)
{
    return get_relationship(request, ObjectType::SERVICE, "services");
}

HttpResponse cb_get_service_filter_relationship(const HttpRequest& request)
{
    return get_relationship(request, ObjectType::SERVICE, "filters");
}

HttpResponse cb_get_service_monitor_relationship(const HttpRequest& request)
{
    return get_relationship(request, ObjectType::SERVICE, "monitors");
}

HttpResponse cb_get_service_listener_relationship(const HttpRequest& request)
{
    return get_relationship(request, ObjectType::SERVICE, "listeners");
}

HttpResponse cb_get_filter_service_relationship(const HttpRequest& request)
{
    return get_relationship(request, ObjectType::FILTER, "services");
}

HttpResponse cb_get_listener_service_relationship(const HttpRequest& request)
{
    return get_relationship(request, ObjectType::LISTENER, "services");
}

HttpResponse cb_maxscale(const HttpRequest& request)
{
    return HttpResponse(MHD_HTTP_OK, mxs::Config::get().maxscale_to_json(request.host()));
}

HttpResponse cb_alter_maxscale(const HttpRequest& request)
{
    mxb_assert(request.get_json());

    if (runtime_alter_maxscale_from_json(request.get_json()))
    {
        return HttpResponse(MHD_HTTP_NO_CONTENT);
    }

    return HttpResponse(MHD_HTTP_BAD_REQUEST, runtime_get_json_error());
}

HttpResponse cb_logs(const HttpRequest& request)
{
    return HttpResponse(MHD_HTTP_OK, mxs_logs_to_json(request.host()));
}

HttpResponse cb_log_data(const HttpRequest& request)
{
    int rows = 50;
    auto size = request.get_option("page[size]");
    auto cursor = request.get_option("page[cursor]");
    auto priority = mxb::strtok(request.get_option("priority"), ",");

    if (!size.empty())
    {
        char* end;
        rows = strtol(size.c_str(), &end, 10);

        if (rows <= 0 || *end != '\0')
        {
            MXB_ERROR("Invalid value for 'page[size]': %s", size.c_str());
            return HttpResponse(MHD_HTTP_BAD_REQUEST, runtime_get_json_error());
        }
    }

    return HttpResponse(MHD_HTTP_OK, mxs_log_data_to_json(request.host(), cursor, rows,
                                                          {priority.begin(), priority.end()}));
}

HttpResponse cb_log_stream(const HttpRequest& request)
{
    auto cursor = request.get_option("page[cursor]");
    auto priority = mxb::strtok(request.get_option("priority"), ",");

    if (auto fn = mxs_logs_stream(cursor, {priority.begin(), priority.end()}))
    {
        return HttpResponse(fn);
    }

    return HttpResponse(MHD_HTTP_BAD_REQUEST, runtime_get_json_error());
}

HttpResponse cb_flush(const HttpRequest& request)
{
    int code = MHD_HTTP_INTERNAL_SERVER_ERROR;

    // Flush logs
    if (mxs_log_rotate())
    {
        code = MHD_HTTP_NO_CONTENT;
    }

    return HttpResponse(code);
}

HttpResponse cb_tls_reload(const HttpRequest& request)
{
    if (!ServerManager::reload_tls() || !Listener::reload_tls() || !mxs_admin_reload_tls())
    {
        return HttpResponse(MHD_HTTP_BAD_REQUEST, runtime_get_json_error());
    }

    MXB_NOTICE("TLS certificates successfully reloaded.");
    return HttpResponse(MHD_HTTP_NO_CONTENT);
}

HttpResponse cb_thread_rebalance(const HttpRequest& request)
{
    string thread = request.uri_part(2);
    mxb_assert(!thread.empty());    // Should have been checked already.

    long idx;
    MXB_AT_DEBUG(bool rv = ) mxb::get_long(thread, &idx);
    mxb_assert(rv);

    mxs::RoutingWorker* worker = mxs::RoutingWorker::get_by_index(idx);
    mxb_assert(worker);

    if (runtime_thread_rebalance(*worker,
                                 request.get_option("sessions"),
                                 request.get_option("recipient")))
    {
        return HttpResponse(MHD_HTTP_NO_CONTENT);
    }

    return HttpResponse(MHD_HTTP_BAD_REQUEST, runtime_get_json_error());
}

HttpResponse cb_threads_rebalance(const HttpRequest& request)
{
    if (runtime_threads_rebalance(request.get_option("threshold")))
    {
        return HttpResponse(MHD_HTTP_NO_CONTENT);
    }

    return HttpResponse(MHD_HTTP_BAD_REQUEST, runtime_get_json_error());
}

HttpResponse cb_reload_users(const HttpRequest& request)
{
    Service* service = Service::find(request.uri_part(1).c_str());
    mxb_assert(service);

    service->user_account_manager()->update_user_accounts();

    return HttpResponse(MHD_HTTP_NO_CONTENT);
}

HttpResponse cb_all_threads(const HttpRequest& request)
{
    return HttpResponse(MHD_HTTP_OK, mxs_rworker_list_to_json(request.host()));
}

HttpResponse cb_qc(const HttpRequest& request)
{
    json_t* json = mxs::CachingParser::get_properties_as_resource(request.host()).release();
    return HttpResponse(MHD_HTTP_OK, json);
}

HttpResponse cb_qc_classify(const HttpRequest& request)
{
    string sql = request.get_option("sql");

    // TODO: Add possiblity to parse using specific parser.
    GWBUF stmt = mariadb::create_query(sql);
    json_t* json = MariaDBParser::get().parse_to_resource(request.host(), stmt).release();

    return HttpResponse(MHD_HTTP_OK, json);
}

HttpResponse cb_qc_cache(const HttpRequest& request)
{
<<<<<<< HEAD
    json_t* json = mxs::CachingParser::content_as_resource(request.host()).release();
    return HttpResponse(MHD_HTTP_OK, json);
=======
    const int top = 20;
    int val = atoi(request.get_option("top").c_str());
    return HttpResponse(MHD_HTTP_OK, qc_cache_as_json(request.host(), val > 0 ? val : top).release());
>>>>>>> a8c29213
}

HttpResponse cb_thread(const HttpRequest& request)
{
    int id = atoi(request.last_uri_part().c_str());
    return HttpResponse(MHD_HTTP_OK, mxs_rworker_to_json(request.host(), id));
}

HttpResponse thread_set_listen_mode(const HttpRequest& request, bool enabled)
{
    int id = atoi(request.uri_part(3).c_str());

    if (mxs::RoutingWorker::set_listen_mode(id, enabled))
    {
        return HttpResponse(MHD_HTTP_NO_CONTENT);
    }
    else
    {
        return HttpResponse(MHD_HTTP_BAD_REQUEST, runtime_get_json_error());
    }
}

HttpResponse cb_thread_listen(const HttpRequest& request)
{
    return thread_set_listen_mode(request, true);
}

HttpResponse cb_thread_unlisten(const HttpRequest& request)
{
    return thread_set_listen_mode(request, false);
}

HttpResponse cb_termination_in_process(const HttpRequest& request)
{
    mxb::Json body;

    body.set_bool("termination_in_process", mxs::RoutingWorker::termination_in_process());

    return HttpResponse(MHD_HTTP_OK, body.release());
}

HttpResponse cb_all_modules(const HttpRequest& request)
{
    static bool all_modules_loaded = false;

    if (!all_modules_loaded && request.get_option("load") == "all")
    {
        if (!load_all_modules())
        {
            return HttpResponse(MHD_HTTP_BAD_REQUEST, runtime_get_json_error());
        }

        all_modules_loaded = true;
    }

    return HttpResponse(MHD_HTTP_OK, module_list_to_json(request.host()));
}

HttpResponse cb_module(const HttpRequest& request)
{
    json_t* json;

    if (request.last_uri_part() == mxs::Config::get().specification().module())
    {
        json = spec_module_to_json(request.host(), mxs::Config::get().specification());
    }
    else if (request.last_uri_part() == Server::specification().module())
    {
        json = spec_module_to_json(request.host(), Server::specification());
    }
    else
    {
        const MXS_MODULE* module = get_module(request.last_uri_part(), mxs::ModuleType::UNKNOWN);

        json = module_to_json(module, request.host());
    }

    return HttpResponse(MHD_HTTP_OK, json);
}

HttpResponse cb_memory(const HttpRequest& request)
{
    return HttpResponse(MHD_HTTP_OK, mxs::RoutingWorker::memory_to_json(request.host()).release());
}

HttpResponse cb_all_users(const HttpRequest& request)
{
    return HttpResponse(MHD_HTTP_OK, admin_all_users_to_json(request.host()));
}

HttpResponse cb_all_inet_users(const HttpRequest& request)
{
    return HttpResponse(MHD_HTTP_OK, admin_all_users_to_json(request.host()));
}

HttpResponse cb_all_unix_users(const HttpRequest& request)
{
    return HttpResponse(MHD_HTTP_OK,
                        mxs_json_resource(request.host(), MXS_JSON_API_USERS "unix", json_array()));
}

HttpResponse cb_inet_user(const HttpRequest& request)
{
    string user = request.uri_part(2);
    return HttpResponse(MHD_HTTP_OK, admin_user_to_json(request.host(), user.c_str()));
}

HttpResponse cb_monitor_wait(const HttpRequest& request)
{
    MonitorManager::wait_one_tick();
    return HttpResponse(MHD_HTTP_OK);
}

HttpResponse cb_profile_snapshot(const HttpRequest& request)
{
    return HttpResponse(MHD_HTTP_OK, mxs::Profiler::get().snapshot(request.host()));
}

HttpResponse cb_debug_server_diagnostics(const HttpRequest& request)
{
    auto servers = MonitorManager::get_connection_settings();
    std::string host = request.host();

    // The server diagnostics requires blocking communication with the databases. To prevent it from blocking
    // the REST-API, the MainWorker and the monitors, they need to be executed asynchronously in the thread
    // pool.
    return HttpResponse([servers, host](){
        return HttpResponse(MHD_HTTP_OK, MonitorManager::server_diagnostics(servers, host.c_str()));
    });
}

HttpResponse cb_create_user(const HttpRequest& request)
{
    mxb_assert(request.get_json());

    if (runtime_create_user_from_json(request.get_json()))
    {
        return HttpResponse(MHD_HTTP_NO_CONTENT);
    }

    return HttpResponse(MHD_HTTP_BAD_REQUEST, runtime_get_json_error());
}

HttpResponse cb_sql_connect(const HttpRequest& request)
{
    mxb_assert(request.get_json());
    return HttpSql::connect(request);
}

HttpResponse cb_sql_reconnect(const HttpRequest& request)
{
    return HttpSql::reconnect(request);
}

HttpResponse cb_sql_clone(const HttpRequest& request)
{
    return HttpSql::clone(request);
}

HttpResponse cb_sql_get_one(const HttpRequest& request)
{
    return HttpSql::show_connection(request);
}

HttpResponse cb_sql_query_result(const HttpRequest& request)
{
    return HttpSql::query_result(request);
}

HttpResponse cb_sql_get_odbc_drivers(const HttpRequest& request)
{
    return HttpSql::odbc_drivers(request);
}

HttpResponse cb_sql_get_all(const HttpRequest& request)
{
    return HttpSql::show_all_connections(request);
}

HttpResponse cb_sql_disconnect(const HttpRequest& request)
{
    return HttpSql::disconnect(request);
}

HttpResponse cb_sql_cancel(const HttpRequest& request)
{
    return HttpSql::cancel(request);
}

HttpResponse cb_sql_erase_query_result(const HttpRequest& request)
{
    return HttpSql::erase_query_result(request);
}

HttpResponse cb_sql_query(const HttpRequest& request)
{
    mxb_assert(request.get_json());
    return HttpSql::query(request);
}

HttpResponse cb_sql_etl_prepare(const HttpRequest& request)
{
    mxb_assert(request.get_json());
    return HttpSql::etl_prepare(request);
}

HttpResponse cb_sql_etl_start(const HttpRequest& request)
{
    mxb_assert(request.get_json());
    return HttpSql::etl_start(request);
}

HttpResponse cb_alter_user(const HttpRequest& request)
{
    auto user = request.last_uri_part();
    auto type = request.uri_part(1);

    if (runtime_alter_user(user, type, request.get_json()))
    {
        return HttpResponse(MHD_HTTP_NO_CONTENT);
    }

    return HttpResponse(MHD_HTTP_BAD_REQUEST, runtime_get_json_error());
}

HttpResponse cb_alter_session(const HttpRequest& request)
{
    HttpResponse rval(MHD_HTTP_NOT_FOUND);

    // There's a small window between the validation of the session ID and this code that retrieves the
    // session reference. This should be changed so that the first reference that is retrieved is passed to
    // the function that needs it.
    int id = atoi(request.uri_part(1).c_str());
    Session* session = session_get_by_id(id);

    if (session)
    {
        bool ok = false;
        json_t* json = request.get_json();

        session->worker()->call(
            [&ok, session, json]() {
                if (session->state() == Session::State::STARTED)
                {
                    ok = session->update(json);
                }
            });

        if (ok)
        {
            rval = HttpResponse(MHD_HTTP_OK);
        }
        else
        {
            rval = HttpResponse(MHD_HTTP_BAD_REQUEST, runtime_get_json_error());
        }

        session_put_ref(session);
    }

    return rval;
}

HttpResponse cb_restart_session(const HttpRequest& request)
{
    HttpResponse rval(MHD_HTTP_NOT_FOUND);

    if (Session* session = session_get_by_id(atoi(request.uri_part(1).c_str())))
    {
        session->worker()->execute([session]() {
            session->restart();
            session_put_ref(session);
        }, mxb::Worker::EXECUTE_AUTO);

        rval = HttpResponse(MHD_HTTP_OK);
    }

    return rval;
}

HttpResponse cb_restart_all_sessions(const HttpRequest& request)
{
    Session::restart_all();
    return HttpResponse(MHD_HTTP_OK);
}

HttpResponse cb_delete_session(const HttpRequest& request)
{
    HttpResponse rval(MHD_HTTP_NOT_FOUND);
    int ttl = atoi(request.get_option("ttl").c_str());

    if (Session* session = session_get_by_id(atoi(request.uri_part(1).c_str())))
    {
        session->worker()->execute([session, ttl]() {
            if (ttl > 0)
            {
                session->set_ttl(ttl);
            }
            else
            {
                session->kill();
            }

            session_put_ref(session);
        }, mxb::Worker::EXECUTE_AUTO);

        rval = HttpResponse(MHD_HTTP_OK);
    }

    return rval;
}

HttpResponse cb_delete_user(const HttpRequest& request)
{
    string user = request.last_uri_part();
    string type = request.uri_part(1);

    if (type == CN_INET && runtime_remove_user(user.c_str()))
    {
        return HttpResponse(MHD_HTTP_NO_CONTENT);
    }

    return HttpResponse(MHD_HTTP_BAD_REQUEST, runtime_get_json_error());
}

HttpResponse cb_set_server(const HttpRequest& request)
{
    SERVER* server = ServerManager::find_by_unique_name(request.uri_part(1));
    int opt = Server::status_from_string(request.get_option(CN_STATE).c_str());

    if (opt)
    {
        string errmsg;
        if (MonitorManager::set_server_status(server, opt, &errmsg))
        {
            if (status_is_in_maint(opt) && request.is_truthy_option(CN_FORCE))
            {
                BackendDCB::generate_hangup(server, "Server was forced into maintenance");
            }

            return HttpResponse(MHD_HTTP_NO_CONTENT);
        }
        else
        {
            return HttpResponse(MHD_HTTP_BAD_REQUEST, mxs_json_error("%s", errmsg.c_str()));
        }
    }

    return HttpResponse(MHD_HTTP_BAD_REQUEST,
                        mxs_json_error("Invalid or missing value for the `%s` parameter", CN_STATE));
}

HttpResponse cb_clear_server(const HttpRequest& request)
{
    SERVER* server = ServerManager::find_by_unique_name(request.uri_part(1));
    int opt = Server::status_from_string(request.get_option(CN_STATE).c_str());

    if (opt)
    {
        string errmsg;
        if (MonitorManager::clear_server_status(server, opt, &errmsg))
        {
            return HttpResponse(MHD_HTTP_NO_CONTENT);
        }
        else
        {
            return HttpResponse(MHD_HTTP_BAD_REQUEST, mxs_json_error("%s", errmsg.c_str()));
        }
    }

    return HttpResponse(MHD_HTTP_BAD_REQUEST,
                        mxs_json_error("Invalid or missing value for the `%s` parameter", CN_STATE));
}

HttpResponse cb_modulecmd(const HttpRequest& request)
{
    std::string module = request.uri_part(2);

    // TODO: If the core ever has module commands, they need to be handled here.
    std::string identifier = request.uri_segment(3, request.uri_part_count());
    std::string verb = request.get_verb();

    const MODULECMD* cmd = modulecmd_find_command(module.c_str(), identifier.c_str());

    if (cmd)
    {
        if ((!MODULECMD_MODIFIES_DATA(cmd) && verb == MHD_HTTP_METHOD_GET)
            || (MODULECMD_MODIFIES_DATA(cmd) && verb == MHD_HTTP_METHOD_POST))
        {
            int n_opts = (int)request.get_option_count();
            std::vector<char*> opts(n_opts);
            request.copy_options(opts.data());

            MODULECMD_ARG* args = modulecmd_arg_parse(cmd, n_opts, (const void**)opts.data());
            bool rval = false;
            json_t* output = NULL;

            if (args)
            {
                rval = modulecmd_call_command(cmd, args, &output);
                modulecmd_arg_free(args);
            }

            for (int i = 0; i < n_opts; i++)
            {
                MXB_FREE(opts[i]);
            }

            int rc;

            if (output)
            {
                /**
                 * Store the command output in the meta field. This allows
                 * all the commands to conform to the JSON API even though
                 * the content of the field can vary from command to command.
                 *
                 * If the output is an JSON API error, we don't do anything to it
                 */
                std::string self = "/";     // The uri_segment doesn't have the leading slash
                self += request.uri_segment(0, request.uri_part_count());
                output = mxs_json_metadata(request.host(), self.c_str(), output);
            }

            if (rval)
            {
                rc = output ? MHD_HTTP_OK : MHD_HTTP_NO_CONTENT;
            }
            else
            {
                rc = MHD_HTTP_BAD_REQUEST;
                json_t* err = modulecmd_get_json_error();

                if (err)
                {
                    if (!output)
                    {
                        // No output, only errors
                        output = err;
                    }
                    else
                    {
                        // Both output and errors
                        json_object_set(output, "errors", json_object_get(err, "errors"));
                        json_decref(err);
                    }
                }
            }

            // TODO: Remove the modulecmd error system and use only runtime errors. This currently causes
            // information to be lost if something logs it with MXB_ERROR but not with any of the other
            // systems.
            json_decref(runtime_get_json_error());

            return HttpResponse(rc, output);
        }
    }

    return HttpResponse(MHD_HTTP_NOT_FOUND,
                        mxs_json_error("Module '%s' has no command named '%s'.",
                                       module.c_str(), identifier.c_str()));
}

HttpResponse cb_send_ok(const HttpRequest& request)
{
    mxs_rworker_watchdog();
    return HttpResponse(MHD_HTTP_OK);
}

class RootResource
{
    RootResource(const RootResource&);
    RootResource& operator=(const RootResource&);
public:
    using ResourceList = std::vector<Resource>;

    /**
     * Create REST API resources
     *
     * Each resource represents either a collection of resources, an individual
     * resource, a sub-resource of a resource or an "action" endpoint which
     * executes an action.
     *
     * The resources are defined by the Resource class. Each resource maps to a
     * HTTP method and one or more paths. The path components can contain either
     * an explicit string, a colon-prefixed object type or a question mark for
     * a path component that matches everything.
     */
    RootResource()
    {
        const auto REQ_BODY = Resource::REQUIRE_BODY;
        const auto REQ_SYNC = Resource::REQUIRE_SYNC;

        // Special resources required by OPTION etc.
        m_get.emplace_back(cb_send_ok);
        m_get.emplace_back(cb_send_ok, "*");

        m_get.emplace_back(cb_all_servers, "servers");
        m_get.emplace_back(cb_get_server, "servers", ":server");

        m_get.emplace_back(cb_all_services, "services");
        m_get.emplace_back(cb_get_service, "services", ":service");
        m_get.emplace_back(cb_get_all_service_listeners, "services", ":service", "listeners");
        m_get.emplace_back(cb_get_service_listener, "services", ":service", "listeners", ":listener");

        m_get.emplace_back(cb_get_all_listeners, "listeners");
        m_get.emplace_back(cb_get_listener, "listeners", ":listener");

        m_get.emplace_back(cb_all_filters, "filters");
        m_get.emplace_back(cb_get_filter, "filters", ":filter");

        m_get.emplace_back(cb_all_monitors, "monitors");
        m_get.emplace_back(cb_get_monitor, "monitors", ":monitor");

        m_get.emplace_back(cb_all_sessions, "sessions");
        m_get.emplace_back(cb_get_session, "sessions", ":session");

        /** Get resource relationships directly */
        m_get.emplace_back(cb_get_server_service_relationship,
                           "servers", ":server", "relationships", "services");
        m_get.emplace_back(cb_get_server_monitor_relationship,
                           "servers", ":server", "relationships", "monitors");
        m_get.emplace_back(cb_get_monitor_server_relationship,
                           "monitors", ":monitor", "relationships", "servers");
        m_get.emplace_back(cb_get_monitor_service_relationship,
                           "monitors", ":monitor", "relationships", "services");
        m_get.emplace_back(cb_get_service_server_relationship,
                           "services", ":service", "relationships", "servers");
        m_get.emplace_back(cb_get_service_service_relationship,
                           "services", ":service", "relationships", "services");
        m_get.emplace_back(cb_get_service_filter_relationship,
                           "services", ":service", "relationships", "filters");
        m_get.emplace_back(cb_get_service_monitor_relationship,
                           "services", ":service", "relationships", "monitors");
        m_get.emplace_back(cb_get_service_listener_relationship,
                           "services", ":service", "relationships", "listeners");
        m_get.emplace_back(cb_get_filter_service_relationship,
                           "filters", ":filter", "relationships", "services");
        m_get.emplace_back(cb_get_listener_service_relationship,
                           "listeners", ":listener", "relationships", "services");

        m_get.emplace_back(cb_maxscale, "maxscale");
        m_get.emplace_back(cb_qc, "maxscale", "query_classifier");
        m_get.emplace_back(cb_qc_classify, "maxscale", "query_classifier", "classify");
        m_get.emplace_back(cb_qc_cache, "maxscale", "query_classifier", "cache");
        m_get.emplace_back(cb_all_threads, "maxscale", "threads");
        m_get.emplace_back(cb_thread, "maxscale", "threads", ":thread");
        m_get.emplace_back(cb_logs, "maxscale", "logs");
        m_get.emplace_back(cb_log_data, "maxscale", "logs", "data");
        m_get.emplace_back(cb_log_stream, "maxscale", "logs", "stream");
        m_get.emplace_back(cb_all_modules, "maxscale", "modules");
        m_get.emplace_back(cb_module, "maxscale", "modules", ":module");
        m_get.emplace_back(cb_memory, "maxscale", "memory");

        /** For all read-only module commands */
        m_get.emplace_back(cb_modulecmd, "maxscale", "modules", ":module", "?");

        m_get.emplace_back(cb_all_users, "users");
        m_get.emplace_back(cb_all_inet_users, "users", "inet");
        m_get.emplace_back(cb_all_unix_users, "users", "unix");     // For backward compatibility.
        m_get.emplace_back(cb_inet_user, "users", "inet", ":inetuser");

        /** SQL connection inspection endpoints */
        m_get.emplace_back(cb_sql_get_all, "sql");
        m_get.emplace_back(cb_sql_get_one, "sql", ":connection_id");
        m_get.emplace_back(cb_sql_query_result, "sql", ":connection_id", "queries", ":query_id");
        m_get.emplace_back(cb_sql_get_odbc_drivers, "sql", "odbc", "drivers");

        /** Debug utility endpoints */
        m_get.emplace_back(cb_monitor_wait, "maxscale", "debug", "monitor_wait");
        m_put.emplace_back(cb_thread_listen, "maxscale", "debug", "threads", ":thread", "listen");
        m_put.emplace_back(cb_thread_unlisten, "maxscale", "debug", "threads", ":thread", "unlisten");
        m_get.emplace_back(cb_termination_in_process, "maxscale", "debug", "termination_in_process");
        m_get.emplace_back(cb_profile_snapshot, "maxscale", "debug", "stacktrace");
        m_get.emplace_back(cb_debug_server_diagnostics, "maxscale", "debug", "server_diagnostics");

        /** Create new resources */
        m_post.emplace_back(REQ_BODY | REQ_SYNC, cb_create_server, "servers");
        m_post.emplace_back(REQ_BODY | REQ_SYNC, cb_create_monitor, "monitors");
        m_post.emplace_back(REQ_BODY | REQ_SYNC, cb_create_filter, "filters");
        m_post.emplace_back(REQ_BODY | REQ_SYNC, cb_create_service, "services");
        m_post.emplace_back(REQ_BODY | REQ_SYNC, cb_create_service_listener,
                            "services", ":service", "listeners");
        m_post.emplace_back(REQ_BODY | REQ_SYNC, cb_create_listener, "listeners");
        m_post.emplace_back(REQ_BODY | REQ_SYNC, cb_create_user, "users", "inet");
        // For backward compatibility.
        m_post.emplace_back(REQ_BODY, cb_create_user, "users", "unix");

        /** SQL connection management endpoints */
        m_post.emplace_back(REQ_BODY, cb_sql_connect, "sql");
        m_post.emplace_back(cb_sql_reconnect, "sql", ":connection_id", "reconnect");
        m_post.emplace_back(cb_sql_clone, "sql", ":connection_id", "clone");
        m_post.emplace_back(cb_sql_cancel, "sql", ":connection_id", "cancel");
        m_post.emplace_back(REQ_BODY, cb_sql_query, "sql", ":connection_id", "queries");
        m_post.emplace_back(REQ_BODY, cb_sql_etl_prepare, "sql", ":connection_id", "etl", "prepare");
        m_post.emplace_back(REQ_BODY, cb_sql_etl_start, "sql", ":connection_id", "etl", "start");

        /** For all module commands that modify state/data */
        m_post.emplace_back(cb_modulecmd, "maxscale", "modules", ":module", "?");
        m_post.emplace_back(cb_flush, "maxscale", "logs", "flush");
        m_post.emplace_back(cb_tls_reload, "maxscale", "tls", "reload");
        m_post.emplace_back(cb_thread_rebalance, "maxscale", "threads", ":thread", "rebalance");
        m_post.emplace_back(cb_threads_rebalance, "maxscale", "threads", "rebalance");
        m_post.emplace_back(cb_reload_users, "services", ":service", "reload");

        /** Session manipulation */
        m_post.emplace_back(cb_restart_session, "sessions", ":session", "restart");
        m_post.emplace_back(cb_restart_all_sessions, "sessions", "restart");

        /** Update resources */
        m_patch.emplace_back(REQ_BODY | REQ_SYNC, cb_alter_server, "servers", ":server");
        m_patch.emplace_back(REQ_BODY | REQ_SYNC, cb_alter_monitor, "monitors", ":monitor");
        m_patch.emplace_back(REQ_BODY | REQ_SYNC, cb_alter_service, "services", ":service");
        m_patch.emplace_back(REQ_BODY | REQ_SYNC, cb_alter_filter, "filters", ":filter");
        m_patch.emplace_back(REQ_BODY | REQ_SYNC, cb_alter_listener, "listeners", ":listener");
        m_patch.emplace_back(REQ_BODY | REQ_SYNC, cb_alter_maxscale, "maxscale", "logs");   // Deprecated
        m_patch.emplace_back(REQ_BODY | REQ_SYNC, cb_alter_maxscale, "maxscale");
        m_patch.emplace_back(REQ_BODY | REQ_SYNC, cb_alter_qc, "maxscale", "query_classifier");
        m_patch.emplace_back(REQ_BODY | REQ_SYNC, cb_alter_user, "users", "inet", ":inetuser");
        m_patch.emplace_back(REQ_BODY, cb_alter_session, "sessions", ":session");

        /** Update resource relationships directly */
        m_patch.emplace_back(REQ_BODY | REQ_SYNC, cb_alter_server_service_relationship,
                             "servers", ":server", "relationships", "services");
        m_patch.emplace_back(REQ_BODY | REQ_SYNC, cb_alter_server_monitor_relationship,
                             "servers", ":server", "relationships", "monitors");
        m_patch.emplace_back(REQ_BODY | REQ_SYNC, cb_alter_monitor_server_relationship,
                             "monitors", ":monitor", "relationships", "servers");
        m_patch.emplace_back(REQ_BODY | REQ_SYNC, cb_alter_monitor_service_relationship,
                             "monitors", ":monitor", "relationships", "services");
        m_patch.emplace_back(REQ_BODY | REQ_SYNC, cb_alter_service_server_relationship,
                             "services", ":service", "relationships", "servers");
        m_patch.emplace_back(REQ_BODY | REQ_SYNC, cb_alter_service_service_relationship,
                             "services", ":service", "relationships", "services");
        m_patch.emplace_back(REQ_BODY | REQ_SYNC, cb_alter_service_filter_relationship,
                             "services", ":service", "relationships", "filters");
        m_patch.emplace_back(REQ_BODY | REQ_SYNC, cb_alter_service_monitor_relationship,
                             "services", ":service", "relationships", "monitors");
        m_patch.emplace_back(REQ_BODY | REQ_SYNC, cb_alter_session_filter_relationship,
                             "sessions", ":session", "relationships", "filters");

        /** Change resource states */
        // TODO: Sync these once object states are synchronized as well
        m_put.emplace_back(cb_stop_monitor, "monitors", ":monitor", "stop");
        m_put.emplace_back(cb_start_monitor, "monitors", ":monitor", "start");
        m_put.emplace_back(cb_stop_service, "services", ":service", "stop");
        m_put.emplace_back(cb_start_service, "services", ":service", "start");
        m_put.emplace_back(cb_stop_listener, "listeners", ":listener", "stop");
        m_put.emplace_back(cb_start_listener, "listeners", ":listener", "start");
        m_put.emplace_back(REQ_SYNC, cb_set_server, "servers", ":server", "set");
        m_put.emplace_back(REQ_SYNC, cb_clear_server, "servers", ":server", "clear");

        m_delete.emplace_back(REQ_SYNC, cb_delete_server, "servers", ":server");
        m_delete.emplace_back(REQ_SYNC, cb_delete_monitor, "monitors", ":monitor");
        m_delete.emplace_back(REQ_SYNC, cb_delete_service, "services", ":service");
        m_delete.emplace_back(REQ_SYNC, cb_delete_filter, "filters", ":filter");
        m_delete.emplace_back(REQ_SYNC, cb_delete_listener, "listeners", ":listener");
        m_delete.emplace_back(REQ_SYNC, cb_delete_service_listener,
                              "services", ":service", "listeners", ":listener");

        m_delete.emplace_back(REQ_SYNC, cb_delete_user, "users", "inet", ":inetuser");
        m_delete.emplace_back(cb_delete_session, "sessions", ":session");

        /** SQL connection destruction */
        m_delete.emplace_back(cb_sql_disconnect, "sql", ":connection_id");
        m_delete.emplace_back(cb_sql_erase_query_result, "sql", ":connection_id", "queries", ":query_id");

        std::sort(m_get.begin(), m_get.end());
        std::sort(m_put.begin(), m_put.end());
        std::sort(m_post.begin(), m_post.end());
        std::sort(m_delete.begin(), m_delete.end());
        std::sort(m_patch.begin(), m_patch.end());
    }

    ~RootResource()
    {
    }

    template<class ResIter, class PathIter>
    const std::pair<ResIter, ResIter> find_matching_resources(ResIter rbeg, ResIter rend,
                                                              PathIter pbeg, PathIter pend,
                                                              size_t depth) const
    {
        auto it = rbeg;

        if (it == rend || pbeg == pend)
        {
            // No match or we ran out of path parts
            return {it, rend};
        }

        while (it != rend && !it->part_matches(*pbeg, depth))
        {
            ++it;
        }

        if (it == rend)
        {
            // Nothing matches, return the whole range that matched in the previous search step
            return {rbeg, rend};
        }

        auto it_start = it;

        while (it != rend && it->part_matches(*pbeg, depth))
        {
            ++it;
        }

        return find_matching_resources(it_start, it, pbeg + 1, pend, depth + 1);
    }

    const Resource* find_resource(const ResourceList& list, const HttpRequest& request) const
    {
        const auto& parts = request.uri_parts();
        auto [start, end] = find_matching_resources(list.begin(), list.end(), parts.begin(), parts.end(), 0);

        for (auto it = start; it != end; ++it)
        {
            if (it->match(request))
            {
                return &(*it);
            }
        }

        if (start != list.begin() || end != list.end())
        {
            // Some part of the path matched some resources. Try to figure out if any of them is a name of an
            // object and report it as a name mismatch. The error messages will be redirected to the REST-API
            // clients.
            for (auto it = start; it != end; ++it)
            {
                const auto& path = it->path();

                if (it->variable_part_mismatch(parts))
                {
                    for (size_t i = 0; i < path.size(); i++)
                    {
                        if (!it->part_matches(parts[i], i))
                        {
                            if (path[i][0] == ':')
                            {
                                MXB_ERROR("%s is not a %s", parts[i].c_str(), path[i].c_str() + 1);
                            }

                            break;
                        }
                    }
                }
            }
        }

        return nullptr;
    }

    const Resource* find_resource(const HttpRequest& request) const
    {
        if (request.get_verb() == MHD_HTTP_METHOD_GET)
        {
            return find_resource(m_get, request);
        }
        else if (request.get_verb() == MHD_HTTP_METHOD_PUT)
        {
            return find_resource(m_put, request);
        }
        else if (request.get_verb() == MHD_HTTP_METHOD_PATCH)
        {
            return find_resource(m_patch, request);
        }
        else if (request.get_verb() == MHD_HTTP_METHOD_POST)
        {
            return find_resource(m_post, request);
        }
        else if (request.get_verb() == MHD_HTTP_METHOD_DELETE)
        {
            return find_resource(m_delete, request);
        }

        return nullptr;
    }

    HttpResponse process_request_type(const ResourceList& list, const HttpRequest& request)
    {
        if (const auto* res = find_resource(list, request))
        {
            return res->call(request);
        }

        return HttpResponse(MHD_HTTP_NOT_FOUND);
    }

    string get_supported_methods(const HttpRequest& request)
    {
        std::vector<string> l;

        if (find_resource(m_get, request))
        {
            l.push_back(MHD_HTTP_METHOD_GET);
        }
        if (find_resource(m_put, request))
        {
            l.push_back(MHD_HTTP_METHOD_PUT);
        }
        if (find_resource(m_post, request))
        {
            l.push_back(MHD_HTTP_METHOD_POST);
        }
        if (find_resource(m_delete, request))
        {
            l.push_back(MHD_HTTP_METHOD_DELETE);
        }

        return mxb::join(l, ", ");
    }

    HttpResponse process_request(const HttpRequest& request, const Resource* resource)
    {
        HttpResponse response(MHD_HTTP_NOT_FOUND, runtime_get_json_error());

        if (resource)
        {
            response = resource->call(request);
        }
        else if (request.get_verb() == MHD_HTTP_METHOD_OPTIONS)
        {
            string methods = get_supported_methods(request);

            if (!methods.empty())
            {
                response.set_code(MHD_HTTP_OK);
                response.add_header(HTTP_RESPONSE_HEADER_ACCEPT, methods);
            }
        }
        else if (request.get_verb() == MHD_HTTP_METHOD_HEAD)
        {
            /** Do a GET and just drop the body of the response */
            if (const auto* res = find_resource(m_get, request))
            {
                response = res->call(request);
                response.drop_response();
            }
        }

        return response;
    }

private:

    ResourceList m_get;     /**< GET request handlers */
    ResourceList m_put;     /**< PUT request handlers */
    ResourceList m_post;    /**< POST request handlers */
    ResourceList m_delete;  /**< DELETE request handlers */
    ResourceList m_patch;   /**< PATCH request handlers */
};

struct ThisUnit
{
    RootResource    resources;          /**< Core resource set */
    ResourceWatcher watcher;            /**< Modification watcher */
};

ThisUnit this_unit;

static bool is_unknown_method(const std::string& verb)
{
    static std::unordered_set<std::string> supported_methods
    {
        MHD_HTTP_METHOD_GET,
        MHD_HTTP_METHOD_PUT,
        MHD_HTTP_METHOD_PATCH,
        MHD_HTTP_METHOD_POST,
        MHD_HTTP_METHOD_DELETE,
        MHD_HTTP_METHOD_OPTIONS,
        MHD_HTTP_METHOD_HEAD
    };

    return supported_methods.find(verb) == supported_methods.end();
}

static bool request_modifies_data(const string& verb)
{
    return verb == MHD_HTTP_METHOD_POST
           || verb == MHD_HTTP_METHOD_PUT
           || verb == MHD_HTTP_METHOD_DELETE
           || verb == MHD_HTTP_METHOD_PATCH;
}

static bool request_reads_data(const string& verb)
{
    return verb == MHD_HTTP_METHOD_GET
           || verb == MHD_HTTP_METHOD_HEAD;
}

static bool request_precondition_met(const HttpRequest& request, HttpResponse& response,
                                     const std::string& cksum)
{
    bool rval = false;
    const string& uri = request.get_uri();
    auto if_modified_since = request.get_header(MHD_HTTP_HEADER_IF_MODIFIED_SINCE);
    auto if_unmodified_since = request.get_header(MHD_HTTP_HEADER_IF_UNMODIFIED_SINCE);
    auto if_match = request.get_header(MHD_HTTP_HEADER_IF_MATCH);
    auto if_none_match = request.get_header(MHD_HTTP_HEADER_IF_NONE_MATCH);

    if ((!if_unmodified_since.empty()
         && this_unit.watcher.last_modified(uri) > http_from_date(if_unmodified_since))
        || (!if_match.empty() && cksum != if_match))
    {
        response = HttpResponse(MHD_HTTP_PRECONDITION_FAILED);
    }
    else if (!if_modified_since.empty() || !if_none_match.empty())
    {
        if ((if_modified_since.empty()
             || this_unit.watcher.last_modified(uri) <= http_from_date(if_modified_since))
            && (if_none_match.empty() || cksum == if_none_match))
        {
            response = HttpResponse(MHD_HTTP_NOT_MODIFIED);
        }
    }
    else
    {
        rval = true;
    }

    return rval;
}

static void remove_unwanted_fields(const HttpRequest& request, HttpResponse& response)
{
    for (const auto& a : request.get_options())
    {
        const char FIELDS[] = "fields[";
        auto s = a.first.substr(0, sizeof(FIELDS) - 1);

        if (s == FIELDS && a.first.back() == ']')
        {
            auto type = a.first.substr(s.size(), a.first.size() - s.size() - 1);
            auto fields = mxb::strtok(a.second, ",");

            if (!fields.empty())
            {
                response.remove_fields(type, {fields.begin(), fields.end()});
            }
        }
    }
}

static void remove_unwanted_rows(const HttpRequest& request, HttpResponse& response)
{
    auto filter = request.get_option("filter");

    if (!filter.empty())
    {
        auto pos = filter.find('=');
        if (pos != std::string::npos)
        {
            auto json_ptr = filter.substr(0, pos);
            auto value = filter.substr(pos + 1);
            json_error_t err;

            if (json_t* js = json_loads(value.c_str(), JSON_DECODE_ANY, &err))
            {
                response.remove_rows(json_ptr, js);
                json_decref(js);
            }
        }
    }
}

static void paginate_result(const HttpRequest& request, HttpResponse& response)
{
    auto limit = request.get_option("page[size]");
    auto offset = request.get_option("page[number]");

    if (!limit.empty())
    {
        int64_t lim = strtol(limit.c_str(), nullptr, 10);
        int64_t off = offset.empty() ? 0 :  strtol(offset.c_str(), nullptr, 10);

        if (lim > 0 && off >= 0)
        {
            response.paginate(lim, off);
        }
    }
}

static bool log_redirect(int level, std::string_view msg)
{
    if (level < LOG_WARNING)    // Lower is more severe
    {
        config_runtime_add_error(msg);
        return true;
    }

    return false;
}

static HttpResponse handle_request(const HttpRequest& request)
{
    // Redirect log output into the runtime error message buffer
    mxb::LogRedirect redirect(log_redirect);

    MXB_DEBUG("%s %s %s",
              request.get_verb().c_str(),
              request.get_uri().c_str(),
              request.get_json_str().c_str());

    const Resource* resource = this_unit.resources.find_resource(request);
    bool modifies_data = request_modifies_data(request.get_verb());
    bool requires_sync = false;
    bool skip_sync = request.is_falsy_option("sync");

    if (resource)
    {
        requires_sync = resource->requires_sync();

        if (requires_sync && skip_sync)
        {
            MXB_NOTICE("Disabling configuration sync for: %s %s",
                       request.get_verb().c_str(), request.get_uri().c_str());
        }

        if (resource->requires_body() && !request.get_json())
        {
            return HttpResponse(MHD_HTTP_BAD_REQUEST, mxs_json_error("Missing request body"));
        }
    }

    auto manager = mxs::ConfigManager::get();
    mxb_assert(manager);

    if (requires_sync && !skip_sync && !manager->start())
    {
        return HttpResponse(MHD_HTTP_BAD_REQUEST, runtime_get_json_error());
    }

    HttpResponse rval = this_unit.resources.process_request(request, resource);

    std::string warning = runtime_get_warnings();

    if (!warning.empty())
    {
        rval.add_header("Mxs-Warning", warning);
    }

    // Calculate the checksum from the generated JSON
    auto str = mxb::json_dump(rval.get_response(), JSON_COMPACT);
    auto cksum = '"' + mxb::checksum<mxb::Sha1Sum>(str) + '"';

    if (request_precondition_met(request, rval, cksum))
    {
        if (modifies_data)
        {
            switch (rval.get_code())
            {
            case MHD_HTTP_OK:
            case MHD_HTTP_NO_CONTENT:
            case MHD_HTTP_CREATED:
                this_unit.watcher.modify(request.get_uri());

                if (requires_sync)
                {
                    if (skip_sync)
                    {
                        // No synchronization, just update the JSON representation of the configuration
                        manager->refresh();
                    }
                    else if (!manager->commit())
                    {
                        rval = HttpResponse(MHD_HTTP_BAD_REQUEST, runtime_get_json_error());
                    }
                }
                break;

            default:
                if (requires_sync && !skip_sync)
                {
                    manager->rollback();
                }
                break;
            }
        }
        else if (request_reads_data(request.get_verb()))
        {
            const auto& uri = request.get_uri();
            rval.add_header(HTTP_RESPONSE_HEADER_LAST_MODIFIED,
                            http_to_date(this_unit.watcher.last_modified(uri)));
            rval.add_header(HTTP_RESPONSE_HEADER_ETAG, cksum.c_str());
        }

        remove_unwanted_rows(request, rval);
        paginate_result(request, rval);
        remove_unwanted_fields(request, rval);
    }

    return rval;
}
}

HttpResponse resource_handle_request(const HttpRequest& request)
{
    mxb::WatchedWorker* worker = mxs::MainWorker::get();
    HttpResponse response;

    if (is_unknown_method(request.get_verb()))
    {
        return HttpResponse(MHD_HTTP_METHOD_NOT_ALLOWED);
    }

    if (!worker->call([&request, &response, worker]() {
                          mxb::WatchdogNotifier::Workaround workaround(worker);
                          response = handle_request(request);
                      }))
    {
        response = HttpResponse(MHD_HTTP_SERVICE_UNAVAILABLE);
    }

    return response;
}<|MERGE_RESOLUTION|>--- conflicted
+++ resolved
@@ -1030,14 +1030,10 @@
 
 HttpResponse cb_qc_cache(const HttpRequest& request)
 {
-<<<<<<< HEAD
-    json_t* json = mxs::CachingParser::content_as_resource(request.host()).release();
-    return HttpResponse(MHD_HTTP_OK, json);
-=======
     const int top = 20;
     int val = atoi(request.get_option("top").c_str());
-    return HttpResponse(MHD_HTTP_OK, qc_cache_as_json(request.host(), val > 0 ? val : top).release());
->>>>>>> a8c29213
+    json_t* json = mxs::CachingParser::content_as_resource(request.host(), val > 0 ? val : top).release();
+    return HttpResponse(MHD_HTTP_OK, json);
 }
 
 HttpResponse cb_thread(const HttpRequest& request)
