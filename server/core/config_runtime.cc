--- conflicted
+++ resolved
@@ -2288,16 +2288,12 @@
 
         if (config.validate(params) && config.configure(params))
         {
-<<<<<<< HEAD
             rval = save_config(config);
-=======
-            rval = save_config(cfg);
-
-            if (rval && cfg.need_tls_reload(new_params))
+
+            if (rval && config.need_tls_reload(new_params))
             {
                 rval = mxs_admin_reload_tls();
             }
->>>>>>> 9e317d3b
         }
 
         json_decref(params);
