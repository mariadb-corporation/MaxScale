--- conflicted
+++ resolved
@@ -1459,11 +1459,7 @@
                                     const mxs::ConfigParameters& extra)
 {
     UnmaskPasswords unmask;
-<<<<<<< HEAD
-    mxb_assert(mxs::MainWorker::is_current());
-=======
-
->>>>>>> 2c6d7faa
+
     bool rval = false;
     if (ServerManager::find_by_unique_name(name) == nullptr)
     {
