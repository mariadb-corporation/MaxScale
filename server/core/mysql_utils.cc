/*
 * Copyright (c) 2016 MariaDB Corporation Ab
 *
 * Use of this software is governed by the Business Source License included
 * in the LICENSE.TXT file and at www.mariadb.com/bsl11.
 *
 * Change Date: 2024-01-15
 *
 * On the date above, in accordance with the Business Source License, use
 * of this software will be governed by version 2 or later of the General
 * Public License.
 */


/**
 * @file mysql_utils.c  - Binary MySQL data processing utilities
 *
 * This file contains functions that are used when processing binary format
 * information. The MySQL protocol uses the binary format in result sets and
 * row based replication.
 */

#include <maxscale/mysql_utils.hh>

#include <string.h>
#include <strings.h>
#include <stdbool.h>
#include <errmsg.h>

#include <maxbase/atomic.hh>
#include <maxbase/format.hh>
#include <maxsql/mariadb.hh>
#include <maxbase/alloc.h>
#include <maxscale/config.hh>

MYSQL* mxs_mysql_real_connect(MYSQL* con, SERVER* server, const char* user, const char* passwd)
{
    auto ssl = server->ssl().config();
    bool have_ssl = ssl && !ssl->empty();
    if (have_ssl)
    {
        // If an option is empty, a null-pointer should be given to mysql_ssl_set.
        const char* ssl_key = ssl->key.empty() ? nullptr : ssl->key.c_str();
        const char* ssl_cert = ssl->cert.empty() ? nullptr : ssl->cert.c_str();
        const char* ssl_ca = ssl->ca.empty() ? nullptr : ssl->ca.c_str();
        mysql_ssl_set(con, ssl_key, ssl_cert, ssl_ca, NULL, NULL);
    }

    char yes = 1;
    mysql_optionsv(con, MYSQL_OPT_RECONNECT, &yes);
    mysql_optionsv(con, MYSQL_INIT_COMMAND, "SET SQL_MODE=''");

    MXS_CONFIG* config = config_get_global_options();

    if (config->local_address)
    {
        if (mysql_optionsv(con, MYSQL_OPT_BIND, config->local_address) != 0)
        {
            MXS_ERROR("'local_address' specified in configuration file, but could not "
                      "configure MYSQL handle. MaxScale will try to connect using default "
                      "address.");
        }
    }

    MYSQL* mysql = nullptr;

    if (server->address[0] == '/')
    {
        mysql = mysql_real_connect(con, nullptr, user, passwd, nullptr, 0, server->address, 0);
    }
    else
    {
        mysql = mysql_real_connect(con, server->address, user, passwd, NULL, server->port, NULL, 0);
        auto extra_port = mxb::atomic::load(&server->extra_port, mxb::atomic::RELAXED);

        if (!mysql && extra_port > 0)
        {
            mysql = mysql_real_connect(con, server->address, user, passwd, NULL, extra_port, NULL, 0);
            MXS_WARNING("Could not connect with normal port to server '%s', using extra_port",
                        server->name());
        }
    }

    if (mysql)
    {
        /** Copy the server charset */
        server->charset = mxs_mysql_get_character_set(mysql);

        if (have_ssl && mysql_get_ssl_cipher(con) == NULL)
        {
            if (server->warn_ssl_not_enabled)
            {
                server->warn_ssl_not_enabled = false;
                MXS_ERROR("An encrypted connection to '%s' could not be created, "
                          "ensure that TLS is enabled on the target server.",
                          server->name());
            }
            // Don't close the connection as it is closed elsewhere, just set to NULL
            mysql = NULL;
        }
    }

    return mysql;
}

int mxs_mysql_query(MYSQL* conn, const char* query)
{
    MXS_CONFIG* cnf = config_get_global_options();
    return maxsql::mysql_query_ex(conn, query, cnf->query_retries, cnf->query_retry_timeout);
}

const char* mxs_mysql_get_value(MYSQL_RES* result, MYSQL_ROW row, const char* key)
{
    MYSQL_FIELD* f = mysql_fetch_fields(result);
    int nfields = mysql_num_fields(result);

    for (int i = 0; i < nfields; i++)
    {
        if (strcasecmp(f[i].name, key) == 0)
        {
            return row[i];
        }
    }

    return NULL;
}

bool mxs_mysql_trim_quotes(char* s)
{
    bool dequoted = true;

    char* i = s;
    char* end = s + strlen(s);

    // Remove space from the beginning
    while (*i && isspace(*i))
    {
        ++i;
    }

    if (*i)
    {
        // Remove space from the end
        while (isspace(*(end - 1)))
        {
            *(end - 1) = 0;
            --end;
        }

        mxb_assert(end > i);

        char quote;

        switch (*i)
        {
        case '\'':
        case '"':
        case '`':
            quote = *i;
            ++i;
            break;

        default:
            quote = 0;
        }

        if (quote)
        {
            --end;

            if (*end == quote)
            {
                *end = 0;

                memmove(s, i, end - i + 1);
            }
            else
            {
                dequoted = false;
            }
        }
        else if (i != s)
        {
            memmove(s, i, end - i + 1);
        }
    }
    else
    {
        *s = 0;
    }

    return dequoted;
}


mxs_mysql_name_kind_t mxs_mysql_name_to_pcre(char* pcre,
                                             const char* mysql,
                                             mxs_pcre_quote_approach_t approach)
{
    mxs_mysql_name_kind_t rv = MXS_MYSQL_NAME_WITHOUT_WILDCARD;

    while (*mysql)
    {
        switch (*mysql)
        {
        case '%':
            if (approach == MXS_PCRE_QUOTE_WILDCARD)
            {
                *pcre = '.';
                pcre++;
                *pcre = '*';
            }
            rv = MXS_MYSQL_NAME_WITH_WILDCARD;
            break;

        case '\'':
        case '^':
        case '.':
        case '$':
        case '|':
        case '(':
        case ')':
        case '[':
        case ']':
        case '*':
        case '+':
        case '?':
        case '{':
        case '}':
            *pcre++ = '\\';

        // Flowthrough
        default:
            *pcre = *mysql;
        }

        ++pcre;
        ++mysql;
    }

    *pcre = 0;

    return rv;
}

void mxs_mysql_update_server_version(SERVER* dest, MYSQL* source)
{
    // This function should only be called for a live connection.
    const char* version_string = mysql_get_server_info(source);
    unsigned long version_num = mysql_get_server_version(source);
    mxb_assert(version_string != NULL && version_num != 0);
    dest->set_version(version_num, version_string);
}

namespace maxscale
{

std::unique_ptr<mxq::QueryResult> execute_query(MYSQL* conn, const std::string& query,
                                                std::string* errmsg_out, unsigned int* errno_out)
{
    using mxq::QueryResult;
    std::unique_ptr<QueryResult> rval;
    MYSQL_RES* result = NULL;
    if (mxs_mysql_query(conn, query.c_str()) == 0 && (result = mysql_store_result(conn)) != NULL)
    {
        rval = std::unique_ptr<QueryResult>(new QueryResult(result));
    }
    else
    {
        if (errmsg_out)
        {
            *errmsg_out = mxb::string_printf("Query '%s' failed: '%s'.", query.c_str(), mysql_error(conn));
        }

        if (errno_out)
        {
            *errno_out = mysql_errno(conn);
        }
    }

    return rval;
}
}

#if defined (SS_DEBUG)
/**
 * Return decoded MySQL response packet.
 *
 * Intended to be used when debugging with a GDB-based debugger.
 * For instance, if GDB has been stopped by a breakpoint in
 * clientReply() you can use this function for investigating
 * what the response packet contains:
 *
 * (gdb) p dbg_decode_response(writebuf)
 * $30 = 0x7ffff0d40d54 "Packet no: 1, Payload len: 44, Command : ERR,
 * Code: 1146, Message : Table 'test.blahasdf' doesn't exist"
 *
 * @param pPacket  A MySQL response packet.
 *
 * @return The packet decoded into a descriptive string.
 */
const char* dbg_decode_response(GWBUF* pPacket)
{
<<<<<<< HEAD
    thread_local std::string rv;

    std::stringstream ss;

    mxs::Buffer b(pPacket);
    int nRemaining = b.length();
    auto it = b.begin();

    while (nRemaining > MYSQL_HEADER_LEN + 1)
    {
        if (!ss.str().empty())
        {
            ss << "\n";
        }

        uint8_t header[MYSQL_HEADER_LEN + 1];

        auto start = it;
        auto end = std::next(it, sizeof(header));
        std::copy(it, end, header);
        it = end;

        uint32_t payload_len = MYSQL_GET_PAYLOAD_LEN(header);
        uint32_t packet_len = MYSQL_HEADER_LEN + payload_len;
        uint32_t packet_no = MYSQL_GET_PACKET_NO(header);
        uint32_t command = MYSQL_GET_COMMAND(header);

        ss << "Packet no: " << packet_no << ", Payload len: " << payload_len;

        switch (command)
        {
        case 0x00:
            ss << ", Command : OK";
            break;

        case 0xff:
            {
                ss << ", Command : ERR";

                uint8_t error[payload_len];
                error[0] = *it;

                end = std::next(it, sizeof(error) - 1); // -1 due to the 1 in 'header' above.
                std::copy(it, end, error + 1);

                uint32_t error_code = gw_mysql_get_byte2(&error[1]);

                ss << ", Code: " << error_code;

                const int message_index = 1 + 2 + 1 + 5;
                uint8_t* pMessage = &error[message_index];
                int message_len = payload_len - message_index;

                ss << ", Message : ";

                ss.write(reinterpret_cast<const char*>(pMessage), message_len);
            }
            break;

        case 0xfb:
            ss << ", Command : GET_MORE_CLIENT_DATA";
            break;

        default:
            ss << ", Command : Result Set";
        }

        it = std::next(start, MYSQL_HEADER_LEN + payload_len);

        nRemaining -= MYSQL_HEADER_LEN;
        nRemaining -= payload_len;
    }

    b.release();

    rv = ss.str();

    return rv.c_str();
}
#endif
=======
    return this_unit.log_statements;
}

uint8_t mxs_mysql_get_character_set(MYSQL* mysql)
{
    uint8_t charset = 8; // Default is latin1 with the ID 8
    const char* CHARSET_QUERY =
        "SELECT co.id FROM information_schema.collations AS co "
        "JOIN information_schema.character_sets AS cs "
        "ON (co.collation_name = cs.default_collate_name) "
        "WHERE cs.character_set_name=@@global.character_set_server;";

    if (mysql_query(mysql, CHARSET_QUERY) == 0)
    {
        if (auto res = mysql_use_result(mysql))
        {
            if (auto row = mysql_fetch_row(res))
            {
                if (row[0])
                {
                    charset = atoi(row[0]);
                }
            }

            mysql_free_result(res);
        }
    }

    return charset;
}
>>>>>>> a0affe1b
<|MERGE_RESOLUTION|>--- conflicted
+++ resolved
@@ -301,7 +301,6 @@
  */
 const char* dbg_decode_response(GWBUF* pPacket)
 {
-<<<<<<< HEAD
     thread_local std::string rv;
 
     std::stringstream ss;
@@ -382,9 +381,6 @@
     return rv.c_str();
 }
 #endif
-=======
-    return this_unit.log_statements;
-}
 
 uint8_t mxs_mysql_get_character_set(MYSQL* mysql)
 {
@@ -412,5 +408,4 @@
     }
 
     return charset;
-}
->>>>>>> a0affe1b
+}