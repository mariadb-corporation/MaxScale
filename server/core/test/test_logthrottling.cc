/*
 * Copyright (c) 2016 MariaDB Corporation Ab
 * Copyright (c) 2023 MariaDB plc, Finnish Branch
 *
 * Use of this software is governed by the Business Source License included
 * in the LICENSE.TXT file and at www.mariadb.com/bsl11.
 *
 * Change Date: 2026-09-21
 *
 * On the date above, in accordance with the Business Source License, use
 * of this software will be governed by version 2 or later of the General
 * Public License.
 */

#include <maxbase/semaphore.hh>
#include <maxscale/log.hh>
#include <cstdio>
#include <stdint.h>
#include <cstdlib>
#include <fstream>
#include <iostream>
#include <pthread.h>
#include <sched.h>
<<<<<<< HEAD
#include <thread>
=======
#include <semaphore.h>
#include <chrono>
>>>>>>> a6ffd8d4

using std::cerr;
using std::cout;
using std::endl;
using std::ios_base;
using std::istream;
using std::ifstream;
using std::ostream;
using std::string;
using namespace std::chrono_literals;

using namespace std::chrono_literals;

namespace
{

const char LOGNAME[] = "maxscale.log";
string logfile;
const size_t N_THREADS = 67;    // A nice prime number of threads
std::chrono::milliseconds s_test_time {0};

mxb::Semaphore u_semstart;
mxb::Semaphore u_semfinish;

void ensure(bool ok)
{
    if (!ok)
    {
        perror("test_logthrottling");
        exit(EXIT_FAILURE);
    }
}

uint64_t test_clock()
{
    return s_test_time.count();
}

void advance_time(std::chrono::seconds t)
{
    s_test_time += t;
}

ostream& operator<<(ostream& out, const MXB_LOG_THROTTLING& t)
{
    out << "{" << t.count << ", " << t.window_ms << ", " << t.suppress_ms << "}";
    return out;
}

void sleep_ms(int millis)
{
    std::this_thread::sleep_for(millis * 1ms);
}
}

bool check_messages(istream& in, size_t n_expected)
{
    string line;
    size_t count = 0;

    while (std::getline(in, line))
    {
        ++count;
    }

    bool ok = (count == n_expected);
    if (ok)
    {
        cout << "Found " << count << " messages, as expected.\n";
    }
    else
    {
        cout << "###ERROR### Found " << count << " messages when " << n_expected << " was expected.\n";
    }

    return count == n_expected;
}

void log_messages(uint32_t id, size_t n_generate, int priority)
{
    for (size_t i = 0; i < n_generate; ++i)
    {
        MXB_LOG_MESSAGE(priority, "[%u] Message %lu.", id, i);

        sched_yield();
    }
}

struct THREAD_ARG
{
    uint32_t id;
    size_t   n_generate;
    int      priority;
};

void* thread_main(void* pv)
{
    THREAD_ARG* parg = static_cast<THREAD_ARG*>(pv);
    u_semstart.wait();

    log_messages(parg->id, parg->n_generate, parg->priority);

    u_semfinish.post();
    return 0;
}

bool run(const MXB_LOG_THROTTLING& throttling, int priority, size_t n_generate, size_t n_expect)
{
    cout << "Trying to log " << n_generate * N_THREADS << " messages with throttling as "
         << throttling << ".\n";

    mxb_log_set_throttling(&throttling);    // Causes message to be logged.

    ifstream in(logfile.c_str());
    in.seekg(0, ios_base::end);

    THREAD_ARG args[N_THREADS];
    pthread_t tids[N_THREADS];

    // Create the threads.
    for (size_t i = 0; i < N_THREADS; ++i)
    {
        THREAD_ARG* parg = &args[i];
        parg->id = i;
        parg->n_generate = n_generate;
        parg->priority = priority;

        int rc = pthread_create(&tids[i], 0, thread_main, parg);
        ensure(rc == 0);
    }

<<<<<<< HEAD
    sleep_ms(1);    // sleep 1ms, should be enough for all threads to be waiting for semaphore.

=======
>>>>>>> a6ffd8d4
    // Let them loose.
    u_semstart.post_n(N_THREADS);
    // Wait for the results.
    u_semfinish.wait_n(N_THREADS);

    for (size_t i = 0; i < N_THREADS; ++i)
    {
        void* rv;
        pthread_join(tids[i], &rv);
    }

    return check_messages(in, n_expect);
}

bool check_continued_suppression()
{
    MXB_LOG_THROTTLING t;
    t.count = 5;
    t.window_ms = 2000;
    t.suppress_ms = 3000;

    mxb_log_reset_suppression();
    mxb_log_set_throttling(&t);

    ifstream in(logfile.c_str());
    in.seekg(0, ios_base::end);
    auto offset = in.tellg();

    cout << "Logging 100 messages, expecting 5 in the log." << endl;

    log_messages(0, 100, LOG_ERR);

    if (!check_messages(in, t.count))
    {
        return false;
    }

    in.clear();
    in.seekg(offset, ios_base::beg);

    cout << "Logging messages for 6 seconds, expecting them to continue the suppression." << endl;

    for (int i = 0; i < 6; i++)
    {
        log_messages(0, 1, LOG_ERR);
<<<<<<< HEAD
        sleep_ms(1000);
=======
        advance_time(1s);
>>>>>>> a6ffd8d4
    }

    if (!check_messages(in, t.count))
    {
        return false;
    }

    in.clear();
    in.seekg(offset, ios_base::beg);

    cout << "Sleeping for 4 seconds and then logging a message." << endl;

<<<<<<< HEAD
    sleep_ms(4000);
=======
    advance_time(4s);
>>>>>>> a6ffd8d4
    log_messages(0, 1, LOG_ERR);

    if (!check_messages(in, t.count + 1))
    {
        return false;
    }

    return true;
}

int main(int argc, char* argv[])
{
    int rc = 0;
    std::ios::sync_with_stdio();
<<<<<<< HEAD
=======
    rc = sem_init(&u_semstart, 0, 0);
    ensure(rc == 0);

    rc = sem_init(&u_semfinish, 0, 0);
    ensure(rc == 0);

    mxb::set_log_throttling_clock(test_clock);
>>>>>>> a6ffd8d4

    char tmpbuf[] = "/tmp/maxscale_test_logthrottling_XXXXXX";
    char* logdir = mkdtemp(tmpbuf);
    ensure(logdir);
    logfile = string(logdir) + '/' + LOGNAME;

    if (mxs_log_init(NULL, logdir, MXB_LOG_TARGET_FS))
    {
        MXB_LOG_THROTTLING t;
        t.count = 0;
        t.window_ms = 0;
        t.suppress_ms = 0;

        // No throttling, so we should get messages from all threads.
        if (!run(t, LOG_ERR, 100, N_THREADS * 100))
        {
            rc = EXIT_FAILURE;
        }

        t.count = 10;
        t.window_ms = 50;
        t.suppress_ms = 200;

        // 100 messages * N_THREADS, but due to the throttling we should get only 10 messages.
        if (!run(t, LOG_ERR, 100, 10))
        {
            rc = EXIT_FAILURE;
        }

<<<<<<< HEAD
        cout << "Sleep over suppression window.\n";
        // The sleep needs to be clearly larger than suppression window to get consistent results.
        int suppress_sleep = 600;
        sleep_ms(suppress_sleep);
=======
        cout << "Sleeping 7 seconds." << endl;
        advance_time(7s);
>>>>>>> a6ffd8d4

        // 100 messages * N_THREADS, but due to the throttling we should get only 10 messages.
        // Since we slept longer than the suppression window, the previous message batch should
        // not affect.
        if (!run(t, LOG_ERR, 100, 10))
        {
            rc = EXIT_FAILURE;
        }

<<<<<<< HEAD
        cout << "Sleep over time window but not over suppression window. Should get no messages.\n";
        sleep_ms(100);
=======
        cout << "Sleeping 1 seconds." << endl;
        advance_time(1s);
>>>>>>> a6ffd8d4

        // 100 messages * N_THREADS, but since we should still be within the suppression
        // window, we should get no messages.
        if (!run(t, LOG_WARNING, 100, 0))
        {
            rc = EXIT_FAILURE;
        }

<<<<<<< HEAD
        cout << "Sleep over suppression window.\n";
        sleep_ms(suppress_sleep);
=======
        cout << "Sleeping 6 seconds." << endl;
        advance_time(6s);
>>>>>>> a6ffd8d4

        t.count = 20;
        t.window_ms = 100;
        t.suppress_ms = 500;

        // 100 messages * N_THREADS, and since we slept longer than the suppression window,
        // we should get 20 messages.
        if (!run(t, LOG_ERR, 100, 20))
        {
            rc = EXIT_FAILURE;
        }

        t.count = 10;

        // 20 messages * N_THREADS, and since we are logging NOTICE messages, we should
        // get 20 * N_THREADS messages.
        if (!run(t, LOG_NOTICE, 20, 20 * N_THREADS))
        {
            rc = EXIT_FAILURE;
        }

        mxb_log_set_priority_enabled(LOG_INFO, true);

        // 20 messages * N_THREADS, and since we are logging INFO messages, we should
        // get 20 * N_THREADS messages.
        if (!run(t, LOG_INFO, 20, 20 * N_THREADS))
        {
            rc = EXIT_FAILURE;
        }

        mxb_log_set_priority_enabled(LOG_INFO, false);

        mxb_log_set_priority_enabled(LOG_DEBUG, true);

        // 20 messages * N_THREADS, and since we are logging DEBUG messages, we should
        // get 20 * N_THREADS messages.
        if (!run(t, LOG_DEBUG, 20, 20 * N_THREADS))
        {
            rc = EXIT_FAILURE;
        }

        if (!check_continued_suppression())
        {
            rc = EXIT_FAILURE;
        }

        mxs_log_finish();
    }
    else
    {
        rc = EXIT_FAILURE;
    }

    // A crude method to remove all files but it works
    string cmd = "rm -r ";
    cmd += logdir;
    if (system(cmd.c_str()) == -1)
    {
        cerr << "Could not remove all files";
    }

    return rc;
}<|MERGE_RESOLUTION|>--- conflicted
+++ resolved
@@ -21,12 +21,8 @@
 #include <iostream>
 #include <pthread.h>
 #include <sched.h>
-<<<<<<< HEAD
 #include <thread>
-=======
-#include <semaphore.h>
 #include <chrono>
->>>>>>> a6ffd8d4
 
 using std::cerr;
 using std::cout;
@@ -65,7 +61,7 @@
     return s_test_time.count();
 }
 
-void advance_time(std::chrono::seconds t)
+void advance_time(std::chrono::milliseconds t)
 {
     s_test_time += t;
 }
@@ -158,11 +154,6 @@
         ensure(rc == 0);
     }
 
-<<<<<<< HEAD
-    sleep_ms(1);    // sleep 1ms, should be enough for all threads to be waiting for semaphore.
-
-=======
->>>>>>> a6ffd8d4
     // Let them loose.
     u_semstart.post_n(N_THREADS);
     // Wait for the results.
@@ -208,11 +199,7 @@
     for (int i = 0; i < 6; i++)
     {
         log_messages(0, 1, LOG_ERR);
-<<<<<<< HEAD
-        sleep_ms(1000);
-=======
         advance_time(1s);
->>>>>>> a6ffd8d4
     }
 
     if (!check_messages(in, t.count))
@@ -225,11 +212,7 @@
 
     cout << "Sleeping for 4 seconds and then logging a message." << endl;
 
-<<<<<<< HEAD
-    sleep_ms(4000);
-=======
     advance_time(4s);
->>>>>>> a6ffd8d4
     log_messages(0, 1, LOG_ERR);
 
     if (!check_messages(in, t.count + 1))
@@ -244,16 +227,7 @@
 {
     int rc = 0;
     std::ios::sync_with_stdio();
-<<<<<<< HEAD
-=======
-    rc = sem_init(&u_semstart, 0, 0);
-    ensure(rc == 0);
-
-    rc = sem_init(&u_semfinish, 0, 0);
-    ensure(rc == 0);
-
     mxb::set_log_throttling_clock(test_clock);
->>>>>>> a6ffd8d4
 
     char tmpbuf[] = "/tmp/maxscale_test_logthrottling_XXXXXX";
     char* logdir = mkdtemp(tmpbuf);
@@ -283,15 +257,10 @@
             rc = EXIT_FAILURE;
         }
 
-<<<<<<< HEAD
         cout << "Sleep over suppression window.\n";
         // The sleep needs to be clearly larger than suppression window to get consistent results.
-        int suppress_sleep = 600;
-        sleep_ms(suppress_sleep);
-=======
-        cout << "Sleeping 7 seconds." << endl;
-        advance_time(7s);
->>>>>>> a6ffd8d4
+        auto suppress_sleep = 600ms;
+        advance_time(suppress_sleep);
 
         // 100 messages * N_THREADS, but due to the throttling we should get only 10 messages.
         // Since we slept longer than the suppression window, the previous message batch should
@@ -301,13 +270,8 @@
             rc = EXIT_FAILURE;
         }
 
-<<<<<<< HEAD
         cout << "Sleep over time window but not over suppression window. Should get no messages.\n";
-        sleep_ms(100);
-=======
-        cout << "Sleeping 1 seconds." << endl;
-        advance_time(1s);
->>>>>>> a6ffd8d4
+        advance_time(100ms);
 
         // 100 messages * N_THREADS, but since we should still be within the suppression
         // window, we should get no messages.
@@ -316,13 +280,8 @@
             rc = EXIT_FAILURE;
         }
 
-<<<<<<< HEAD
         cout << "Sleep over suppression window.\n";
-        sleep_ms(suppress_sleep);
-=======
-        cout << "Sleeping 6 seconds." << endl;
-        advance_time(6s);
->>>>>>> a6ffd8d4
+        advance_time(suppress_sleep);
 
         t.count = 20;
         t.window_ms = 100;
