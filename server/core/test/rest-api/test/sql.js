require("../utils.js")();
const axios = require("axios").default;
const axiosCookieJarSupport = require("axios-cookiejar-support").default;
const tough = require("tough-cookie");
const jwt = require("jsonwebtoken");

function check_resultset(res, sql) {
  expect(res.data.id).to.be.a("string");
  expect(res.data.type).to.be.a("string").that.equals("queries");
  expect(res.data.attributes).to.be.an("object").that.has.keys("results", "sql", "execution_time");
  expect(res.data.attributes.sql).to.equal(sql);
  expect(res.data.attributes.results).to.be.an("array").that.is.not.empty;

  for (result of res.data.attributes.results) {
    if (result.data) {
      expect(result).to.be.an("object").that.has.keys("data", "fields", "complete");
      expect(result.fields).to.be.an("array").that.is.not.empty;
      expect(result.data).to.be.an("array").that.is.not.empty;

      for (row of result.data) {
        expect(row).to.be.an("array").that.is.not.empty;
      }
    } else if (result.errno) {
      expect(result.errno).to.be.a("number");
      expect(result.message).to.be.a("string");
      expect(result.sqlstate).to.be.a("string");
    } else {
      expect(result.affected_rows).to.be.a("number");
      expect(result.last_insert_id).to.be.a("number");
      expect(result.warnings).to.be.a("number");
    }
  }
}

var c = axios.create({ auth: credentials, withCredentials: true });
var conn = null;
var have_odbc = false;

async function check_odbc() {
  var res = await c.get(base_url + "/sql/odbc/drivers");
  for (const d of res.data.data) {
    if (d.attributes.driver && d.attributes.driver.match(/libmaodbc.so/)) {
      have_odbc = true;
      break;
    }
  }
}

<<<<<<< HEAD
var test_types = [
  { name: "Native", opts: { ...db_credentials, target: "server1" } },
  {
    name: "ODBC",
    opts: {
      target: "odbc",
      connection_string: "DRIVER=libmaodbc.so;SERVER=127.0.0.1;PORT=3000;UID=maxuser;PWD=maxpwd",
    },
  },
];

describe("Query API ", async function () {
  before(startMaxScale);
  before(check_odbc);

  it("lists ODBC drivers", async function () {
    await c.get(base_url + "/sql/odbc/drivers");
  });
=======
describe("Query API ", function () {
  describe("Usage", function () {
    it("opens connection", async function () {
      var res = await c.post(base_url + "/sql/", { ...db_credentials, target: "server1" });
      conn = res.data;
      expect(conn).to.be.an("object");
      expect(conn.data.id).to.be.a("string");
      expect(conn.data.attributes.thread_id).to.be.a("number");
      expect(conn.meta.token).to.be.a("string");
      expect(jwt.decode(conn.meta.token)).to.be.an("object");
    });

    it("gets one connection", async function () {
      var res = await c.get(base_url + "/sql/" + conn.data.id);
      expect(res.data.data).to.be.an("object").that.has.keys("id", "links", "type", "attributes");
      expect(res.data.data.id).to.equal(conn.data.id);
    });

    it("gets all connections", async function () {
      var res = await c.get(base_url + "/sql");
      expect(res.data.data).to.be.an("array");
      expect(res.data.data[0]).to.be.an("object").that.has.keys("id", "links", "type", "attributes");
    });

    it("executes one query", async function () {
      var query = "SELECT 1";
      var res = await c.post(conn.data.links.related + "?token=" + conn.meta.token, { sql: query });
      check_resultset(res.data, query);

      var result = res.data.data.attributes.results[0];
      expect(result.fields).to.include("1");
      expect(result.data[0]).to.include(1);
    });

    it("executes multiple queries", async function () {
      var query = "SELECT 'hello'; SELECT 'world'";
      var res = await c.post(conn.data.links.related + "?token=" + conn.meta.token, { sql: query });
      check_resultset(res.data, query);

      var result = res.data.data.attributes.results[0];
      expect(result.fields).to.include("hello");
      expect(result.data[0]).to.include("hello");

      result = res.data.data.attributes.results[1];
      expect(result.fields).to.include("world");
      expect(result.data[0]).to.include("world");
    });

    it("executes a command that returns an OK packet", async function () {
      var query = "SET @a = 1";
      var res = await c.post(conn.data.links.related + "?token=" + conn.meta.token, { sql: query });
      check_resultset(res.data, query);

      var result = res.data.data.attributes.results[0];
      expect(result.affected_rows).to.equal(0);
      expect(result.last_insert_id).to.equal(0);
      expect(result.warnings).to.equal(0);
    });

    it("executes a command that returns an error", async function () {
      var query = "THIS IS A SYNTAX ERROR";
      var res = await c.post(conn.data.links.related + "?token=" + conn.meta.token, { sql: query });
      check_resultset(res.data, query);

      var result = res.data.data.attributes.results[0];
      expect(result.errno).to.equal(1064);
      expect(result.message).to.include("You have an error in your SQL syntax");
      expect(result.sqlstate).to.equal("42000");
    });

    it("executes multiple commands that returns a mix of results", async function () {
      var query = "SET @a = 1; SELECT 1; SET SQL_MODE=''; SELECT SYNTAX_ERROR;";
      var res = await c.post(conn.data.links.related + "?token=" + conn.meta.token, { sql: query });
      check_resultset(res.data, query);

      var result = res.data.data.attributes.results[0];
      expect(result.affected_rows).to.equal(0);
      expect(result.last_insert_id).to.equal(0);
      expect(result.warnings).to.equal(0);

      result = res.data.data.attributes.results[1];
      expect(result.fields).to.include("1");
      expect(result.data[0]).to.include(1);

      result = res.data.data.attributes.results[2];
      expect(result.affected_rows).to.equal(0);
      expect(result.last_insert_id).to.equal(0);
      expect(result.warnings).to.equal(0);

      result = res.data.data.attributes.results[3];
      expect(result.errno).to.equal(1054);
      expect(result.message).to.include("Unknown column");
      expect(result.sqlstate).to.equal("42S22");
    });

    it("reconnects", async function () {
      var query = "SELECT @@pseudo_thread_id";
      var res = await c.post(conn.data.links.related + "?token=" + conn.meta.token, { sql: query });
      var first_id = res.data.data.attributes.results[0].data[0][0];
      expect(first_id).to.be.a("number");

      await c.post(conn.data.links.self + "reconnect/?token=" + conn.meta.token, { sql: query });

      res = await c.post(conn.data.links.related + "?token=" + conn.meta.token, { sql: query });
      var second_id = res.data.data.attributes.results[0].data[0][0];
      expect(second_id).to.be.a("number");

      expect(second_id).to.not.equal(first_id);
    });

    it("closes connection", async function () {
      await c.delete(conn.links.self + "?token=" + conn.meta.token);
      conn = null;
    });

    it("opens connection with custom max-age", async function () {
      var res = await c.post(base_url + "/sql/?max-age=500", { ...db_credentials, target: "server1" });
      var token = jwt.decode(res.data.meta.token);
      expect(token).to.be.an("object");
      expect(token.exp - token.iat).to.equal(500);
      await c.delete(res.data.links.self + "?token=" + res.data.meta.token);
    });

    it("clones a connection", async function () {
      var res1 = await c.post(base_url + "/sql/", { ...db_credentials, target: "server1" });
      var res2 = await c.post(
        base_url + "/sql/" + res1.data.data.id + "/clone" + "?token=" + res1.data.meta.token
      );
      expect(res1.data.data.id).to.be.a("string");
      expect(res2.data.data.id).to.be.a("string");
      expect(res1.data.data.id).to.not.equal(res2.data.data.id);

      const query = "SELECT 1";
>>>>>>> 07875b69

  test_types.forEach(function (test) {
    describe(test.name, function () {
      this.beforeEach(function () {
        if (test.name == "ODBC" && !have_odbc) {
          this.skip();
        }
      });

      describe("Usage", function () {
        it("opens connection", async function () {
          var res = await c.post(base_url + "/sql/", test.opts);
          conn = res.data;
          expect(conn).to.be.an("object");
          expect(conn.data.id).to.be.a("string");
          expect(conn.data.attributes.thread_id).to.be.a("number");
          expect(conn.meta.token).to.be.a("string");
          expect(jwt.decode(conn.meta.token)).to.be.an("object");
        });

        it("gets one connection", async function () {
          var res = await c.get(base_url + "/sql/" + conn.data.id);
          expect(res.data.data).to.be.an("object").that.has.keys("id", "links", "type", "attributes");
          expect(res.data.data.id).to.equal(conn.data.id);
        });

        it("gets all connections", async function () {
          var res = await c.get(base_url + "/sql");
          expect(res.data.data).to.be.an("array");
          expect(res.data.data[0]).to.be.an("object").that.has.keys("id", "links", "type", "attributes");
        });

        it("executes one query", async function () {
          var query = "SELECT 1";
          var res = await c.post(conn.data.links.related + "?token=" + conn.meta.token, { sql: query });
          check_resultset(res.data, query);

          var result = res.data.data.attributes.results[0];
          expect(result.fields).to.include("1");
          expect(result.data[0]).to.include(1);
        });

        it("executes multiple queries", async function () {
          var query = "SELECT 'hello'; SELECT 'world'";
          var res = await c.post(conn.data.links.related + "?token=" + conn.meta.token, { sql: query });
          check_resultset(res.data, query);

          var result = res.data.data.attributes.results[0];
          expect(result.fields).to.include("hello");
          expect(result.data[0]).to.include("hello");

          result = res.data.data.attributes.results[1];
          expect(result.fields).to.include("world");
          expect(result.data[0]).to.include("world");
        });

        it("executes a command that returns an OK packet", async function () {
          var query = "SET @a = 1";
          var res = await c.post(conn.data.links.related + "?token=" + conn.meta.token, { sql: query });
          check_resultset(res.data, query);

          var result = res.data.data.attributes.results[0];
          expect(result.affected_rows).to.equal(0);
          expect(result.last_insert_id).to.equal(0);
          expect(result.warnings).to.equal(0);
        });

        it("executes a command that returns an error", async function () {
          var query = "THIS IS A SYNTAX ERROR";
          var res = await c.post(conn.data.links.related + "?token=" + conn.meta.token, { sql: query });
          check_resultset(res.data, query);

          var result = res.data.data.attributes.results[0];
          expect(result.errno).to.equal(1064);
          expect(result.message).to.include("You have an error in your SQL syntax");
          expect(result.sqlstate).to.equal("42000");
        });

        if (test.name == "Native") {
          it("executes multiple commands that returns a mix of results", async function () {
            var query = "SET @a = 1; SELECT 1; SET SQL_MODE=''; SELECT SYNTAX_ERROR;";
            var res = await c.post(conn.data.links.related + "?token=" + conn.meta.token, { sql: query });
            check_resultset(res.data, query);

            var result = res.data.data.attributes.results[0];
            expect(result.affected_rows).to.equal(0);
            expect(result.last_insert_id).to.equal(0);
            expect(result.warnings).to.equal(0);

            result = res.data.data.attributes.results[1];
            expect(result.fields).to.include("1");
            expect(result.data[0]).to.include(1);

            result = res.data.data.attributes.results[2];
            expect(result.affected_rows).to.equal(0);
            expect(result.last_insert_id).to.equal(0);
            expect(result.warnings).to.equal(0);

            result = res.data.data.attributes.results[3];
            expect(result.errno).to.equal(1054);
            expect(result.message).to.include("Unknown column");
            expect(result.sqlstate).to.equal("42S22");
          });
        }

        it("executes async query", async function () {
          var query = "SELECT SLEEP(0.5)";
          var post_res = await c.post(conn.data.links.related + "?async=true&token=" + conn.meta.token, {
            sql: query,
          });
          expect(post_res.status).to.equal(202);

          // The first GET should complete before the query itself completes
          var res = await c.get(post_res.data.links.self + "?token=" + conn.meta.token);
          expect(res.status).to.equal(202);
          expect(res.data.data.attributes.sql).to.equal(query);

          // Wait for a while and then check the result again
          await new Promise((res) => setTimeout(res, 1000));
          res = await c.get(post_res.data.links.self + "?token=" + conn.meta.token);
          check_resultset(res.data, query);
        });

        it("async result can be read more than once", async function () {
          var query = "SELECT 1";
          var post_res = await c.post(conn.data.links.related + "?async=true&token=" + conn.meta.token, {
            sql: query,
          });
          expect(post_res.status).to.equal(202);

          await new Promise((res) => setTimeout(res, 100));
          var res = await c.get(post_res.data.links.self + "?token=" + conn.meta.token);
          expect(res.status).to.equal(201);

          await new Promise((res) => setTimeout(res, 100));
          res = await c.get(post_res.data.links.self + "?token=" + conn.meta.token);
          expect(res.status).to.equal(201);
        });

        it("discards async result", async function () {
          var query = "SELECT 1";
          var post_res = await c.post(conn.data.links.related + "?async=true&token=" + conn.meta.token, {
            sql: query,
          });
          expect(post_res.status).to.equal(202);

          await new Promise((res) => setTimeout(res, 100));
          var res = await c.get(post_res.data.links.self + "?token=" + conn.meta.token);
          expect(res.status).to.equal(201);

          res = await c.delete(post_res.data.links.self + "?token=" + conn.meta.token);
          expect(res.status).to.equal(200);

          // Reading a result that has already been read should return a 400 Bad Request
          expect(c.get(post_res.data.links.self + "?token=" + conn.meta.token)).to.be.rejected;
        });

        it("gets connections during async query", async function () {
          var query = "SELECT SLEEP(0.5)";
          var post_res = await c.post(conn.data.links.related + "?async=true&token=" + conn.meta.token, {
            sql: query,
          });
          expect(post_res.status).to.equal(202);

          var res = await c.get(base_url + "/sql");
          expect(res.data.data).to.be.an("array");
          expect(res.data.data[0]).to.be.an("object").that.has.keys("id", "links", "type", "attributes");

          // Wait for a while and then check the result again
          await new Promise((res) => setTimeout(res, 1000));
          res = await c.get(post_res.data.links.self + "?token=" + conn.meta.token);
          check_resultset(res.data, query);
        });

        it("reconnects", async function () {
          var query = "SELECT @@pseudo_thread_id";
          var res = await c.post(conn.data.links.related + "?token=" + conn.meta.token, { sql: query });
          var first_id = res.data.data.attributes.results[0].data[0][0];
          expect(first_id).to.be.a("number");

          await c.post(conn.data.links.self + "reconnect/?token=" + conn.meta.token, { sql: query });

          res = await c.post(conn.data.links.related + "?token=" + conn.meta.token, { sql: query });
          var second_id = res.data.data.attributes.results[0].data[0][0];
          expect(second_id).to.be.a("number");

          expect(second_id).to.not.equal(first_id);
        });

        it("closes connection", async function () {
          await c.delete(conn.links.self + "?token=" + conn.meta.token);
          conn = null;
        });

        it("opens connection with custom max-age", async function () {
          var res = await c.post(base_url + "/sql/?max-age=500", test.opts);
          var token = jwt.decode(res.data.meta.token);
          expect(token).to.be.an("object");
          expect(token.exp - token.iat).to.equal(500);
          await c.delete(res.data.links.self + "?token=" + res.data.meta.token);
        });

        it("clones a connection", async function () {
          var res1 = await c.post(base_url + "/sql/", test.opts);
          var res2 = await c.post(
            base_url + "/sql/" + res1.data.data.id + "/clone" + "?token=" + res1.data.meta.token
          );
          expect(res1.data.data.id).to.be.a("string");
          expect(res2.data.data.id).to.be.a("string");
          expect(res1.data.data.id).to.not.equal(res2.data.data.id);

          const query = "SELECT 1";

          var rset = await c.post(res1.data.data.links.related + "?token=" + res1.data.meta.token, {
            sql: query,
          });
          check_resultset(rset.data, query);

          rset = await c.post(res2.data.data.links.related + "?token=" + res2.data.meta.token, {
            sql: query,
          });
          check_resultset(rset.data, query);

          await c.delete(res1.data.links.self + "?token=" + res1.data.meta.token);
          await c.delete(res2.data.links.self + "?token=" + res2.data.meta.token);
        });
      });

      describe("Cookies", function () {
        it("opens connection and stores token in cookies", async function () {
          axiosCookieJarSupport(c);
          c.defaults.jar = new tough.CookieJar();

          var res = await c.post(base_url + "/sql?persist=yes", test.opts);
          conn = res.data;
          expect(conn).to.be.an("object");
          expect(conn.data.id).to.be.a("string");
          expect(conn).to.not.have.keys("meta");
        });

        it("cookies contain a valid JWT", async function () {
          var cookies = c.defaults.jar.getCookiesSync(base_url + "/sql");
          expect(cookies).to.have.lengthOf(1);

          var names = cookies.map((cookie) => cookie.key);
          expect(names).to.have.members(["conn_id_sig_" + conn.data.id]);

          var sig = cookies.find((cookie) => cookie.key == "conn_id_sig_" + conn.data.id).value;

          var webtoken = jwt.decode(sig);
          expect(webtoken).to.be.an("object").that.has.keys("aud", "iss", "exp", "iat", "sub");
          expect(webtoken.aud).to.equal(conn.data.id);
        });

        it("executes query with cookies", async function () {
          var query = "SELECT 1";
          var res = await c.post(conn.data.links.related, { sql: query });
          check_resultset(res.data, query);
        });

        it("closes connection with cookie", async function () {
          await c.delete(conn.links.self);
          conn = null;
        });

        it("cookies are deleted after connection is closed", async function () {
          var cookies = c.defaults.jar.getCookiesSync(base_url + "/sql");
          expect(cookies).to.be.empty;
          c.defaults.jar = null;
        });
      });
    });
  });

  describe("Validation", function () {
    it("rejects connection with no credentials", async function () {
      expect(axios.post(base_url + "/sql/", { target: "server1" })).to.be.rejected;
    });

    it("rejects connection with partial credentials", async function () {
      expect(axios.post(base_url + "/sql/", { target: "server1", user: db_credentials.user })).to.be.rejected;
    });

    it("rejects connection with bad credentials", async function () {
      expect(axios.post(base_url + "/sql/", { target: "server1", user: "bob", password: "bob" })).to.be
        .rejected;
    });

    it("rejects connection with no target", async function () {
      expect(axios.post(base_url + "/sql/", { ...db_credentials })).to.be.rejected;
    });

    it("rejects connection with bad target", async function () {
      expect(axios.post(base_url + "/sql/", { ...db_credentials, target: "some-server" })).to.be.rejected;
    });

    it("opens connection", async function () {
      var res = await c.post(base_url + "/sql/", { ...db_credentials, target: "server1" });
      conn = res.data;
    });

    it("rejects query with no token", async function () {
      expect(axios.post(conn.data.links.related, { sql: "SELECT 1" })).to.be.rejected;
    });

    it("rejects connection close with no token", async function () {
      expect(axios.delete(conn.data.links.self)).to.be.rejected;
    });

    it("closes connection with token", async function () {
      await c.delete(conn.links.self + "?token=" + conn.meta.token);
      conn = null;
    });
  });
});<|MERGE_RESOLUTION|>--- conflicted
+++ resolved
@@ -46,7 +46,6 @@
   }
 }
 
-<<<<<<< HEAD
 var test_types = [
   { name: "Native", opts: { ...db_credentials, target: "server1" } },
   {
@@ -59,147 +58,11 @@
 ];
 
 describe("Query API ", async function () {
-  before(startMaxScale);
   before(check_odbc);
 
   it("lists ODBC drivers", async function () {
     await c.get(base_url + "/sql/odbc/drivers");
   });
-=======
-describe("Query API ", function () {
-  describe("Usage", function () {
-    it("opens connection", async function () {
-      var res = await c.post(base_url + "/sql/", { ...db_credentials, target: "server1" });
-      conn = res.data;
-      expect(conn).to.be.an("object");
-      expect(conn.data.id).to.be.a("string");
-      expect(conn.data.attributes.thread_id).to.be.a("number");
-      expect(conn.meta.token).to.be.a("string");
-      expect(jwt.decode(conn.meta.token)).to.be.an("object");
-    });
-
-    it("gets one connection", async function () {
-      var res = await c.get(base_url + "/sql/" + conn.data.id);
-      expect(res.data.data).to.be.an("object").that.has.keys("id", "links", "type", "attributes");
-      expect(res.data.data.id).to.equal(conn.data.id);
-    });
-
-    it("gets all connections", async function () {
-      var res = await c.get(base_url + "/sql");
-      expect(res.data.data).to.be.an("array");
-      expect(res.data.data[0]).to.be.an("object").that.has.keys("id", "links", "type", "attributes");
-    });
-
-    it("executes one query", async function () {
-      var query = "SELECT 1";
-      var res = await c.post(conn.data.links.related + "?token=" + conn.meta.token, { sql: query });
-      check_resultset(res.data, query);
-
-      var result = res.data.data.attributes.results[0];
-      expect(result.fields).to.include("1");
-      expect(result.data[0]).to.include(1);
-    });
-
-    it("executes multiple queries", async function () {
-      var query = "SELECT 'hello'; SELECT 'world'";
-      var res = await c.post(conn.data.links.related + "?token=" + conn.meta.token, { sql: query });
-      check_resultset(res.data, query);
-
-      var result = res.data.data.attributes.results[0];
-      expect(result.fields).to.include("hello");
-      expect(result.data[0]).to.include("hello");
-
-      result = res.data.data.attributes.results[1];
-      expect(result.fields).to.include("world");
-      expect(result.data[0]).to.include("world");
-    });
-
-    it("executes a command that returns an OK packet", async function () {
-      var query = "SET @a = 1";
-      var res = await c.post(conn.data.links.related + "?token=" + conn.meta.token, { sql: query });
-      check_resultset(res.data, query);
-
-      var result = res.data.data.attributes.results[0];
-      expect(result.affected_rows).to.equal(0);
-      expect(result.last_insert_id).to.equal(0);
-      expect(result.warnings).to.equal(0);
-    });
-
-    it("executes a command that returns an error", async function () {
-      var query = "THIS IS A SYNTAX ERROR";
-      var res = await c.post(conn.data.links.related + "?token=" + conn.meta.token, { sql: query });
-      check_resultset(res.data, query);
-
-      var result = res.data.data.attributes.results[0];
-      expect(result.errno).to.equal(1064);
-      expect(result.message).to.include("You have an error in your SQL syntax");
-      expect(result.sqlstate).to.equal("42000");
-    });
-
-    it("executes multiple commands that returns a mix of results", async function () {
-      var query = "SET @a = 1; SELECT 1; SET SQL_MODE=''; SELECT SYNTAX_ERROR;";
-      var res = await c.post(conn.data.links.related + "?token=" + conn.meta.token, { sql: query });
-      check_resultset(res.data, query);
-
-      var result = res.data.data.attributes.results[0];
-      expect(result.affected_rows).to.equal(0);
-      expect(result.last_insert_id).to.equal(0);
-      expect(result.warnings).to.equal(0);
-
-      result = res.data.data.attributes.results[1];
-      expect(result.fields).to.include("1");
-      expect(result.data[0]).to.include(1);
-
-      result = res.data.data.attributes.results[2];
-      expect(result.affected_rows).to.equal(0);
-      expect(result.last_insert_id).to.equal(0);
-      expect(result.warnings).to.equal(0);
-
-      result = res.data.data.attributes.results[3];
-      expect(result.errno).to.equal(1054);
-      expect(result.message).to.include("Unknown column");
-      expect(result.sqlstate).to.equal("42S22");
-    });
-
-    it("reconnects", async function () {
-      var query = "SELECT @@pseudo_thread_id";
-      var res = await c.post(conn.data.links.related + "?token=" + conn.meta.token, { sql: query });
-      var first_id = res.data.data.attributes.results[0].data[0][0];
-      expect(first_id).to.be.a("number");
-
-      await c.post(conn.data.links.self + "reconnect/?token=" + conn.meta.token, { sql: query });
-
-      res = await c.post(conn.data.links.related + "?token=" + conn.meta.token, { sql: query });
-      var second_id = res.data.data.attributes.results[0].data[0][0];
-      expect(second_id).to.be.a("number");
-
-      expect(second_id).to.not.equal(first_id);
-    });
-
-    it("closes connection", async function () {
-      await c.delete(conn.links.self + "?token=" + conn.meta.token);
-      conn = null;
-    });
-
-    it("opens connection with custom max-age", async function () {
-      var res = await c.post(base_url + "/sql/?max-age=500", { ...db_credentials, target: "server1" });
-      var token = jwt.decode(res.data.meta.token);
-      expect(token).to.be.an("object");
-      expect(token.exp - token.iat).to.equal(500);
-      await c.delete(res.data.links.self + "?token=" + res.data.meta.token);
-    });
-
-    it("clones a connection", async function () {
-      var res1 = await c.post(base_url + "/sql/", { ...db_credentials, target: "server1" });
-      var res2 = await c.post(
-        base_url + "/sql/" + res1.data.data.id + "/clone" + "?token=" + res1.data.meta.token
-      );
-      expect(res1.data.data.id).to.be.a("string");
-      expect(res2.data.data.id).to.be.a("string");
-      expect(res1.data.data.id).to.not.equal(res2.data.data.id);
-
-      const query = "SELECT 1";
->>>>>>> 07875b69
 
   test_types.forEach(function (test) {
     describe(test.name, function () {
