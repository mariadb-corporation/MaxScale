/*
 * Copyright (c) 2016 MariaDB Corporation Ab
 *
 * Use of this software is governed by the Business Source License included
 * in the LICENSE.TXT file and at www.mariadb.com/bsl11.
 *
 * Change Date: 2023-11-12
 *
 * On the date above, in accordance with the Business Source License, use
 * of this software will be governed by version 2 or later of the General
 * Public License.
 */

#include <maxscale/listener.hh>

#include <arpa/inet.h>
#include <stdio.h>
#include <stdlib.h>
#include <string.h>
#include <fcntl.h>
#include <sys/stat.h>

#include <algorithm>
#include <chrono>
#include <list>
#include <memory>
#include <mutex>
#include <sstream>
#include <string>
#include <unordered_set>

#include <maxbase/log.hh>
#include <maxscale/paths.h>
#include <maxscale/ssl.hh>
#include <maxscale/protocol2.hh>
#include <maxbase/alloc.h>
#include <maxscale/users.hh>
#include <maxscale/service.hh>
#include <maxscale/poll.hh>
#include <maxscale/routingworker.hh>

#include "internal/listener.hh"
#include "internal/modules.hh"
#include "internal/session.hh"
#include "internal/config.hh"

using std::chrono::seconds;

static std::list<SListener> all_listeners;
static std::mutex listener_lock;

constexpr int BLOCK_TIME = 60;

namespace
{
class RateLimit
{
public:
    /**
     * Mark authentication from a host as failed
     *
     * @param remote The host from which the connection originated
     *
     * @return True if this was the failure that caused the host to be blocked
     */
    bool mark_auth_as_failed(const std::string& remote)
    {
<<<<<<< HEAD
        auto& u = m_failures[remote];
        u.last_failure = maxbase::Clock::now(maxbase::NowType::EPollTick);
        return ++u.failures == config_get_global_options()->max_auth_errors_until_block;
=======
        bool rval = false;

        if (int limit = config_get_global_options()->max_auth_errors_until_block)
        {
            auto& u = m_failures[remote];
            u.last_failure = Clock::now();
            rval = ++u.failures == limit;
        }

        return rval;
>>>>>>> 7a5e50f9
    }

    bool is_blocked(const std::string& remote)
    {
        bool rval = false;

        if (int limit = config_get_global_options()->max_auth_errors_until_block)
        {
            auto it = m_failures.find(remote);

<<<<<<< HEAD
            if (maxbase::Clock::now() - u.last_failure > seconds(BLOCK_TIME))
            {
                u.last_failure = maxbase::Clock::now(maxbase::NowType::EPollTick);
                u.failures = 0;
            }
=======
            if (it != m_failures.end())
            {
                auto& u = it->second;
>>>>>>> 7a5e50f9

                if (Clock::now() - u.last_failure > seconds(BLOCK_TIME))
                {
                    u.last_failure = Clock::now();
                    u.failures = 0;
                }

                rval = u.failures >= limit;
            }
        }

        return rval;
    }

private:
    struct Failure
    {
        maxbase::TimePoint last_failure = maxbase::Clock::now(maxbase::NowType::EPollTick);
        int                failures = 0;
    };

    std::unordered_map<std::string, Failure> m_failures;
};

thread_local RateLimit rate_limit;
}

Listener::Listener(Service* service,
                   const std::string& name,
                   const std::string& address,
                   uint16_t port,
                   const std::string& protocol,
                   std::unique_ptr<mxs::ProtocolModule> proto_instance,
                   std::unique_ptr<mxs::SSLContext> ssl,
                   const MXS_CONFIG_PARAMETER& params,
                   qc_sql_mode_t sql_mode)
    : MXB_POLL_DATA{Listener::poll_handler}
    , m_name(name)
    , m_state(CREATED)
    , m_protocol(protocol)
    , m_port(port)
    , m_address(address)
    , m_proto_module(std::move(proto_instance))
    , m_service(service)
    , m_params(params)
    , m_ssl_provider(std::move(ssl))
    , m_sql_mode(sql_mode)
{
    if (strcasecmp(service->router_name(), "cli") == 0 || strcasecmp(service->router_name(), "maxinfo") == 0)
    {
        m_type = Type::MAIN_WORKER;
    }
    else if (m_address[0] == '/')
    {
        m_type = Type::UNIX_SOCKET;
    }
    else if (mxs::have_so_reuseport())
    {
        m_type = Type::UNIQUE_TCP;
    }
    else
    {
        m_type = Type::SHARED_TCP;
    }
}

Listener::~Listener()
{
    MXS_INFO("Destroying '%s'", m_name.c_str());
}

SListener Listener::create(const std::string& name,
                           const std::string& protocol,
                           const MXS_CONFIG_PARAMETER& params)
{
    mxb::LogScope scope(name.c_str());
    bool port_defined = params.contains(CN_PORT);
    bool socket_defined = params.contains(CN_SOCKET);
    bool sql_mode_defined = params.contains(CN_SQL_MODE);
    Service* service = static_cast<Service*>(params.get_service(CN_SERVICE));

    if (port_defined && socket_defined)
    {
        MXS_ERROR("Creation of listener '%s' failed because both 'socket' and 'port' "
                  "are defined. Only one of them is allowed.",
                  name.c_str());
        return nullptr;
    }
    else if ((!port_defined && !socket_defined) || !service)
    {
        MXS_ERROR("Listener '%s' is missing a required parameter. A Listener "
                  "must have a service, protocol and port (or socket) defined.",
                  name.c_str());
        return nullptr;
    }

    // The conditionals just enforce defaults expected in the function.
    auto port = port_defined ? params.get_integer(CN_PORT) : 0;
    auto socket = socket_defined ? params.get_string(CN_SOCKET) : "";
    auto address = socket_defined ? params.get_string(CN_SOCKET) : params.get_string(CN_ADDRESS);

    if (port == 0 && socket[0] != '/')
    {
        MXS_ERROR("Invalid path given for listener '%s' for parameter '%s': %s",
                  name.c_str(), CN_SOCKET, socket.c_str());
        return nullptr;
    }

    qc_sql_mode_t sql_mode;

    if (sql_mode_defined)
    {
        std::string sql_mode_str = params.get_string(CN_SQL_MODE);

        if (strcasecmp(sql_mode_str.c_str(), "default") == 0)
        {
            sql_mode = QC_SQL_MODE_DEFAULT;
        }
        else if (strcasecmp(sql_mode_str.c_str(), "oracle") == 0)
        {
            sql_mode = QC_SQL_MODE_ORACLE;
        }
        else
        {
            MXS_ERROR("'%s' is not a valid value for '%s'. Allowed values are 'DEFAULT' and 'ORACLE'.",
                      sql_mode_str.c_str(), CN_SQL_MODE);
            return nullptr;
        }
    }

    // If listener doesn't configure sql_mode use the sql mode of query classifier.
    // This is the global configuration of sql_mode or "default" if it is not configured at all.
    else
    {
        sql_mode = qc_get_sql_mode();
    }

    mxb_assert(!address.empty());

    if (socket_defined)
    {
        if (auto l = listener_find_by_socket(socket))
        {
            MXS_ERROR("Creation of listener '%s' for service '%s' failed, because "
                      "listener '%s' already listens on socket %s.",
                      name.c_str(), service->name(), l->name(), socket.c_str());
            return nullptr;
        }
    }
    else if (auto l = listener_find_by_address(address, port))
    {
        MXS_ERROR("Creation of listener '%s' for service '%s' failed, because "
                  "listener '%s' already listens on port %s.",
                  name.c_str(), service->name(), l->name(),
                  params.get_string(CN_PORT).c_str());
        return nullptr;
    }

    std::unique_ptr<mxs::SSLContext> ssl_info;

    if (!config_create_ssl(name.c_str(), params, true, &ssl_info))
    {
        return nullptr;
    }

    // These two values being NULL trigger the loading of the default
    // authenticators that are specific to each protocol module
    auto authenticator = params.get_string(CN_AUTHENTICATOR);
    auto authenticator_options = params.get_string(CN_AUTHENTICATOR_OPTIONS);

    // Add protocol and authenticator capabilities from the listener
    std::unique_ptr<mxs::ProtocolModule> protocol_module;
    auto protocol_api = (MXS_PROTOCOL_API*)load_module(protocol.c_str(), MODULE_PROTOCOL);
    if (protocol_api)
    {
        protocol_module.reset(protocol_api->create_protocol_module(authenticator, authenticator_options));
    }
    if (!protocol_module)
    {
        MXS_ERROR("Failed to initialize protocol module '%s' for listener '%s'.",
                  protocol.c_str(), name.c_str());
        return nullptr;
    }

    // If the current protocol implements a user data manager, create one and set to service.
    // If the service already has one, check that both are meant for the same protocol.
    std::unique_ptr<mxs::UserAccountManager> new_user_manager;
    if (protocol_module->capabilities() & mxs::ProtocolModule::CAP_AUTHDATA)
    {
        new_user_manager = protocol_module->create_user_data_manager(service->name());
        if (new_user_manager)
        {
            auto service_usermanager = service->user_account_manager();
            if (service_usermanager)
            {
                // This name comparison needs to be done by querying the modules themselves since
                // the actual setting value has aliases.
                if (service_usermanager->protocol_name() == new_user_manager->protocol_name())
                {
                    // Ok, service has only one backend protocol. If ever multiple backend protocols
                    // need to be supported on the same service, multiple usermanagers are also needed.
                    new_user_manager = nullptr;     // discard the just generated usermanager
                }
                else
                {
                    MXB_ERROR("The protocol of listener '%s' ('%s') differs from the protocol in the target "
                              "service '%s' ('%s') when both protocols implement user account management. "
                              "Cannot create listener.",
                              name.c_str(), protocol_module->name().c_str(),
                              service->name(), service_usermanager->protocol_name().c_str());
                    return nullptr;
                }
            }
        }
        else
        {
            MXB_ERROR("Failed to create an authentication data manager for protocol '%s'.",
                      protocol_module->name().c_str());
            return nullptr;
        }
    }

    SListener listener(new(std::nothrow) Listener(service, name, address, port,
                                                  protocol, std::move(protocol_module),
                                                  std::move(ssl_info), params, sql_mode));
    if (listener)
    {
        if (new_user_manager)
        {
            service->set_user_account_manager(std::move(new_user_manager));
        }

        // Storing a self-reference to the listener makes it possible to easily
        // increment the reference count when new connections are accepted.
        listener->m_self = listener;

        // Note: This isn't good: we modify the service from a listener and the service itself should do this.
        // TODO: Currently unused, remove if no longer needed
        // service->capabilities |= auth_mod->module_capabilities;

        std::lock_guard<std::mutex> guard(listener_lock);
        all_listeners.push_back(listener);
    }

    return listener;
}

void Listener::close_all_fds()
{
    if (m_type == Type::UNIQUE_TCP)
    {
        mxs::RoutingWorker::execute_concurrently(
            [this]() {
                close(*m_local_fd);
                *m_local_fd = -1;
            });
    }
    else
    {
        close(m_shared_fd);
        m_shared_fd = -1;
    }
}

void Listener::destroy(const SListener& listener)
{
    // Remove the listener from all workers. This makes sure that there's no concurrent access while we're
    // closing things up.
    listener->stop();

    listener->close_all_fds();
    listener->m_state = DESTROYED;

    std::lock_guard<std::mutex> guard(listener_lock);
    all_listeners.remove(listener);
}

// Helper function that executes a function on all workers and checks the result
static bool execute_and_check(const std::function<bool ()>& func)
{
    std::atomic<size_t> n_ok {0};
    auto wrapper = [func, &n_ok]() {
            if (func())
            {
                ++n_ok;
            }
        };

    size_t n_executed = mxs::RoutingWorker::execute_concurrently(wrapper);
    return n_executed == n_ok;
}

bool Listener::stop()
{
    mxb::LogScope scope(name());
    bool rval = (m_state == STOPPED);

    if (m_state == STARTED)
    {
        if (m_type == Type::UNIQUE_TCP)
        {
            if (execute_and_check([this]() {
                                      mxb_assert(*m_local_fd != -1);
                                      auto worker = mxs::RoutingWorker::get_current();
                                      return worker->remove_fd(*m_local_fd);
                                  }))
            {
                m_state = STOPPED;
                rval = true;
            }
        }
        else
        {
            if (mxs::RoutingWorker::remove_shared_fd(m_shared_fd))
            {
                m_state = STOPPED;
                rval = true;
            }
        }
    }

    return rval;
}

bool Listener::start()
{
    mxb::LogScope scope(name());
    bool rval = (m_state == STARTED);

    if (m_state == STOPPED)
    {
        if (m_type == Type::UNIQUE_TCP)
        {
            if (execute_and_check([this]() {
                                      mxb_assert(*m_local_fd != -1);
                                      auto worker = mxs::RoutingWorker::get_current();
                                      return worker->add_fd(*m_local_fd, EPOLLIN, this);
                                  }))
            {
                m_state = STARTED;
                rval = true;
            }
        }
        else
        {
            if (mxs::RoutingWorker::add_shared_fd(m_shared_fd, EPOLLIN, this))
            {
                m_state = STARTED;
                rval = true;
            }
        }
    }

    return rval;
}

SListener listener_find(const std::string& name)
{
    SListener rval;
    std::lock_guard<std::mutex> guard(listener_lock);

    for (const auto& a : all_listeners)
    {
        if (a->name() == name)
        {
            rval = a;
            break;
        }
    }

    return rval;
}

std::vector<SListener> listener_find_by_service(const SERVICE* service)
{
    std::vector<SListener> rval;
    std::lock_guard<std::mutex> guard(listener_lock);

    for (const auto& a : all_listeners)
    {
        if (a->service() == service)
        {
            rval.push_back(a);
        }
    }

    return rval;
}

static bool is_all_iface(const std::string& a, const std::string& b)
{
    std::unordered_set<std::string> addresses {"::", "0.0.0.0"};
    return addresses.count(a) || addresses.count(b);
}

SListener listener_find_by_socket(const std::string& socket)
{
    SListener rval;
    std::lock_guard<std::mutex> guard(listener_lock);

    for (const auto& listener : all_listeners)
    {
        if (listener->address() == socket)
        {
            rval = listener;
            break;
        }
    }

    return rval;
}

SListener listener_find_by_address(const std::string& address, unsigned short port)
{
    SListener rval;
    std::lock_guard<std::mutex> guard(listener_lock);

    for (const auto& listener : all_listeners)
    {
        if (port == listener->port()
            && (listener->address() == address || is_all_iface(listener->address(), address)))
        {
            rval = listener;
            break;
        }
    }

    return rval;
}

/**
 * Creates a listener configuration at the location pointed by @c filename
 *
 * @param listener Listener to serialize into a configuration
 * @param filename Filename where configuration is written
 * @return True on success, false on error
 */
bool Listener::create_listener_config(const char* filename)
{
    int file = open(filename, O_EXCL | O_CREAT | O_WRONLY, S_IRUSR | S_IWUSR | S_IRGRP | S_IROTH);

    if (file == -1)
    {
        MXS_ERROR("Failed to open file '%s' when serializing listener '%s': %d, %s",
                  filename,
                  m_name.c_str(),
                  errno,
                  mxs_strerror(errno));
        return false;
    }

    // TODO: Check for return values on all of the dprintf calls
    dprintf(file, "[%s]\n", m_name.c_str());
    dprintf(file, "type=listener\n");

    for (const auto& p : m_params)
    {
        dprintf(file, "%s=%s\n", p.first.c_str(), p.second.c_str());
    }

    ::close(file);

    return true;
}

bool listener_serialize(const SListener& listener)
{
    bool rval = false;
    char filename[PATH_MAX];
    snprintf(filename,
             sizeof(filename),
             "%s/%s.cnf.tmp",
             get_config_persistdir(),
             listener->name());

    if (unlink(filename) == -1 && errno != ENOENT)
    {
        MXS_ERROR("Failed to remove temporary listener configuration at '%s': %d, %s",
                  filename,
                  errno,
                  mxs_strerror(errno));
    }
    else if (listener->create_listener_config(filename))
    {
        char final_filename[PATH_MAX];
        strcpy(final_filename, filename);

        char* dot = strrchr(final_filename, '.');
        mxb_assert(dot);
        *dot = '\0';

        if (rename(filename, final_filename) == 0)
        {
            rval = true;
        }
        else
        {
            MXS_ERROR("Failed to rename temporary listener configuration at '%s': %d, %s",
                      filename,
                      errno,
                      mxs_strerror(errno));
        }
    }

    return rval;
}

json_t* Listener::to_json() const
{
    json_t* param = json_object();

    const MXS_MODULE* mod = get_module(m_protocol.c_str(), MODULE_PROTOCOL);
    config_add_module_params_json(&m_params,
                                  {CN_TYPE, CN_SERVICE},
                                  common_listener_params(),
                                  mod->parameters,
                                  param);

    json_t* attr = json_object();
    json_object_set_new(attr, CN_STATE, json_string(state()));
    json_object_set_new(attr, CN_PARAMETERS, param);

    json_t* diag = m_proto_module->print_auth_users_json();
    if (diag)
    {
        json_object_set_new(attr, CN_AUTHENTICATOR_DIAGNOSTICS, diag);
    }

    json_t* rval = json_object();
    json_object_set_new(rval, CN_ID, json_string(m_name.c_str()));
    json_object_set_new(rval, CN_TYPE, json_string(CN_LISTENERS));
    json_object_set_new(rval, CN_ATTRIBUTES, attr);

    return rval;
}

const char* Listener::name() const
{
    return m_name.c_str();
}

const char* Listener::address() const
{
    return m_address.c_str();
}

uint16_t Listener::port() const
{
    return m_port;
}

SERVICE* Listener::service() const
{
    return m_service;
}

const char* Listener::protocol() const
{
    return m_protocol.c_str();
}

const char* Listener::state() const
{
    switch (m_state)
    {
    case CREATED:
        return "Created";

    case STARTED:
        return "Running";

    case STOPPED:
        return "Stopped";

    case FAILED:
        return "Failed";

    case DESTROYED:
        return "Destroyed";

    default:
        mxb_assert(!true);
        return "Unknown";
    }
}

int Listener::load_users()
{
    mxb::LogScope scope(name());
    return m_proto_module->load_auth_users(m_service);      // TODO: Move this call inside protocol
}


namespace
{

/**
 * @brief Create a Unix domain socket
 *
 * @param path The socket path
 * @return     The opened socket or -1 on error
 */
static int create_unix_socket(const char* path)
{
    if (unlink(path) == -1 && errno != ENOENT)
    {
        MXS_ERROR("Failed to unlink Unix Socket %s: %d %s", path, errno, mxs_strerror(errno));
    }

    struct sockaddr_un local_addr;
    int listener_socket = open_unix_socket(MXS_SOCKET_LISTENER, &local_addr, path);

    if (listener_socket >= 0 && chmod(path, 0777) < 0)
    {
        MXS_ERROR("Failed to change permissions on UNIX Domain socket '%s': %d, %s",
                  path, errno, mxs_strerror(errno));
    }

    return listener_socket;
}

/**
 * @brief Create a listener, add new information to the given DCB
 *
 * First creates and opens a socket, either TCP or Unix according to the
 * configuration data provided.  Then try to listen on the socket and
 * record the socket in the given DCB.  Add the given DCB into the poll
 * list.  The protocol name does not affect the logic, but is used in
 * log messages.
 *
 * @param config Configuration for port to listen on
 *
 * @return New socket or -1 on error
 */
int start_listening(const std::string& host, uint16_t port)
{
    mxb_assert(host[0] == '/' || port != 0);

    int listener_socket = -1;

    if (host[0] == '/')
    {
        listener_socket = create_unix_socket(host.c_str());
    }
    else if (port > 0)
    {
        struct sockaddr_storage server_address = {};
        listener_socket = open_network_socket(MXS_SOCKET_LISTENER, &server_address, host.c_str(), port);

        if (listener_socket == -1 && host == "::")
        {
            /** Attempt to bind to the IPv4 if the default IPv6 one is used */
            MXS_WARNING("Failed to bind on default IPv6 host '::', attempting "
                        "to bind on IPv4 version '0.0.0.0'");
            listener_socket = open_network_socket(MXS_SOCKET_LISTENER, &server_address, "0.0.0.0", port);
        }
    }

    if (listener_socket != -1)
    {
        /**
         * The use of INT_MAX for backlog length in listen() allows the end-user to
         * control the backlog length with the net.ipv4.tcp_max_syn_backlog kernel
         * option since the parameter is silently truncated to the configured value.
         *
         * @see man 2 listen
         */
        if (listen(listener_socket, INT_MAX) != 0)
        {
            MXS_ERROR("Failed to start listening on [%s]:%u: %d, %s", host.c_str(), port, errno,
                      mxs_strerror(errno));
            close(listener_socket);
            return -1;
        }
    }

    return listener_socket;
}

// Helper struct that contains the network information of an accepted connection
struct ClientConn
{
    int              fd;
    sockaddr_storage addr;
    char             host[INET6_ADDRSTRLEN + 1];
};

/**
 * @brief Accept a new client connection
 *
 * @param fd File descriptor to accept from
 *
 * @return ClientConn with fd set to -1 on failure
 */
static ClientConn accept_one_connection(int fd)
{
    ClientConn conn = {};
    socklen_t client_len = sizeof(conn.addr);
    conn.fd = accept(fd, (sockaddr*)&conn.addr, &client_len);

    if (conn.fd != -1)
    {
        void* ptr = nullptr;

        if (conn.addr.ss_family == AF_INET)
        {
            ptr = &((struct sockaddr_in*)&conn.addr)->sin_addr;
        }
        else if (conn.addr.ss_family == AF_INET6)
        {
            ptr = &((struct sockaddr_in6*)&conn.addr)->sin6_addr;
        }

        if (ptr)
        {
            inet_ntop(conn.addr.ss_family, ptr, conn.host, sizeof(conn.host) - 1);
        }
        else
        {
            strcpy(conn.host, "localhost");
        }

        configure_network_socket(conn.fd, conn.addr.ss_family);
    }
    else if (errno != EAGAIN && errno != EWOULDBLOCK)
    {
        MXS_ERROR("Failed to accept new client connection: %d, %s", errno, mxs_strerror(errno));
    }

    return conn;
}
}

ClientDCB* Listener::accept_one_dcb(int fd, const sockaddr_storage* addr, const char* host)
{
    auto* session = new(std::nothrow) Session(m_self, m_proto_module, host);
    if (!session)
    {
        MXS_OOM();
        close(fd);
        return NULL;
    }

    auto client_protocol = m_proto_module->create_client_protocol(session, session);
    if (!client_protocol)
    {
        delete session;
        return nullptr;
    }

    mxs::RoutingWorker* worker = mxs::RoutingWorker::get_current();
    mxb_assert(worker);

    auto pProtocol = client_protocol.get();
    ClientDCB* client_dcb = ClientDCB::create(fd, host, *addr, session, std::move(client_protocol), worker);
    if (!client_dcb)
    {
        MXS_OOM();
        delete session;
    }
    else
    {
        session->set_client_dcb(client_dcb);
        session->set_client_connection(pProtocol);
        pProtocol->set_dcb(client_dcb);

        if (m_service->has_too_many_connections())
        {
            // TODO: If connections can be queued, this is the place to put the
            // TODO: connection on that queue.
            pProtocol->connlimit(m_service->config().max_connections);

            // TODO: This is never used as the client connection is not up yet
            client_dcb->session()->close_reason = SESSION_CLOSE_TOO_MANY_CONNECTIONS;

            DCB::close(client_dcb);
            client_dcb = NULL;
        }
        else if (!client_dcb->enable_events())
        {
            MXS_ERROR("Failed to add dcb %p for fd %d to epoll set.", client_dcb, fd);
            DCB::close(client_dcb);
            client_dcb = NULL;
        }
    }

    return client_dcb;
}

bool Listener::listen_shared()
{
    bool rval = false;
    int fd = start_listening(m_address.c_str(), m_port);

    if (fd != -1)
    {
        if (mxs::RoutingWorker::add_shared_fd(fd, EPOLLIN, this))
        {
            // All workers share the same fd, assign it here
            m_shared_fd = fd;
            rval = true;
            m_state = STARTED;
        }
        else
        {
            close(fd);
        }
    }
    else
    {
        MXS_ERROR("Failed to listen on [%s]:%u", m_address.c_str(), m_port);
    }

    return rval;
}

bool Listener::listen_unique()
{
    auto open_socket = [this]() {
            bool rval = false;
            int fd = start_listening(m_address.c_str(), m_port);

            if (fd != -1)
            {
                if (mxs::RoutingWorker::get_current()->add_fd(fd, EPOLLIN, this))
                {
                    // Set the worker-local fd to the unique value
                    *m_local_fd = fd;
                    rval = true;
                }
                else
                {
                    close(fd);
                }
            }

            return rval;
        };

    bool rval = execute_and_check(open_socket);

    if (!rval)
    {
        close_all_fds();
        MXS_ERROR("One or more workers failed to listen on '[%s]:%u'.", m_address.c_str(), m_port);
    }

    return rval;
}

bool Listener::listen()
{
    mxb_assert(mxs::MainWorker::is_main_worker());

    mxb::LogScope scope(name());
    m_state = FAILED;

    // TODO: Here would could load all users (using some functionality equivalent with
    // TODO: m_proto_module->load_auth_users(m_service)), return false if there is a
    // TODO: fatal error, and prepopulate the databases of all routing workers if there is not.


    bool rval = false;
    if (m_type == Type::UNIQUE_TCP)
    {
        rval = listen_unique();
    }
    else
    {
        rval = listen_shared();
    }

    if (rval)
    {
        m_state = STARTED;
        MXS_NOTICE("Listening for connections at [%s]:%u", m_address.c_str(), m_port);
    }

    return rval;
}

uint32_t Listener::poll_handler(MXB_POLL_DATA* data, MXB_WORKER* worker, uint32_t events)
{
    Listener* listener = static_cast<Listener*>(data);
    listener->accept_connections();
    return MXB_POLL_ACCEPT;
}

void Listener::reject_connection(int fd, const char* host)
{
    if (GWBUF* buf = m_proto_module->reject(host))
    {
        for (auto b = buf; b; b = b->next)
        {
            write(fd, GWBUF_DATA(b), GWBUF_LENGTH(b));
        }
        gwbuf_free(buf);
    }

    close(fd);
}

void Listener::accept_connections()
{
    mxb::LogScope scope(name());

    for (ClientConn conn = accept_one_connection(fd()); conn.fd != -1; conn = accept_one_connection(fd()))
    {
        if (rate_limit.is_blocked(conn.host))
        {
            reject_connection(conn.fd, conn.host);
        }
        else if (type() == Type::UNIQUE_TCP)
        {
            if (ClientDCB* dcb = accept_one_dcb(conn.fd, &conn.addr, conn.host))
            {
                if (!dcb->protocol()->init_connection())
                {
                    DCB::close(dcb);
                }
            }
        }
        else
        {
            auto worker = type() == Type::MAIN_WORKER ?
                mxs::RoutingWorker::get(mxs::RoutingWorker::MAIN) :
                mxs::RoutingWorker::pick_worker();

            worker->execute([this, conn]() {
                                if (ClientDCB* dcb = accept_one_dcb(conn.fd, &conn.addr, conn.host))
                                {
                                    if (!dcb->protocol()->init_connection())
                                    {
                                        DCB::close(dcb);
                                    }
                                }
                            }, mxs::RoutingWorker::EXECUTE_AUTO);
        }
    }
}

void Listener::mark_auth_as_failed(const std::string& remote)
{
    if (rate_limit.mark_auth_as_failed(remote))
    {
        MXS_NOTICE("Host '%s' blocked for %d seconds due to too many authentication failures.",
                   remote.c_str(), BLOCK_TIME);
    }
}

const MXS_MODULE_PARAM* common_listener_params()
{
    static const MXS_MODULE_PARAM config_listener_params[] =
    {
        {CN_TYPE,          MXS_MODULE_PARAM_STRING,  CN_LISTENER, MXS_MODULE_OPT_REQUIRED },
        {CN_SERVICE,       MXS_MODULE_PARAM_SERVICE, NULL,        MXS_MODULE_OPT_REQUIRED },
        {CN_PROTOCOL,      MXS_MODULE_PARAM_STRING,  NULL,        MXS_MODULE_OPT_REQUIRED },
        // Either port or socket, checked when created
        {CN_PORT,          MXS_MODULE_PARAM_COUNT},
        {CN_SOCKET,        MXS_MODULE_PARAM_STRING},
        {
            CN_AUTHENTICATOR_OPTIONS, MXS_MODULE_PARAM_STRING, ""
        },
        {CN_ADDRESS,       MXS_MODULE_PARAM_STRING,  "::"},
        {CN_AUTHENTICATOR, MXS_MODULE_PARAM_STRING},
        {CN_SSL,           MXS_MODULE_PARAM_ENUM,    "false",     MXS_MODULE_OPT_ENUM_UNIQUE, ssl_values},
        {CN_SSL_CERT,      MXS_MODULE_PARAM_PATH,    NULL,        MXS_MODULE_OPT_PATH_R_OK},
        {CN_SSL_KEY,       MXS_MODULE_PARAM_PATH,    NULL,        MXS_MODULE_OPT_PATH_R_OK},
        {CN_SSL_CA_CERT,   MXS_MODULE_PARAM_PATH,    NULL,        MXS_MODULE_OPT_PATH_R_OK},
        {CN_SSL_CRL,       MXS_MODULE_PARAM_PATH,    NULL,        MXS_MODULE_OPT_PATH_R_OK},
        {
            CN_SSL_VERSION, MXS_MODULE_PARAM_ENUM, "MAX", MXS_MODULE_OPT_ENUM_UNIQUE, ssl_version_values
        },
        {
            CN_SSL_CERT_VERIFY_DEPTH, MXS_MODULE_PARAM_COUNT, "9"
        },
        {
            CN_SSL_VERIFY_PEER_CERTIFICATE, MXS_MODULE_PARAM_BOOL, "true"
        },
        {
            CN_SQL_MODE, MXS_MODULE_PARAM_STRING, NULL
        },
        {NULL}
    };
    return config_listener_params;
}<|MERGE_RESOLUTION|>--- conflicted
+++ resolved
@@ -65,22 +65,16 @@
      */
     bool mark_auth_as_failed(const std::string& remote)
     {
-<<<<<<< HEAD
-        auto& u = m_failures[remote];
-        u.last_failure = maxbase::Clock::now(maxbase::NowType::EPollTick);
-        return ++u.failures == config_get_global_options()->max_auth_errors_until_block;
-=======
         bool rval = false;
 
         if (int limit = config_get_global_options()->max_auth_errors_until_block)
         {
             auto& u = m_failures[remote];
-            u.last_failure = Clock::now();
+            u.last_failure = maxbase::Clock::now(maxbase::NowType::EPollTick);
             rval = ++u.failures == limit;
         }
 
         return rval;
->>>>>>> 7a5e50f9
     }
 
     bool is_blocked(const std::string& remote)
@@ -91,21 +85,13 @@
         {
             auto it = m_failures.find(remote);
 
-<<<<<<< HEAD
-            if (maxbase::Clock::now() - u.last_failure > seconds(BLOCK_TIME))
-            {
-                u.last_failure = maxbase::Clock::now(maxbase::NowType::EPollTick);
-                u.failures = 0;
-            }
-=======
             if (it != m_failures.end())
             {
                 auto& u = it->second;
->>>>>>> 7a5e50f9
-
-                if (Clock::now() - u.last_failure > seconds(BLOCK_TIME))
+
+                if (maxbase::Clock::now() - u.last_failure > seconds(BLOCK_TIME))
                 {
-                    u.last_failure = Clock::now();
+                    u.last_failure = maxbase::Clock::now(maxbase::NowType::EPollTick);
                     u.failures = 0;
                 }
 
