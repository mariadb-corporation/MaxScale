/*
 * Copyright (c) 2016 MariaDB Corporation Ab
 *
 * Use of this software is governed by the Business Source License included
 * in the LICENSE.TXT file and at www.mariadb.com/bsl11.
 *
 * Change Date: 2025-10-29
 *
 * On the date above, in accordance with the Business Source License, use
 * of this software will be governed by version 2 or later of the General
 * Public License.
 */

/**
 * @file config.c Configuration file processing
 */

#include <maxscale/config.hh>

#include <ctype.h>
#include <ftw.h>
#include <fcntl.h>
#include <glob.h>
#include <net/if.h>
#include <stdio.h>
#include <stdlib.h>
#include <string.h>
#include <sys/ioctl.h>

#include <fstream>
#include <functional>
#include <map>
#include <numeric>
#include <set>
#include <string>
#include <tuple>
#include <utility>
#include <vector>
#include <unordered_set>

#include <maxbase/alloc.h>
#include <maxbase/atomic.hh>
#include <maxbase/format.hh>
#include <maxbase/ini.hh>
#include <maxbase/pretty_print.hh>
#include <maxscale/clock.h>
#include <maxscale/http.hh>
#include <maxscale/json_api.hh>
#include <maxscale/limits.h>
#include <maxscale/log.hh>
#include <maxscale/maxscale.h>
#include <maxscale/paths.hh>
#include <maxscale/pcre2.hh>
#include <maxscale/router.hh>
#include <maxscale/secrets.hh>
#include <maxscale/utils.h>
#include <maxscale/utils.hh>
#include <maxscale/version.h>

#include "internal/adminusers.hh"
#include "internal/config.hh"
#include "internal/event.hh"
#include "internal/filter.hh"
#include "internal/listener.hh"
#include "internal/modules.hh"
#include "internal/monitor.hh"
#include "internal/monitormanager.hh"
#include "internal/servermanager.hh"
#include "internal/service.hh"
#include "internal/configmanager.hh"

using std::set;
using std::string;
using maxscale::Monitor;
using std::chrono::milliseconds;
using std::chrono::seconds;

namespace
{
constexpr char CN_ADMIN_AUTH[] = "admin_auth";
constexpr char CN_ADMIN_ENABLED[] = "admin_enabled";
constexpr char CN_ADMIN_GUI[] = "admin_gui";
constexpr char CN_ADMIN_SECURE_GUI[] = "admin_secure_gui";
constexpr char CN_ADMIN_HOST[] = "admin_host";
constexpr char CN_ADMIN_PAM_READONLY_SERVICE[] = "admin_pam_readonly_service";
constexpr char CN_ADMIN_PAM_READWRITE_SERVICE[] = "admin_pam_readwrite_service";
constexpr char CN_ADMIN_PORT[] = "admin_port";
constexpr char CN_ADMIN_SSL_CA_CERT[] = "admin_ssl_ca_cert";
constexpr char CN_ADMIN_SSL_CERT[] = "admin_ssl_cert";
constexpr char CN_ADMIN_SSL_KEY[] = "admin_ssl_key";
constexpr char CN_ADMIN_SSL_VERSION[] = "admin_ssl_version";
constexpr char CN_AUTO[] = "auto";
constexpr char CN_DEBUG[] = "debug";
constexpr char CN_DUMP_LAST_STATEMENTS[] = "dump_last_statements";
constexpr char CN_GATEWAY[] = "gateway";
constexpr char CN_LOAD_PERSISTED_CONFIGS[] = "load_persisted_configs";
constexpr char CN_LOCAL_ADDRESS[] = "local_address";
constexpr char CN_LOG_DEBUG[] = "log_debug";
constexpr char CN_LOG_INFO[] = "log_info";
constexpr char CN_LOG_NOTICE[] = "log_notice";
constexpr char CN_LOG_THROTTLING[] = "log_throttling";
constexpr char CN_LOG_WARNING[] = "log_warning";
constexpr char CN_LOG_WARN_SUPER_USER[] = "log_warn_super_user";
constexpr char CN_MAX_AUTH_ERRORS_UNTIL_BLOCK[] = "max_auth_errors_until_block";
constexpr char CN_MS_TIMESTAMP[] = "ms_timestamp";
constexpr char CN_PASSIVE[] = "passive";
constexpr char CN_QUERY_CLASSIFIER_ARGS[] = "query_classifier_args";
constexpr char CN_QUERY_RETRIES[] = "query_retries";
constexpr char CN_QUERY_RETRY_TIMEOUT[] = "query_retry_timeout";
constexpr char CN_REBALANCE_PERIOD[] = "rebalance_period";
constexpr char CN_REBALANCE_WINDOW[] = "rebalance_window";
constexpr char CN_SKIP_PERMISSION_CHECKS[] = "skip_permission_checks";
constexpr char CN_USERS_REFRESH_INTERVAL[] = "users_refresh_interval";
constexpr char CN_USERS_REFRESH_TIME[] = "users_refresh_time";
constexpr char CN_WRITEQ_HIGH_WATER[] = "writeq_high_water";
constexpr char CN_WRITEQ_LOW_WATER[] = "writeq_low_water";
constexpr char CN_SERVER[] = "server";

static uint64_t DEFAULT_QC_CACHE_SIZE = get_total_memory() * 0.15;
}

namespace maxscale
{

bool Config::Specification::validate(const ConfigParameters& params,
                                     ConfigParameters* pUnrecognized) const
{
    ConfigParameters unrecognized;

    bool validated = config::Specification::validate(params, &unrecognized);

    if (validated)
    {
        for (const auto& kv : unrecognized)
        {
            bool found = false;

            const auto& name = kv.first;
            const auto& value = kv.second;

            if (maxscale::event::validate(name, value) == maxscale::event::ACCEPTED)
            {
                found = true;
            }

            if (!found)
            {
                for (int i = 0; !found && config_pre_parse_global_params[i]; ++i)
                {
                    found = (name == config_pre_parse_global_params[i]);
                }
            }

            if (!found)
            {
                if (pUnrecognized)
                {
                    pUnrecognized->set(name, value);
                }
                else
                {
                    MXS_ERROR("Unknown global parameter '%s'.", name.c_str());
                    validated = false;
                }
            }
        }
    }

    // The validity of config_sync_cluster is checked after the monitors have been allocated
    if (!s_config_sync_cluster.get(params).empty())
    {
        if (s_config_sync_user.get(params).empty())
        {
            MXS_ERROR("Parameter '%s' must be defined when '%s' is used.",
                      s_config_sync_user.name().c_str(), s_config_sync_cluster.name().c_str());
            validated = false;
        }
        else if (s_config_sync_password.get(params).empty())
        {
            MXS_ERROR("Parameter '%s' must be defined when '%s' is used.",
                      s_config_sync_password.name().c_str(), s_config_sync_cluster.name().c_str());
            validated = false;
        }
    }

    return validated;
}

bool Config::Specification::validate(json_t* pJson, std::set<std::string>* pUnrecognized) const
{
    bool ok = false;
    auto cluster = s_config_sync_cluster.get(pJson);

    if (cluster.empty() || MonitorManager::find_monitor(cluster.c_str()))
    {
        // TODO: Build length limits into ParamString
        if (cluster.length() > mxs::ConfigManager::CLUSTER_MAX_LEN)
        {
            MXS_ERROR("The cluster name for '%s' must be less than %d characters long.",
                      CN_CONFIG_SYNC_CLUSTER, mxs::ConfigManager::CLUSTER_MAX_LEN);
        }
        else
        {
            ok = mxs::config::Specification::validate(pJson, pUnrecognized);
        }
    }
    else
    {
        MXS_ERROR("The value of '%s' is not the name of a monitor: %s.",
                  CN_CONFIG_SYNC_CLUSTER, cluster.c_str());
    }

    if (!cluster.empty())
    {
        if (s_config_sync_user.get(pJson).empty())
        {
            MXS_ERROR("Parameter '%s' must be defined when '%s' is used.",
                      s_config_sync_user.name().c_str(), s_config_sync_cluster.name().c_str());
            ok = false;
        }
        if (s_config_sync_password.get(pJson).empty())
        {
            MXS_ERROR("Parameter '%s' must be defined when '%s' is used.",
                      s_config_sync_password.name().c_str(), s_config_sync_cluster.name().c_str());
            ok = false;
        }
    }

    return ok;
}

Config::Specification Config::s_specification("maxscale", config::Specification::GLOBAL);

config::ParamBool Config::s_log_debug(
    &Config::s_specification,
    CN_LOG_DEBUG,
    "Specifies whether debug messages should be logged (meaningful only with debug builds).",
    false,
    config::Param::Modifiable::AT_RUNTIME);

config::ParamBool Config::s_log_info(
    &Config::s_specification,
    CN_LOG_INFO,
    "Specifies whether info messages should be logged.",
    false,
    config::Param::Modifiable::AT_RUNTIME);

config::ParamBool Config::s_log_notice(
    &Config::s_specification,
    CN_LOG_NOTICE,
    "Specifies whether notice messages should be logged.",
    true,
    config::Param::Modifiable::AT_RUNTIME);

config::ParamBool Config::s_log_warning(
    &Config::s_specification,
    CN_LOG_WARNING,
    "Specifies whether warning messages should be logged.",
    true,
    config::Param::Modifiable::AT_RUNTIME);

Config::ParamLogThrottling Config::s_log_throttling(
    &Config::s_specification,
    CN_LOG_THROTTLING,
    "Limit the amount of identical log messages than can be logged during a certain time period."
    );

config::ParamEnum<session_dump_statements_t> Config::s_dump_statements(
    &Config::s_specification,
    CN_DUMP_LAST_STATEMENTS,
    "In what circumstances should the last statements that a client sent be dumped.",
    {
        {SESSION_DUMP_STATEMENTS_ON_CLOSE, "on_close"},
        {SESSION_DUMP_STATEMENTS_ON_ERROR, "on_error"},
        {SESSION_DUMP_STATEMENTS_NEVER, "never"}
    },
    SESSION_DUMP_STATEMENTS_NEVER,
    config::Param::Modifiable::AT_RUNTIME);

config::ParamCount Config::s_session_trace(
    &Config::s_specification,
    CN_SESSION_TRACE,
    "How many log entries are stored in the session specific trace log.",
    0,                                                          // default
    0,                                                          // min
    std::numeric_limits<config::ParamCount::value_type>::max(), // max
    config::Param::Modifiable::AT_RUNTIME);

config::ParamBool Config::s_ms_timestamp(
    &Config::s_specification,
    CN_MS_TIMESTAMP,
    "Enable or disable high precision timestamps.",
    false,
    config::Param::Modifiable::AT_RUNTIME);

config::ParamCount Config::s_retain_last_statements(
    &Config::s_specification,
    CN_RETAIN_LAST_STATEMENTS,
    "How many statements should be retained for each session for debugging purposes.",
    0,                                                              // default
    0,                                                              // min
    std::numeric_limits<config::ParamInteger::value_type>::max(),   // max
    config::Param::Modifiable::AT_RUNTIME);

config::ParamBool Config::s_syslog(
    &Config::s_specification,
    CN_SYSLOG,
    "Log to syslog.",
    true,
    config::Param::Modifiable::AT_RUNTIME);

config::ParamBool Config::s_maxlog(
    &Config::s_specification,
    CN_MAXLOG,
    "Log to MaxScale's own log.",
    true,
    config::Param::Modifiable::AT_RUNTIME);

config::ParamSeconds Config::s_auth_conn_timeout(
    &Config::s_specification,
    CN_AUTH_CONNECT_TIMEOUT,
    "Connection timeout for fetching user accounts.",
    mxs::config::INTERPRET_AS_SECONDS,
    std::chrono::seconds(DEFAULT_AUTH_CONNECT_TIMEOUT),
    config::Param::Modifiable::AT_RUNTIME);

config::ParamSeconds Config::s_auth_read_timeout(
    &Config::s_specification,
    CN_AUTH_READ_TIMEOUT,
    "Read timeout for fetching user accounts (deprecated).",
    mxs::config::INTERPRET_AS_SECONDS,
    std::chrono::seconds(DEFAULT_AUTH_READ_TIMEOUT),
    config::Param::Modifiable::AT_RUNTIME);

config::ParamSeconds Config::s_auth_write_timeout(
    &Config::s_specification,
    CN_AUTH_WRITE_TIMEOUT,
    "Write timeout for for fetching user accounts (deprecated).",
    mxs::config::INTERPRET_AS_SECONDS,
    std::chrono::seconds(DEFAULT_AUTH_WRITE_TIMEOUT),
    config::Param::Modifiable::AT_RUNTIME);

config::ParamBool Config::s_skip_permission_checks(
    &Config::s_specification,
    CN_SKIP_PERMISSION_CHECKS,
    "Skip service and monitor permission checks.",
    false,
    config::Param::Modifiable::AT_RUNTIME);

config::ParamBool Config::s_passive(
    &Config::s_specification,
    CN_PASSIVE,
    "True if MaxScale is in passive mode.",
    false,
    config::Param::Modifiable::AT_RUNTIME);

config::ParamSize Config::s_qc_cache_max_size(
    &Config::s_specification,
    CN_QUERY_CLASSIFIER_CACHE_SIZE,
    "Maximum amount of memory used by query classifier cache.",
    DEFAULT_QC_CACHE_SIZE,
    config::Param::Modifiable::AT_RUNTIME);

config::ParamBool Config::s_admin_log_auth_failures(
    &Config::s_specification,
    CN_ADMIN_LOG_AUTH_FAILURES,
    "Log admin interface authentication failures.",
    true,
    config::Param::Modifiable::AT_RUNTIME);

config::ParamInteger Config::s_query_retries(
    &Config::s_specification,
    CN_QUERY_RETRIES,
    "Number of times an interrupted query is retried.",
    DEFAULT_QUERY_RETRIES,
    0,
    std::numeric_limits<config::ParamInteger::value_type>::max());

config::ParamSeconds Config::s_query_retry_timeout(
    &Config::s_specification,
    CN_QUERY_RETRY_TIMEOUT,
    "The total timeout in seconds for any retried queries.",
    mxs::config::INTERPRET_AS_SECONDS,
    std::chrono::seconds(DEFAULT_QUERY_RETRY_TIMEOUT),
    config::Param::Modifiable::AT_RUNTIME);

Config::ParamUsersRefreshTime Config::s_users_refresh_time(
    &Config::s_specification,
    CN_USERS_REFRESH_TIME,
    "How often the users can be refreshed.",
    mxs::config::INTERPRET_AS_SECONDS,
    std::chrono::seconds(USERS_REFRESH_TIME_DEFAULT),
    config::Param::Modifiable::AT_RUNTIME);

config::ParamSeconds Config::s_users_refresh_interval(
    &Config::s_specification,
    CN_USERS_REFRESH_INTERVAL,
    "How often the users will be refreshed.",
    mxs::config::INTERPRET_AS_SECONDS,
    std::chrono::seconds(0),
    config::Param::Modifiable::AT_RUNTIME);

config::ParamSize Config::s_writeq_high_water(
    &Config::s_specification,
    CN_WRITEQ_HIGH_WATER,
    "High water mark of dcb write queue.",
    16777216,
    0, std::numeric_limits<config::ParamInteger::value_type>::max(),
    config::Param::Modifiable::AT_RUNTIME);

config::ParamSize Config::s_writeq_low_water(
    &Config::s_specification,
    CN_WRITEQ_LOW_WATER,
    "Low water mark of dcb write queue.",
    8192,
    0, std::numeric_limits<config::ParamInteger::value_type>::max(),
    config::Param::Modifiable::AT_RUNTIME);

config::ParamInteger Config::s_max_auth_errors_until_block(
    &Config::s_specification,
    CN_MAX_AUTH_ERRORS_UNTIL_BLOCK,
    "The maximum number of authentication failures that are tolerated "
    "before a host is temporarily blocked.",
    DEFAULT_MAX_AUTH_ERRORS_UNTIL_BLOCK,
    0, std::numeric_limits<config::ParamInteger::value_type>::max(),    // min, max
    config::Param::Modifiable::AT_RUNTIME);

config::ParamInteger Config::s_rebalance_threshold(
    &Config::s_specification,
    CN_REBALANCE_THRESHOLD,
    "If the difference in load between the thread with the maximum load and the thread "
    "with the minimum load is larger than the value of this parameter, then work will "
    "be moved from the former to the latter.",
    20,     // default
    5, 100, // min, max
    config::Param::Modifiable::AT_RUNTIME);

config::ParamDuration<std::chrono::milliseconds> Config::s_rebalance_period(
    &Config::s_specification,
    CN_REBALANCE_PERIOD,
    "How often should the load of the worker threads be checked and rebalancing be made.",
    mxs::config::NO_INTERPRETATION,
    std::chrono::milliseconds(0),
    config::Param::Modifiable::AT_RUNTIME);

config::ParamCount Config::s_rebalance_window(
    &Config::s_specification,
    CN_REBALANCE_WINDOW,
    "The load of how many seconds should be taken into account when rebalancing.",
    10,     // default
    1, 60,  // min, max
    config::Param::Modifiable::AT_RUNTIME);

Config::ParamThreadsCount Config::s_n_threads(
    &Config::s_specification,
    CN_THREADS,
    "This parameter specifies how many threads will be used for handling the routing.",
    get_processor_count(),
    1,
    std::numeric_limits<Config::ParamThreadsCount::value_type>::max());

config::ParamString Config::s_qc_name(
    &Config::s_specification,
    CN_QUERY_CLASSIFIER,
    "The name of the query classifier to load.",
    "qc_sqlite");

config::ParamString Config::s_qc_args(
    &Config::s_specification,
    CN_QUERY_CLASSIFIER_ARGS,
    "Arguments for the query classifier.",
    "");

config::ParamEnum<qc_sql_mode_t> Config::s_qc_sql_mode(
    &Config::s_specification,
    CN_SQL_MODE,
    "The query classifier sql mode.",
    {
        {QC_SQL_MODE_DEFAULT, "default"},
        {QC_SQL_MODE_ORACLE, "oracle"}
    },
    QC_SQL_MODE_DEFAULT);

config::ParamString Config::s_admin_host(
    &Config::s_specification,
    CN_ADMIN_HOST,
    "Admin interface host.",
    DEFAULT_ADMIN_HOST);

config::ParamInteger Config::s_admin_port(
    &Config::s_specification,
    CN_ADMIN_PORT,
    "Admin interface port.",
    DEFAULT_ADMIN_HTTP_PORT);

config::ParamBool Config::s_admin_auth(
    &Config::s_specification,
    CN_ADMIN_AUTH,
    "Admin interface authentication.",
    true);

config::ParamBool Config::s_admin_enabled(
    &Config::s_specification,
    CN_ADMIN_ENABLED,
    "Admin interface is enabled.",
    true);

config::ParamString Config::s_admin_pam_rw_service(
    &Config::s_specification,
    CN_ADMIN_PAM_READWRITE_SERVICE,
    "PAM service for read-write users.",
    "");

config::ParamString Config::s_admin_pam_ro_service(
    &Config::s_specification,
    CN_ADMIN_PAM_READONLY_SERVICE,
    "PAM service for read-only users.",
    "");

config::ParamString Config::s_admin_ssl_key(
    &Config::s_specification,
    CN_ADMIN_SSL_KEY,
    "Admin SSL key",
    "");

config::ParamEnum<mxb::ssl_version::Version> Config::s_admin_ssl_version(
    &Config::s_specification,
    CN_ADMIN_SSL_VERSION,
    "Minimum required TLS protocol version for the REST API",
    {
        {mxb::ssl_version::SSL_TLS_MAX, "MAX"},
        {mxb::ssl_version::TLS10, "TLSv10"},
        {mxb::ssl_version::TLS11, "TLSv11"},
        {mxb::ssl_version::TLS12, "TLSv12"},
        {mxb::ssl_version::TLS13, "TLSv13"}
    }, mxb::ssl_version::SSL_TLS_MAX);

config::ParamString Config::s_admin_ssl_cert(
    &Config::s_specification,
    CN_ADMIN_SSL_CERT,
    "Admin SSL cert",
    "");

config::ParamString Config::s_admin_ssl_ca_cert(
    &Config::s_specification,
    CN_ADMIN_SSL_CA_CERT,
    "Admin SSL CA cert",
    "");

config::ParamString Config::s_local_address(
    &Config::s_specification,
    CN_LOCAL_ADDRESS,
    "Local address to use when connecting.",
    "");

config::ParamBool Config::s_load_persisted_configs(
    &Config::s_specification,
    CN_LOAD_PERSISTED_CONFIGS,
    "Specifies whether persisted configuration files should be loaded on startup.",
    true);

config::ParamString Config::s_config_sync_cluster(
    &Config::s_specification,
    CN_CONFIG_SYNC_CLUSTER,
    "Cluster used for configuration synchronization."
    " If left empty (i.e. value is \"\"), synchronization is not done.",
    "", mxs::config::Param::AT_RUNTIME);

config::ParamString Config::s_config_sync_user(
    &Config::s_specification,
    CN_CONFIG_SYNC_USER,
    "User account used for configuration synchronization.",
    "", mxs::config::Param::AT_RUNTIME);

config::ParamString Config::s_config_sync_password(
    &Config::s_specification,
    CN_CONFIG_SYNC_PASSWORD,
    "Password for the user used for configuration synchronization.",
    "", mxs::config::Param::AT_RUNTIME);

config::ParamSeconds Config::s_config_sync_timeout(
    &Config::s_specification,
    CN_CONFIG_SYNC_TIMEOUT,
    "Timeout for the configuration synchronization operations.",
    mxs::config::INTERPRET_AS_SECONDS,
    std::chrono::seconds(10), mxs::config::Param::AT_RUNTIME);

config::ParamMilliseconds Config::s_config_sync_interval(
    &Config::s_specification,
    CN_CONFIG_SYNC_INTERVAL,
    "How often to synchronize the configuration.",
    mxs::config::NO_INTERPRETATION,
    std::chrono::seconds(5), mxs::config::Param::AT_RUNTIME);

config::ParamBool Config::s_log_warn_super_user(
    &Config::s_specification,
    CN_LOG_WARN_SUPER_USER,
    "Log a warning when a user with super privilege logs in.",
    false);

config::ParamBool Config::s_gui(
    &Config::s_specification,
    CN_ADMIN_GUI,
    "Enable admin GUI.",
    true);

config::ParamBool Config::s_secure_gui(
    &Config::s_specification,
    CN_ADMIN_SECURE_GUI,
    "Only serve GUI over HTTPS.",
    true);

config::ParamString Config::s_debug(
    &Config::s_specification,
    CN_DEBUG,
    "Debug options",
    "");
}

namespace
{

struct ThisUnit
{
    const char*    config_file = nullptr;
    bool           is_persisted_config = false; /**< True if a persisted configuration file is being parsed */
    CONFIG_CONTEXT config_context;
    bool           is_root_config_file = true;  /**< The first one will be. */
    bool           mask_passwords = true;
} this_unit;

void reconnect_config_manager(const std::string& ignored)
{
    if (auto manager = mxs::ConfigManager::get())
    {
        manager->reconnect();
    }
}
}

static bool get_milliseconds(const char* zName,
                             const char* zValue,
                             const char* zDisplay_value,
                             time_t* pMilliseconds);

static int get_ifaddr(unsigned char* output);
static int get_release_string(char* release);

namespace maxscale
{

class Config::ThreadsCount : public config::Native<ParamThreadsCount, Config>
{
    using Base = config::Native<ParamThreadsCount, Config>;
public:
    using config::Native<ParamThreadsCount, Config>::Native;

    bool set_from_string(const std::string& value_as_string,
                         std::string* pMessage = nullptr) override final
    {
        bool rv = Base::set_from_string(value_as_string, pMessage);

        if (rv)
        {
            m_value_as_string = value_as_string;
        }

        return rv;
    }

    std::string to_string() const override
    {
        std::string rv;

        if (m_value_as_string == CN_AUTO)
        {
            rv = m_value_as_string;
        }
        else
        {
            rv = Base::to_string();
        }

        return rv;
    }

private:
    std::string m_value_as_string;
};


Config::Config(int argc, char** argv)
    : config::Configuration(CN_MAXSCALE, &s_specification)
    , argv(argv, argv + argc)
    , log_debug(this, &s_log_debug, [](bool enable) {
#ifndef SS_DEBUG
                    MXS_WARNING("The 'log_debug' option has no effect in release mode.");
#endif
                    mxs_log_set_priority_enabled(LOG_DEBUG, enable);
                }),
    log_info(this, &s_log_info, [](bool enable) {
                 mxs_log_set_priority_enabled(LOG_INFO, enable);
             }),
    log_notice(this, &s_log_notice, [](bool enable) {
                   mxs_log_set_priority_enabled(LOG_NOTICE, enable);
               }),
    log_warning(this, &s_log_warning, [](bool enable) {
                    mxs_log_set_priority_enabled(LOG_WARNING, enable);
                }),
    log_throttling(this, &s_log_throttling, [](MXS_LOG_THROTTLING throttling) {
                       mxs_log_set_throttling(&throttling);
                   }),
    dump_statements(this, &s_dump_statements, [](session_dump_statements_t when) {
                        session_set_dump_statements(when);
                    }),
    session_trace(this, &s_session_trace, [](int32_t count) {
                      session_set_session_trace(count);
                      mxb_log_set_session_trace(count > 0 ? true : false);
                  }),
    ms_timestamp(this, &s_ms_timestamp, [](bool enable) {
                     mxs_log_set_highprecision_enabled(enable);
                 }),
    retain_last_statements(this, &s_retain_last_statements, [](int32_t count) {
                               session_set_retain_last_statements(count);
                           }),
    syslog(this, &s_syslog, [](bool enable) {
               mxs_log_set_syslog_enabled(enable);
           }),
    maxlog(this, &s_maxlog, [](bool enable) {
               mxs_log_set_maxlog_enabled(enable);
           }),
    auth_conn_timeout(this, &s_auth_conn_timeout),
    auth_read_timeout(this, &s_auth_read_timeout),
    auth_write_timeout(this, &s_auth_write_timeout),
    skip_permission_checks(this, &s_skip_permission_checks),
    passive(this, &s_passive, [](bool value) {
                if (Config::get().passive.get() && !value)
                {
                    // If we were passive, but no longer are, we register the time.
                    Config::get().promoted_at = mxs_clock();
                }
            }),
    qc_cache_max_size(this, &s_qc_cache_max_size, [](int64_t size) {
                          Config::get().qc_cache_properties.max_size = size;
                          qc_set_cache_properties(&Config::get().qc_cache_properties);
                      }),
    admin_log_auth_failures(this, &s_admin_log_auth_failures),
    query_retries(this, &s_query_retries),
    query_retry_timeout(this, &s_query_retry_timeout),
    users_refresh_time(this, &s_users_refresh_time),
    users_refresh_interval(this, &s_users_refresh_interval),
    writeq_high_water(this, &s_writeq_high_water),
    writeq_low_water(this, &s_writeq_low_water),
    max_auth_errors_until_block(this, &s_max_auth_errors_until_block),
    rebalance_threshold(this, &s_rebalance_threshold),
    rebalance_period(this, &s_rebalance_period, [](const std::chrono::milliseconds&) {
                         mxb_assert(MainWorker::get());
                         MainWorker::get()->start_rebalancing();
                     }),
    rebalance_window(this, &s_rebalance_window)

    , config_check(false),
    log_target(MXB_LOG_TARGET_DEFAULT),
    substitute_variables(false),
    promoted_at(0)
{
    add_native<ParamThreadsCount, Config, ThreadsCount>(&Config::n_threads, &s_n_threads);
    add_native(&Config::qc_name, &s_qc_name);
    add_native(&Config::qc_args, &s_qc_args);
    add_native(&Config::qc_sql_mode, &s_qc_sql_mode);
    add_native(&Config::admin_host, &s_admin_host);
    add_native(&Config::admin_port, &s_admin_port);
    add_native(&Config::admin_auth, &s_admin_auth);
    add_native(&Config::admin_enabled, &s_admin_enabled);
    add_native(&Config::admin_pam_rw_service, &s_admin_pam_rw_service);
    add_native(&Config::admin_pam_ro_service, &s_admin_pam_ro_service);
    add_native(&Config::admin_ssl_key, &s_admin_ssl_key);
    add_native(&Config::admin_ssl_cert, &s_admin_ssl_cert);
    add_native(&Config::admin_ssl_ca_cert, &s_admin_ssl_ca_cert);
    add_native(&Config::admin_ssl_version, &s_admin_ssl_version);
    add_native(&Config::local_address, &s_local_address);
    add_native(&Config::load_persisted_configs, &s_load_persisted_configs);
    add_native(&Config::config_sync_cluster, &s_config_sync_cluster);
    add_native(&Config::config_sync_user, &s_config_sync_user, reconnect_config_manager);
    add_native(&Config::config_sync_password, &s_config_sync_password, reconnect_config_manager);
    add_native(&Config::config_sync_timeout, &s_config_sync_timeout);
    add_native(&Config::config_sync_interval, &s_config_sync_interval);
    add_native(&Config::log_warn_super_user, &s_log_warn_super_user);
    add_native(&Config::gui, &s_gui);
    add_native(&Config::secure_gui, &s_secure_gui);
    add_native(&Config::debug, &s_debug);

    /* get release string */
    if (!get_release_string(this->release_string))
    {
        sprintf(this->release_string, "undefined");
    }

    /* get first mac_address in SHA1 */
    uint8_t mac_addr[6] = "";
    if (get_ifaddr(mac_addr))
    {
        gw_sha1_str(mac_addr, 6, this->mac_sha1);
    }
    else
    {
        memset(this->mac_sha1, '\0', sizeof(this->mac_sha1));
        memcpy(this->mac_sha1, "MAC-undef", 9);
    }

    /* get uname info */
    struct utsname uname_data;
    if (uname(&uname_data) == 0)
    {
        this->sysname = uname_data.sysname;
        this->nodename = uname_data.nodename;
        this->release = uname_data.release;
        this->version = uname_data.version;
        this->machine = uname_data.machine;
    }
}

// static
Config& Config::init(int argc, char** argv)
{
#if defined (SS_DEBUG)
    static bool inited;
    mxb_assert((!inited && argc && argv) || (inited && !argc && !argv));
    inited = true;
#endif
    static Config config(argc, argv);

    return config;
}

// static
Config& Config::get()
{
    return init(0, nullptr);
}

bool Config::configure(const mxs::ConfigParameters& params, mxs::ConfigParameters* pUnrecognized)
{
    mxs::ConfigParameters unrecognized;
    bool configured = config::Configuration::configure(params, &unrecognized);

    if (configured)
    {
        // TODO: this needs to be fixed at a higher level. For a
        // config value with a default and an on_set() function,
        // the on_set() function should be called at config time
        // else any side effect that the function has (like copying
        // the value somewhere) will not happen. The problem is not
        // trivial as config values are mostly initialized in a constructor,
        // leading to problems related to initialization order
        // in the constructor, across translation units and threads.
        qc_cache_properties.max_size = qc_cache_max_size.get();

        if (DEFAULT_QC_CACHE_SIZE == 0)
        {
            MXS_WARNING("Failed to automatically detect available system memory: disabling the query "
                        "classifier cache. To enable it, add '%s' to the configuration file.",
                        CN_QUERY_CLASSIFIER_CACHE_SIZE);
        }
        else if (this->qc_cache_properties.max_size == 0)
        {
            MXS_NOTICE("Query classifier cache is disabled");
        }
        else
        {
            MXS_NOTICE("Using up to %s of memory for query classifier cache",
                       mxb::pretty_size(this->qc_cache_properties.max_size).c_str());
        }
    }

    return configured;
}

bool Config::post_configure(const std::map<std::string, mxs::ConfigParameters>& nested_params)
{
    mxb_assert(nested_params.empty() || (nested_params.size() == 1 && nested_params.count("event")));

    bool rv = true;
    auto it = nested_params.find("event");

    if (it != nested_params.end())
    {
        for (const auto& kv : it->second)
        {
            const auto& name = "event." + kv.first;
            const auto& value = kv.second;

            if (maxscale::event::validate(name, value) == maxscale::event::ACCEPTED)
            {
                maxscale::event::configure(name, value);
            }
            else
            {
                rv = false;
            }
        }
    }

    auto whw = this->writeq_high_water.get();
    auto wlw = this->writeq_low_water.get();

    if (whw != 0 || wlw != 0)
    {
        if (whw <= wlw)
        {
            MXS_ERROR("Invalid configuration, writeq_high_water should be greater than writeq_low_water.");
            rv = false;
        }
    }

    return rv;
}

bool Config::ParamUsersRefreshTime::from_string(const std::string& value_as_string,
                                                value_type* pValue,
                                                std::string* pMessage) const
{
    bool rv = true;

    char* endptr;
    long value = strtol(value_as_string.c_str(), &endptr, 0);

    if (*endptr == '\0' && value < 0)
    {
        MXS_NOTICE("The value of '%s' is less than 0, users will be updated "
                   "as fast as the user account manager can.",
                   CN_USERS_REFRESH_TIME);
        // Strictly speaking they will be refreshed once every 68 years,
        // but I just don't beleave the uptime will be that long.
        *pValue = value_type(INT32_MAX);
    }
    else
    {
        rv = config::ParamSeconds::from_string(value_as_string, pValue, pMessage);
    }

    return rv;
}

std::string Config::ParamLogThrottling::type() const
{
    return "throttling";
}

std::string Config::ParamLogThrottling::to_string(const value_type& value) const
{
    std::stringstream ss;
    ss << value.count << "," << value.window_ms << "ms," << value.suppress_ms << "ms";
    return ss.str();
}

bool Config::ParamLogThrottling::from_string(const std::string& value_as_string,
                                             value_type* pValue,
                                             std::string* pMessage) const
{
    bool rv = false;

    if (value_as_string.empty())
    {
        *pValue = MXS_LOG_THROTTLING {0, 0, 0};
        rv = true;
    }
    else
    {
        char v[value_as_string.size() + 1];
        strcpy(v, value_as_string.c_str());

        char* count = v;
        char* window_ms = NULL;
        char* suppress_ms = NULL;

        window_ms = strchr(count, ',');
        if (window_ms)
        {
            *window_ms = 0;
            ++window_ms;

            suppress_ms = strchr(window_ms, ',');
            if (suppress_ms)
            {
                *suppress_ms = 0;
                ++suppress_ms;
            }
        }

        if (!count || !window_ms || !suppress_ms)
        {
            MXS_ERROR("Invalid value for the `log_throttling` configuration entry: '%s'. "
                      "The format of the value for `log_throttling` is 'X, Y, Z', where "
                      "X is the maximum number of times a particular error can be logged "
                      "in the time window of Y milliseconds, before the logging is suppressed "
                      "for Z milliseconds.", value_as_string.c_str());
        }
        else
        {
            int c = atoi(count);
            time_t w;
            time_t s;

            if (c >= 0
                && get_milliseconds(name().c_str(), window_ms, value_as_string.c_str(), &w)
                && get_milliseconds(name().c_str(), suppress_ms, value_as_string.c_str(), &s))
            {
                MXS_LOG_THROTTLING throttling;
                throttling.count = c;
                throttling.window_ms = w;
                throttling.suppress_ms = s;

                *pValue = throttling;
                rv = true;
            }
            else
            {
                MXS_ERROR("Invalid value for the `log_throttling` configuration entry: '%s'. "
                          "The configuration entry `log_throttling` requires as value one zero or "
                          "positive integer and two durations.", value_as_string.c_str());
            }
        }
    }

    return rv;
}

json_t* Config::ParamLogThrottling::to_json(const value_type& value) const
{
    json_t* pJson = json_object();
    json_object_set_new(pJson, "count", json_integer(value.count));
    json_object_set_new(pJson, "window", json_integer(value.window_ms));
    json_object_set_new(pJson, "suppress", json_integer(value.suppress_ms));
    return pJson;
}

bool Config::ParamLogThrottling::from_json(const json_t* pJson,
                                           value_type* pValue,
                                           std::string* pMessage) const
{
    bool rv = false;

    if (json_is_object(pJson))
    {
        json_t* pCount = json_object_get(pJson, "count");
        json_t* pWindow = json_object_get(pJson, "window");
        json_t* pSuppress = json_object_get(pJson, "suppress");

        if (pCount && json_is_integer(pCount)
            && pWindow && (json_is_integer(pWindow) || json_is_string(pWindow))
            && pSuppress && (json_is_integer(pSuppress) || json_is_string(pSuppress)))
        {
            time_t w;
            time_t s;

            rv = true;
            pValue->count = json_integer_value(pCount);

            if (json_is_integer(pWindow))
            {
                pValue->window_ms = json_integer_value(pWindow);
            }
            else if (get_milliseconds(name().c_str(), json_string_value(pWindow), json_string_value(pWindow),
                                      &w))
            {
                pValue->window_ms = w;
            }
            else
            {
                rv = false;
            }

            if (json_is_integer(pSuppress))
            {
                pValue->suppress_ms = json_integer_value(pSuppress);
            }
            else if (get_milliseconds(name().c_str(), json_string_value(pSuppress),
                                      json_string_value(pSuppress), &s))
            {
                pValue->suppress_ms = s;
            }
            else
            {
                rv = false;
            }
        }
        else if (pMessage)
        {
            *pMessage =
                "Expected an object like '{ count = <integer>, window = <integer>, "
                "suppress = <integer> }' but one or more of the keys were missing and/or "
                "one or more of the values were not an integer.";
        }
    }
    else
    {
        *pMessage = "Expected a json object, but got a json ";
        *pMessage += mxs::json_type_to_string(pJson);
        *pMessage += ".";
    }

    return rv;
}

bool Config::ParamThreadsCount::from_string(const std::string& value_as_string,
                                            value_type* pValue,
                                            std::string* pMessage) const
{
    bool rv = true;

    if (value_as_string == CN_AUTO)
    {
        *pValue = get_processor_count();
    }
    else
    {
        value_type value;
        rv = ParamCount::from_string(value_as_string, &value, pMessage);

        if (rv)
        {
            int processor_count = get_processor_count();
            if (value > processor_count)
            {
                MXS_WARNING("Number of threads set to %d, which is greater than "
                            "the number of processors available: %d",
                            (int)value,
                            processor_count);
            }

            // TODO: Update documentation once this limitation is removed
            if (value > MXS_MAX_ROUTING_THREADS)
            {
                MXS_WARNING("Number of threads set to %d, which is greater than the "
                            "hard maximum of %d. Number of threads adjusted down "
                            "accordingly.",
                            (int)value,
                            MXS_MAX_ROUTING_THREADS);
                value = MXS_MAX_ROUTING_THREADS;
            }

            *pValue = value;
        }
    }

    return rv;
}
}

static bool process_config_context(CONFIG_CONTEXT*);
static bool process_config_update(CONFIG_CONTEXT*);
static bool check_config_objects(CONFIG_CONTEXT* context);
static int  maxscale_getline(char** dest, int* size, FILE* file);
static bool check_first_last_char(const char* string, char expected);
static void remove_first_last_char(char* value);
static bool test_regex_string_validity(const char* regex_string, const char* key);
static bool duration_is_valid(const char* zValue, mxs::config::DurationUnit* pUnit);
static bool get_seconds(const char* zName, const char* zValue, seconds* pSeconds);
static bool get_seconds(const char* zName, const char* zValue, time_t* pSeconds);
static bool get_milliseconds(const char* zName,
                             const char* zValue,
                             const char* zDisplay_value,
                             std::chrono::milliseconds* pMilliseconds);
static void log_duration_suffix_warning(const char* zName, const char* zValue);

int         create_new_service(CONFIG_CONTEXT* obj);
int         create_new_server(CONFIG_CONTEXT* obj);
int         create_new_monitor(CONFIG_CONTEXT* obj, std::set<std::string>& monitored_servers);
int         create_new_listener(CONFIG_CONTEXT* obj);
int         create_new_filter(CONFIG_CONTEXT* obj);
void        config_fix_param(const MXS_MODULE_PARAM* params, const string& name, string* value);
std::string closest_matching_parameter(const std::string& str,
                                       const MXS_MODULE_PARAM* base,
                                       const MXS_MODULE_PARAM* mod);

/*
 * This is currently only used in config_load_global() to verify that
 * all global configuration item names are valid.
 */
const char* config_pre_parse_global_params[] =
{
    CN_LOGDIR,
    CN_LIBDIR,
    CN_SHAREDIR,
    CN_PIDDIR,
    CN_DATADIR,
    CN_CACHEDIR,
    CN_LANGUAGE,
    CN_EXECDIR,
    CN_CONNECTOR_PLUGINDIR,
    CN_PERSISTDIR,
    CN_MODULE_CONFIGDIR,
    CN_SYSLOG,
    CN_MAXLOG,
    CN_LOG_AUGMENTATION,
    CN_SUBSTITUTE_VARIABLES,
    NULL
};

void config_finish()
{
    config_context_free(this_unit.config_context.m_next);
}


/**
 * Remove extra commas and whitespace from a string. This string is interpreted
 * as a list of string values separated by commas.
 * @param strptr String to clean
 * @return pointer to a new string or NULL if an error occurred
 */
char* config_clean_string_list(const char* str)
{
    size_t destsize = strlen(str) + 1;
    char* dest = (char*)MXS_MALLOC(destsize);

    if (dest)
    {
        pcre2_code* re;
        pcre2_match_data* data;
        int re_err;
        size_t err_offset;

        if ((re = pcre2_compile((PCRE2_SPTR) "[[:space:],]*([^,]*[^[:space:],])[[:space:],]*",
                                PCRE2_ZERO_TERMINATED,
                                0,
                                &re_err,
                                &err_offset,
                                NULL)) == NULL
            || (data = pcre2_match_data_create_from_pattern(re, NULL)) == NULL)
        {
            PCRE2_UCHAR errbuf[MXS_STRERROR_BUFLEN];
            pcre2_get_error_message(re_err, errbuf, sizeof(errbuf));
            MXS_ERROR("[%s] Regular expression compilation failed at %d: %s",
                      __FUNCTION__,
                      (int)err_offset,
                      errbuf);
            pcre2_code_free(re);
            MXS_FREE(dest);
            return NULL;
        }

        const char* replace = "$1,";
        int rval = 0;
        size_t destsize_tmp = destsize;
        while ((rval = pcre2_substitute(re,
                                        (PCRE2_SPTR) str,
                                        PCRE2_ZERO_TERMINATED,
                                        0,
                                        PCRE2_SUBSTITUTE_GLOBAL,
                                        data,
                                        NULL,
                                        (PCRE2_SPTR) replace,
                                        PCRE2_ZERO_TERMINATED,
                                        (PCRE2_UCHAR*) dest,
                                        &destsize_tmp)) == PCRE2_ERROR_NOMEMORY)
        {
            destsize_tmp = 2 * destsize;
            char* tmp = (char*)MXS_REALLOC(dest, destsize_tmp);
            if (tmp == NULL)
            {
                MXS_FREE(dest);
                dest = NULL;
                break;
            }
            dest = tmp;
            destsize = destsize_tmp;
        }

        /** Remove the trailing comma */
        if (dest && dest[strlen(dest) - 1] == ',')
        {
            dest[strlen(dest) - 1] = '\0';
        }

        pcre2_code_free(re);
        pcre2_match_data_free(data);
    }

    return dest;
}

CONFIG_CONTEXT::CONFIG_CONTEXT(const string& section)
    : m_name(section)
    , m_was_persisted(this_unit.is_persisted_config)
    , m_next(nullptr)
{
}

CONFIG_CONTEXT* config_context_create(const char* section)
{
    return new CONFIG_CONTEXT(section);
}

void fix_object_name(char* name)
{
    mxb::trim(name);
}

void fix_object_name(std::string& name)
{
    char buf[name.size() + 1];
    strcpy(buf, name.c_str());
    fix_object_name(buf);
    name.assign(buf);
}

static bool is_empty_string(const char* str)
{
    for (const char* p = str; *p; p++)
    {
        if (!isspace(*p))
        {
            return false;
        }
    }

    return true;
}

static bool is_maxscale_section(const char* section)
{
    return strcasecmp(section, CN_GATEWAY) == 0 || strcasecmp(section, CN_MAXSCALE) == 0;
}

static int apply_configuration(CONFIG_CONTEXT* cntxt, const mxb::ini::map_result::Configuration& config)
{
    int errors = 0;

    const std::set<std::string> legacy_parameters {"passwd"};

    for (const auto& section : config)
    {
        string reason;
        if (!config_is_valid_name(section.first, &reason))
        {
            /* A set that holds all the section names that are invalid. As the configuration file
             * is parsed multiple times, we need to do this to prevent the same complaint from
             * being logged multiple times.
             */
            static std::set<string> warned_invalid_names;

            if (warned_invalid_names.find(reason) == warned_invalid_names.end())
            {
                MXS_ERROR("%s", reason.c_str());
                warned_invalid_names.insert(reason);
            }
            errors++;
        }
        else
        {
            /*
             * If we already have some parameters for the object
             * add the parameters to that object. If not create
             * a new object.
             */
            CONFIG_CONTEXT* ptr = cntxt;
            while (ptr && strcmp(ptr->name(), section.first.c_str()) != 0)
            {
                ptr = ptr->m_next;
            }

            if (!ptr)
            {
                ptr = config_context_create(section.first.c_str());
                ptr->m_next = cntxt->m_next;
                cntxt->m_next = ptr;

                if (!std::all_of(ptr->m_name.begin(), ptr->m_name.end(), [](char c) {
                                     return isalnum(c) || c == '_' || c == '.' || c == '~' || c == '-';
                                 }))
                {
                    MXS_WARNING("The name '%s' contains URL-unsafe characters, it cannot be safely used with "
                                "the REST API or MaxCtrl.", ptr->name());
                }
            }

            if (ptr && !ptr->m_was_persisted && this_unit.is_persisted_config)
            {
                MXS_WARNING("Found static and runtime configurations for [%s], ignoring static "
                            "configuration. Move the runtime changes into the static configuration "
                            "file and remove the generated file in '%s' to remove this warning.",
                            ptr->name(), mxs::config_persistdir());
                ptr->m_was_persisted = true;
                ptr->m_parameters.clear();
            }

            if (is_maxscale_section(section.first.c_str()))
            {
                if (!this_unit.is_root_config_file && !this_unit.is_persisted_config)
                {
                    MXS_ERROR("The [maxscale] section must only be defined in the root configuration file.");
                    errors++;
                    continue;
                }
            }

            const auto& kvs = section.second.key_values;
            for (const auto& kv : kvs)
            {
                const string& name = kv.first;
                const string& value = kv.second.value;

                if (this_unit.is_persisted_config && legacy_parameters.count(name))
                {
                    /**
                     * Ignore legacy parameters in persisted configurations. Needs to be
                     * done to make upgrades from pre-2.3 versions work.
                     */
                    continue;
                }

                if (is_empty_string(value.c_str()))
                {
                    if (this_unit.is_persisted_config)
                    {
                        /**
                         * Found old-style persisted configuration. These will be automatically
                         * upgraded on the next modification so we can safely ignore it.
                         */
                    }
                    else
                    {
                        MXS_ERROR("Empty value given to parameter '%s'", name.c_str());
                        errors++;
                    }
                }
                else
                {
                    if (ptr->m_parameters.contains(name))
                    {
                        /** The values in the persisted configurations are updated versions of
                         * the ones in the main configuration file.  */
                        if (this_unit.is_persisted_config)
                        {
                            if (!config_replace_param(ptr, name.c_str(), value.c_str()))
                            {
                                errors++;
                            }
                        }
                        else
                        {
                            MXB_ERROR("Duplicate definition for '%s' in section '%s'.",
                                      name.c_str(), section.first.c_str());
                            errors++;
                        }
                    }
                    else if (!config_add_param(ptr, name.c_str(), value.c_str()))
                    {
                        errors++;
                    }
                }
            }
        }
    }
    return errors;
}

static void log_config_error(const char* file, int rval)
{
    char errorbuffer[1024 + 1];

    if (rval > 0)
    {
        snprintf(errorbuffer,
                 sizeof(errorbuffer),
                 "Failed to parse configuration file %s. Error on line %d.",
                 file,
                 rval);
    }
    else if (rval == -1)
    {
        snprintf(errorbuffer,
                 sizeof(errorbuffer),
                 "Failed to parse configuration file %s. Could not open file.",
                 file);
    }
    else
    {
        snprintf(errorbuffer,
                 sizeof(errorbuffer),
                 "Failed to parse configuration file %s. Memory allocation failed.",
                 file);
    }

    MXS_ERROR("%s", errorbuffer);
}

static bool
config_load_single_contents(const mxb::ini::map_result::Configuration& config, CONFIG_CONTEXT* cntxt)
{
    bool success = true;

    auto is_url_unsafe = [](const string& str) {
            return !std::all_of(str.begin(), str.end(), [](char c) {
                                    return isalnum(c) || c == '_' || c == '.' || c == '~' || c == '-';
                                });
        };

    for (const auto& section : config)
    {
        string reason;
        if (config_is_valid_name(section.first, &reason))
        {
            auto new_ctx = config_context_create(section.first.c_str());
            new_ctx->m_next = cntxt->m_next;
            cntxt->m_next = new_ctx;

            if (is_url_unsafe(new_ctx->m_name))
            {
                MXS_WARNING("The name '%s' contains URL-unsafe characters, it cannot be safely used with "
                            "the REST API or MaxCtrl.", new_ctx->name());
            }

            auto& kvs = section.second.key_values;
            for (const auto& kv : kvs)
            {
                const string& name = kv.first;
                const string& value = kv.second.value;

                if (is_empty_string(value.c_str()))
                {
                    MXS_ERROR("Empty value given to parameter '%s'", name.c_str());
                    success = false;
                }
                else
                {
                    mxb_assert(!new_ctx->m_parameters.contains(name));
                    new_ctx->m_parameters.set(name, value);
                }
            }
        }
        else
        {
            MXS_ERROR("%s", reason.c_str());
            success = false;
        }
    }

    return success;
}

bool config_load_single_file(const char* file, DUPLICATE_CONTEXT* dcontext, CONFIG_CONTEXT* ccontext,
                             const mxb::ini::map_result::Configuration& config)
{
    // With multiple configuration files being loaded, we need to log the file
    // currently being loaded so that the context is clear in case of errors.
    MXS_NOTICE("Loading %s.", file);

    bool duplicate_found = false;
    for (const auto& section : config)
    {
        auto insert_res = dcontext->sections.insert(section.first);
        if (insert_res.second == false)
        {
            MXS_ERROR("Duplicate section found: %s", section.first.c_str());
            duplicate_found = true;
        }
    }

    int rval = -1;
    if (!duplicate_found)
    {
        rval = apply_configuration(ccontext, config);
    }

    return rval == 0;
}

/**
 * The current parsing contexts must be managed explicitly since the ftw callback
 * can not have user data.
 */
static CONFIG_CONTEXT* current_ccontext;
static DUPLICATE_CONTEXT* current_dcontext;
static std::unordered_set<std::string> hidden_dirs;

/**
 * The nftw callback.
 *
 * @see man ftw
 */
int config_cb(const char* fpath, const struct stat* sb, int typeflag, struct FTW* ftwbuf)
{
    bool success = true;
    int rval = 0;

    if (typeflag == FTW_SL)     // A symbolic link; let's see what it points to.
    {
        struct stat sb;

        if (stat(fpath, &sb) == 0)
        {
            int file_type = (sb.st_mode & S_IFMT);

            switch (file_type)
            {
            case S_IFREG:
                // Points to a file; we'll handle that regardless of where the file resides.
                typeflag = FTW_F;
                break;

            case S_IFDIR:
                // Points to a directory; we'll ignore that.
                MXS_WARNING("Symbolic link %s in configuration directory points to a "
                            "directory; it will be ignored.", fpath);
                break;

            default:
                // Points to something else; we'll silently ignore.
                ;
            }
        }
        else
        {
            MXS_WARNING("Could not get information about the symbolic link %s; "
                        "it will be ignored.", fpath);
        }
    }

    if (typeflag == FTW_D)
    {
        // Hidden directory or a directory inside a hidden directory
        if (fpath[ftwbuf->base] == '.' || hidden_dirs.count(std::string(fpath, fpath + ftwbuf->base - 1)))
        {
            hidden_dirs.insert(fpath);
        }
    }

    if (typeflag == FTW_F)      // We are only interested in files,
    {
        const char* filename = fpath + ftwbuf->base;
        const char* dot = strrchr(filename, '.');

        if (hidden_dirs.count(std::string(fpath, fpath + ftwbuf->base - 1)))
        {
            MXS_INFO("Ignoring file inside hidden directory: %s", fpath);
        }
        else if (dot && *filename != '.')   // that have a suffix and are not hidden,
        {
            const char* suffix = dot + 1;

            if (strcmp(suffix, "cnf") == 0)     // that is ".cnf".
            {
                mxb_assert(current_dcontext);
                mxb_assert(current_ccontext);

<<<<<<< HEAD
                auto load_res = mxb::ini::parse_config_file_to_map(fpath);
                if (load_res.errors.empty())
                {
                    // If the file looks like the main config file (likely runtime-generated?),
                    // apply the main "maxscale"-section first.
                    if (strcmp(filename, "maxscale.cnf") == 0
                        && !apply_main_config(load_res.config))
                    {
                        success = false;
                    }

                    if (success && !config_load_single_file(fpath, current_dcontext, current_ccontext,
                                                            load_res.config))
                    {
                        success = false;
=======
                if (this_unit.is_persisted_config && strcmp(filename, "maxscale.cnf") == 0)
                {
                    if (!config_load_global(fpath))
                    {
                        rval = -1;
>>>>>>> 61b84639
                    }
                }
                else
                {
                    success = false;
                    for (const auto& error_msg : load_res.errors)
                    {
                        MXB_ERROR("%s", error_msg.c_str());
                    }
                }
            }
        }
    }

    return success ? 0 : 1;
}

/**
 * Loads all configuration files in a directory hierarchy.
 *
 * Only files with the suffix ".cnf" are considered to be configuration files.
 *
 * @param dir      The directory.
 * @param dcontext The duplicate section context.
 * @param ccontext The configuration context.
 *
 * @return True, if all configuration files in the directory hierarchy could be loaded,
 *         otherwise false.
 */
static bool config_load_dir(const char* dir, DUPLICATE_CONTEXT* dcontext, CONFIG_CONTEXT* ccontext)
{
    int nopenfd = 5;    // Maximum concurrently opened directory descriptors

    current_dcontext = dcontext;
    current_ccontext = ccontext;
    int rv = nftw(dir, config_cb, nopenfd, FTW_PHYS);
    current_ccontext = NULL;
    current_dcontext = NULL;
    hidden_dirs.clear();

    return rv == 0;
}

/**
 * Check if a directory exists
 *
 * This function also logs warnings if the directory cannot be accessed or if
 * the file is not a directory.
 * @param dir Directory to check
 * @return True if the file is an existing directory
 */
static bool is_directory(const char* dir)
{
    bool rval = false;
    struct stat st;
    if (stat(dir, &st) == -1)
    {
        if (errno == ENOENT)
        {
            MXS_NOTICE("%s does not exist, not reading.", dir);
        }
        else
        {
            MXS_WARNING("Could not access %s, not reading: %s",
                        dir,
                        mxs_strerror(errno));
        }
    }
    else
    {
        if (S_ISDIR(st.st_mode))
        {
            rval = true;
        }
        else
        {
            MXS_WARNING("%s exists, but it is not a directory. Ignoring.", dir);
        }
    }

    return rval;
}

/**
 * @brief Check if a directory contains .cnf files
 *
 * @param path Path to a directory
 * @return True if the directory contained one or more .cnf files
 */
static bool contains_cnf_files(const char* path)
{
    bool rval = false;
    glob_t matches;
    const char suffix[] = "/*.cnf";
    char pattern[strlen(path) + sizeof(suffix)];

    strcpy(pattern, path);
    strcat(pattern, suffix);
    int rc = glob(pattern, GLOB_NOSORT, NULL, &matches);

    switch (rc)
    {
    case 0:
        rval = true;
        break;

    case GLOB_NOSPACE:
        MXS_OOM();
        break;

    case GLOB_ABORTED:
        MXS_ERROR("Failed to read directory '%s'", path);
        break;

    default:
        mxb_assert(rc == GLOB_NOMATCH);
        break;
    }

    globfree(&matches);

    return rval;
}

bool export_config_file(const char* filename)
{
    bool rval = true;
    std::vector<CONFIG_CONTEXT*> contexts;

    // The config objects are stored in reverse order so first convert it back
    // to the correct order
    for (CONFIG_CONTEXT* ctx = this_unit.config_context.m_next; ctx; ctx = ctx->m_next)
    {
        contexts.push_back(ctx);
    }

    std::ostringstream ss;
    ss << "# Generated by MaxScale " << MAXSCALE_VERSION << '\n';
    ss << "# Documentation: https://mariadb.com/kb/en/mariadb-enterprise/maxscale/ \n\n";

    for (CONFIG_CONTEXT* ctx : contexts)
    {
        ss << '[' << ctx->m_name << "]\n";
        for (const auto& elem : ctx->m_parameters)
        {
            ss << elem.first << '=' << elem.second << '\n';
        }
        ss << '\n';
    }

    int fd = open(filename, O_CREAT | O_EXCL | O_WRONLY, S_IRUSR | S_IWUSR | S_IRGRP | S_IWGRP);

    if (fd != -1)
    {
        std::string payload = ss.str();

        if (write(fd, payload.c_str(), payload.size()) == -1)
        {
            MXS_ERROR("Failed to write to file '%s': %d, %s",
                      filename, errno, mxs_strerror(errno));
            rval = false;
        }

        close(fd);
    }
    else
    {
        MXS_ERROR("Failed to open configuration export file '%s': %d, %s",
                  filename, errno, mxs_strerror(errno));
        rval = false;
    }

    return rval;
}

/**
 * @brief Load the specified configuration file for MaxScale
 *
 * This function will parse the configuration file, check for duplicate sections,
 * validate the module parameters and finally turn it into a set of objects.
 *
 * @param filename        The filename of the configuration file
 * @param cfg_file_contents Main config file contents, with variable substitution performed.
 *
 * @return True on success, false on fatal error
 */
static bool config_load_and_process(const char* filename,
                                    const mxb::ini::map_result::Configuration& cfg_file_contents)
{
    bool rval = false;
    DUPLICATE_CONTEXT dcontext;
    bool have_persisted_configs = false;

    if (config_load_single_contents(cfg_file_contents, &this_unit.config_context))
    {
        this_unit.is_root_config_file = false;
        const char DIR_SUFFIX[] = ".d";

        string dir = string(filename) + DIR_SUFFIX;
        rval = true;

        if (is_directory(dir.c_str()))
        {
            rval = config_load_dir(dir.c_str(), &dcontext, &this_unit.config_context);
        }

        const char* persist_cnf = mxs::config_persistdir();

        if (mxs::Config::get().load_persisted_configs
            && is_directory(persist_cnf) && contains_cnf_files(persist_cnf))
        {
            /**
             * Set the global flag that we are processing a persisted configuration.
             * This will tell the modules whether it is OK to completely overwrite
             * the persisted configuration when changes are made.
             *
             * TODO: Figure out a cleaner way to do this
             */
            this_unit.is_persisted_config = true;
            have_persisted_configs = true;

            MXS_NOTICE("Runtime configuration changes have been done to MaxScale. Loading persisted "
                       "configuration files and applying them on top of the main configuration file. "
                       "These changes can override the values of the main configuration file: "
                       "To revert them, remove all the files in '%s'.", persist_cnf);

            /**
             * We need to initialize a second duplicate context for the
             * generated configuration files as the monitors and services will
             * have duplicate sections. The duplicate sections are used to
             * store changes to the list of servers the services and monitors
             * use, and thus should not be treated as errors.
             */
            DUPLICATE_CONTEXT p_dcontext;
            rval = config_load_dir(persist_cnf, &p_dcontext, &this_unit.config_context);
            this_unit.is_persisted_config = false;
        }

        if (rval)
        {
            if (!check_config_objects(this_unit.config_context.m_next)
                || !process_config_context(this_unit.config_context.m_next))
            {
                rval = false;
                if (have_persisted_configs)
                {
                    MXS_WARNING("Persisted configuration files generated by runtime configuration "
                                "changes were found at '%s' and at least one configuration error was "
                                "encountered. If the errors relate to any of the persisted configuration "
                                "files, remove the offending files and restart MaxScale.", persist_cnf);
                }
            }
        }
    }
    return rval;
}

bool apply_main_config(const mxb::ini::map_result::Configuration& config)
{
    mxs::ConfigParameters params;
    auto it = config.find(CN_MAXSCALE);
    if (it != config.end())
    {
        auto& kvs = it->second.key_values;
        for (const auto& kv : kvs)
        {
            params.set(kv.first, kv.second.value);
        }
    }

    mxs::Config& global_config = mxs::Config::get();
    bool rval = true;

    if (!global_config.specification().validate(params))
    {
        rval = false;
    }
    else
    {
        rval = global_config.configure(params);
    }
    return rval;
}

/**
 * @brief Load the configuration file for the MaxScale
 *
 * @param filename The filename of the configuration file
 * @param cfg_file_contents Contents of main config file
 * @return True on success, false on fatal error
 */
bool config_load(const char* filename, const mxb::ini::map_result::Configuration& cfg_file_contents)
{
    mxb_assert(!this_unit.config_file);

    this_unit.config_file = filename;
    return config_load_and_process(filename, cfg_file_contents);
}

bool valid_object_type(std::string type)
{
    std::set<std::string> types {CN_SERVICE, CN_LISTENER, CN_SERVER, CN_MONITOR, CN_FILTER};
    return types.count(type);
}

const char* get_missing_module_parameter_name(const CONFIG_CONTEXT* obj)
{
    std::string type = obj->m_parameters.get_string(CN_TYPE);

    if (type == CN_SERVICE && !obj->m_parameters.contains(CN_ROUTER))
    {
        return CN_ROUTER;
    }
    else if ((type == CN_MONITOR || type == CN_FILTER) && !obj->m_parameters.contains(CN_MODULE))
    {
        return CN_MODULE;
    }
    return nullptr;
}

bool is_valid_module(const CONFIG_CONTEXT* obj)
{
    bool rval = true;
    std::string type = obj->m_parameters.get_string(CN_TYPE);
    std::string name;

    if (type == CN_SERVICE)
    {
        name = obj->m_parameters.get_string(CN_ROUTER);
        rval = get_module(name, mxs::ModuleType::ROUTER);
    }
    else if (type == CN_MONITOR)
    {
        name = obj->m_parameters.get_string(CN_MODULE);
        rval = get_module(name, mxs::ModuleType::MONITOR);
    }
    else if (type == CN_FILTER)
    {
        name = obj->m_parameters.get_string(CN_MODULE);
        rval = get_module(name, mxs::ModuleType::FILTER);
    }

    if (!rval)
    {
        MXS_ERROR("Module '%s' is not a valid module name for %s '%s'",
                  name.c_str(), type.c_str(), obj->m_name.c_str());
    }

    return rval;
}

std::pair<const MXS_MODULE_PARAM*, const MXS_MODULE*> get_module_details(const CONFIG_CONTEXT* obj)
{
    std::string type = obj->m_parameters.get_string(CN_TYPE);

    if (type == CN_SERVICE)
    {
        auto name = obj->m_parameters.get_string(CN_ROUTER);
        return {nullptr, get_module(name, mxs::ModuleType::ROUTER)};
    }
    else if (type == CN_MONITOR)
    {
        auto name = obj->m_parameters.get_string(CN_MODULE);
        return {common_monitor_params(), get_module(name, mxs::ModuleType::MONITOR)};
    }
    else if (type == CN_FILTER)
    {
        auto name = obj->m_parameters.get_string(CN_MODULE);
        return {nullptr, get_module(name, mxs::ModuleType::FILTER)};
    }

    mxb_assert(!true);
    return {nullptr, nullptr};
}

CONFIG_CONTEXT* name_to_object(const std::vector<CONFIG_CONTEXT*>& objects,
                               const CONFIG_CONTEXT* obj,
                               std::string name)
{
    CONFIG_CONTEXT* rval = nullptr;

    fix_object_name(name);

    auto equal_name = [&](CONFIG_CONTEXT* c) {
            std::string s = c->m_name;
            fix_object_name(s);
            return s == name;
        };

    auto it = std::find_if(objects.begin(), objects.end(), equal_name);

    if (it == objects.end())
    {
        MXS_ERROR("Could not find object '%s' that '%s' depends on. "
                  "Check that the configuration object exists.",
                  name.c_str(),
                  obj->name());
    }
    else
    {
        rval = *it;
    }

    return rval;
}

std::unordered_set<CONFIG_CONTEXT*> get_spec_dependencies(const std::vector<CONFIG_CONTEXT*>& objects,
                                                          const CONFIG_CONTEXT* obj,
                                                          const mxs::config::Specification* spec)
{
    std::unordered_set<CONFIG_CONTEXT*> rval;

    for (const auto& p : *spec)
    {
        if (obj->m_parameters.contains(p.second->name()))
        {
            auto t = p.second->type();

            if (t == "service" || t == "server" || t == "target")
            {
                std::string v = obj->m_parameters.get_string(p.second->name());
                rval.insert(name_to_object(objects, obj, v));
            }
        }
    }

    return rval;
}

std::unordered_set<CONFIG_CONTEXT*> get_dependencies(const std::vector<CONFIG_CONTEXT*>& objects,
                                                     const CONFIG_CONTEXT* obj)
{
    std::unordered_set<CONFIG_CONTEXT*> rval;
    std::string type = obj->m_parameters.get_string(CN_TYPE);

    if (type == CN_SERVER)
    {
        // Servers are leaf objects in the dependency tree, they never have dependencies
        return rval;
    }
    else if (type == CN_LISTENER)
    {
        return get_spec_dependencies(objects, obj, Listener::specification());
    }

    const MXS_MODULE_PARAM* common_params = nullptr;
    const MXS_MODULE* module;
    std::tie(common_params, module) = get_module_details(obj);
    mxb_assert(module);

    for (const auto* p : {common_params, module->parameters})
    {
        mxb_assert(p || type == CN_FILTER || type == CN_SERVICE);

        for (int i = 0; p && p[i].name; i++)
        {
            if (obj->m_parameters.contains(p[i].name))
            {
                if (p[i].type == MXS_MODULE_PARAM_SERVICE
                    || p[i].type == MXS_MODULE_PARAM_SERVER
                    || p[i].type == MXS_MODULE_PARAM_TARGET)
                {
                    std::string v = obj->m_parameters.get_string(p[i].name);
                    rval.insert(name_to_object(objects, obj, v));
                }
            }
        }
    }

    if (module->specification)
    {
        auto deps = get_spec_dependencies(objects, obj, module->specification);
        rval.insert(deps.begin(), deps.end());
    }

    if (type == CN_SERVICE && obj->m_parameters.contains(CN_FILTERS))
    {
        for (std::string name : mxs::strtok(obj->m_parameters.get_string(CN_FILTERS), "|"))
        {
            rval.insert(name_to_object(objects, obj, name));
        }
    }

    if (type == CN_SERVICE && obj->m_parameters.contains(CN_TARGETS))
    {
        for (auto name : mxs::strtok(obj->m_parameters.get_string(CN_TARGETS), ","))
        {
            rval.insert(name_to_object(objects, obj, name));
        }
    }

    if (type == CN_SERVICE && obj->m_parameters.contains(CN_CLUSTER))
    {
        rval.insert(name_to_object(objects, obj, obj->m_parameters.get_string(CN_CLUSTER)));
    }

    if ((type == CN_MONITOR || type == CN_SERVICE) && obj->m_parameters.contains(CN_SERVERS))
    {
        for (std::string name : mxs::strtok(obj->m_parameters.get_string(CN_SERVERS), ","))
        {
            rval.insert(name_to_object(objects, obj, name));
        }
    }

    return rval;
}

namespace
{

// Represents a node in a graph
template<class T>
struct Node
{
    static const int NOT_VISITED = 0;

    T    value;
    int  index;
    int  lowlink;
    bool on_stack;

    Node(T value)
        : value(value)
        , index(NOT_VISITED)
        , lowlink(NOT_VISITED)
        , on_stack(false)
    {
    }
};

template<class T>
using Container = std::unordered_map<T, std::unordered_set<T>>;
template<class T>
using Groups = std::vector<std::vector<T>>;
template<class T>
using Graph = std::unordered_multimap<Node<T>*, Node<T>*>;

/**
 * Calculate strongly connected components (i.e. cycles) of a graph
 *
 * @see https://en.wikipedia.org/wiki/Tarjan%27s_strongly_connected_components_algorithm
 *
 * @param graph An std::unordered_multimap where the keys represent nodes and
 *              the set of values for that key as the edges from that node
 *
 * @return A list of groups where each group is an ordered list of values
 */
template<class T>
Groups<T> get_graph_cycles(Container<T> graph)
{
    using namespace std::placeholders;

    std::vector<Node<T>> nodes;

    auto find_node = [&](T target, const Node<T>& n) {
            return n.value == target;
        };

    // Iterate over all values and place unique values in the vector.
    for (auto&& a : graph)
    {
        nodes.emplace_back(a.first);
    }

    Graph<T> node_graph;

    for (auto&& a : graph)
    {
        auto first = std::find_if(nodes.begin(), nodes.end(), std::bind(find_node, a.first, _1));

        for (auto&& b : a.second)
        {
            auto second = std::find_if(nodes.begin(), nodes.end(), std::bind(find_node, b, _1));
            node_graph.emplace(&(*first), &(*second));
        }
    }

    std::vector<Node<T>*> stack;
    Groups<T> groups;

    std::function<void(Node<T>*)> visit_node = [&](Node<T>* n) {
            static int s_index = 1;
            n->index = s_index++;
            n->lowlink = n->index;
            stack.push_back(n);
            n->on_stack = true;
            auto range = node_graph.equal_range(n);

            for (auto it = range.first; it != range.second; it++)
            {
                Node<T>* s = it->second;

                if (s->index == Node<T>::NOT_VISITED)
                {
                    visit_node(s);
                    n->lowlink = std::min(n->lowlink, s->lowlink);
                }
                else if (n == s)
                {
                    // This isn't strictly according to the algorithm but this is a convenient spot where we
                    // can easily spot cycles of size one. Adding an extra group with the two nodes in it
                    // causes it to be reported correctly.
                    groups.push_back({n->value, s->value});
                }
                else if (s->on_stack)
                {
                    n->lowlink = std::min(n->lowlink, s->index);
                }
            }

            if (n->index == n->lowlink)
            {
                // Start a new group
                groups.emplace_back();

                Node<T>* c;

                do
                {
                    c = stack.back();
                    stack.pop_back();
                    c->on_stack = false;
                    groups.back().push_back(c->value);
                }
                while (c != n);
            }
        };

    for (auto n = nodes.begin(); n != nodes.end(); n++)
    {
        if (n->index == Node<T>::NOT_VISITED)
        {
            visit_node((Node<T>*) & (*n));
        }
    }

    return groups;
}
}

/**
 * Resolve dependencies in the configuration and validate them
 *
 * @param objects List of objects, sorted so that dependencies are constructed first
 *
 * @return True if the configuration has bad dependencies
 */
bool resolve_dependencies(std::vector<CONFIG_CONTEXT*>& objects)
{
    int errors = 0;
    std::unordered_map<CONFIG_CONTEXT*, std::unordered_set<CONFIG_CONTEXT*>> g;

    for (const auto& obj : objects)
    {
        auto deps = get_dependencies(objects, obj);

        if (deps.count(nullptr))
        {
            // a missing reference, reported in get_dependencies
            errors++;
        }
        else
        {
            g.insert(std::make_pair(obj, deps));
        }
    }

    if (errors == 0)
    {
        std::vector<CONFIG_CONTEXT*> result;

        for (const auto& group : get_graph_cycles<CONFIG_CONTEXT*>(g))
        {
            if (group.size() > 1)
            {
                auto join = [](std::string total, CONFIG_CONTEXT* c) {
                        return total + " -> " + c->m_name;
                    };

                std::string first = group[0]->m_name;
                std::string str_group = std::accumulate(std::next(group.begin()), group.end(), first, join);
                str_group += " -> " + first;
                MXS_ERROR("A circular dependency chain was found in the configuration: %s",
                          str_group.c_str());
                errors++;
            }
            else
            {
                mxb_assert(!group.empty());
                /** Due to the algorithm that was used, the strongly connected
                 * components are always identified before the nodes that depend
                 * on them. This means that the result is sorted at the same
                 * time the circular dependencies are resolved. */
                result.push_back(group[0]);
            }
        }

        // The end result should contain the same set of nodes we started with
        mxb_assert(std::set<CONFIG_CONTEXT*>(result.begin(), result.end())
                   == std::set<CONFIG_CONTEXT*>(objects.begin(), objects.end())
                   || errors > 0);

        objects = std::move(result);
    }

    return errors > 0;
}

/**
 * @brief Process a configuration context and turn it into the set of objects
 *
 * @param context The parsed configuration context
 * @return False on fatal error, true on success
 */
static bool process_config_context(CONFIG_CONTEXT* context)
{
    std::vector<CONFIG_CONTEXT*> objects;

    for (CONFIG_CONTEXT* obj = context; obj; obj = obj->m_next)
    {
        if (!is_maxscale_section(obj->name()))
        {
            objects.push_back(obj);
        }
    }

    int error_count = 0;

    /**
     * Build the servers first to keep them in configuration file order. As
     * servers can't have references, this is safe to do as the first step.
     */
    for (CONFIG_CONTEXT* obj : objects)
    {
        std::string type = obj->m_parameters.get_string(CN_TYPE);
        mxb_assert(!type.empty());

        if (type == CN_SERVER)
        {
            error_count += create_new_server(obj);
        }
    }

    // Resolve any remaining dependencies between the objects
    if (resolve_dependencies(objects) || error_count)
    {
        return false;
    }

    std::set<std::string> monitored_servers;

    /**
     * Process the data and create the services defined in the data.
     */
    for (CONFIG_CONTEXT* obj : objects)
    {
        std::string type = obj->m_parameters.get_string(CN_TYPE);
        mxb_assert(!type.empty());

        if (type == CN_SERVICE)
        {
            error_count += create_new_service(obj);
        }
        else if (type == CN_FILTER)
        {
            error_count += create_new_filter(obj);
        }
        else if (type == CN_LISTENER)
        {
            error_count += create_new_listener(obj);
        }
        else if (type == CN_MONITOR)
        {
            error_count += create_new_monitor(obj, monitored_servers);
        }

        if (error_count)
        {
            /**
             * We need to stop creating objects after the first error since
             * any objects that depend on the object that failed would fail in
             * a very confusing manner.
             */
            break;
        }
    }

    if (error_count == 0)
    {
        MonitorManager::populate_services();
    }
    else
    {
        MXS_ERROR("%d errors were encountered while processing the configuration "
                  "file '%s'.",
                  error_count,
                  this_unit.config_file);
    }

    return error_count == 0;
}

bool mxs::ConfigParameters::get_bool(const std::string& key) const
{
    string param_value = get_string(key);
    return param_value.empty() ? false : config_truth_value(param_value.c_str());
}

uint64_t mxs::ConfigParameters::get_size(const std::string& key) const
{
    string param_value = get_string(key);
    uint64_t intval = 0;
    MXB_AT_DEBUG(bool rval = ) get_suffixed_size(param_value.c_str(), &intval);
    mxb_assert(rval);
    return intval;
}

milliseconds mxs::ConfigParameters::get_duration_in_ms(const std::string& key,
                                                       mxs::config::DurationInterpretation interpretation)
const
{
    string value = get_string(key);
    milliseconds duration {0};
    MXB_AT_DEBUG(bool rval = ) get_suffixed_duration(value.c_str(), interpretation, &duration);
    // When this function is called, the validity of the value should have been checked.
    mxb_assert_message(rval, "Invalid value for '%s': %s", key.c_str(), value.c_str());
    return duration;
}

int64_t mxs::ConfigParameters::get_enum(const std::string& key, const MXS_ENUM_VALUE* enum_mapping) const
{
    int64_t rv = 0;

    for (const auto& tok : mxs::strtok(get_string(key), ", \t"))
    {
        auto value = config_enum_to_value(tok, enum_mapping);

        if (value == MXS_UNKNOWN_ENUM_VALUE)
        {
            rv = MXS_UNKNOWN_ENUM_VALUE;
            break;
        }

        rv |= value;
    }

    return rv;
}

SERVICE* mxs::ConfigParameters::get_service(const std::string& key) const
{
    string param_value = get_string(key);
    return service_find(param_value.c_str());
}

SERVER* mxs::ConfigParameters::get_server(const std::string& key) const
{
    string param_value = get_string(key);
    return ServerManager::find_by_unique_name(param_value.c_str());
}

bool mxs::ConfigParameters::contains(const string& key) const
{
    // Because of how the parameters are used, this method can be called through a null pointer.
    // Handle this here for now. TODO: Refactor away.
    auto can_be_null = this;
    return can_be_null ? m_contents.count(key) > 0 : false;
}

std::vector<SERVER*> mxs::ConfigParameters::get_server_list(const string& key, string* name_error_out) const
{
    auto names_list = get_string(key);
    auto server_names = config_break_list_string(names_list);
    std::vector<SERVER*> server_arr = SERVER::server_find_by_unique_names(server_names);
    for (size_t i = 0; i < server_arr.size(); i++)
    {
        if (server_arr[i] == nullptr)
        {
            if (name_error_out)
            {
                *name_error_out = server_names[i];
            }
            // If even one server name was not found, the parameter is in error.
            server_arr.clear();
            break;
        }
    }
    return server_arr;
}

mxs::Target* mxs::ConfigParameters::get_target(const string& key) const
{
    return mxs::Target::find(get_string(key));
}

std::vector<mxs::Target*> mxs::ConfigParameters::get_target_list(const string& key) const
{
    std::vector<mxs::Target*> targets;

    for (auto t : mxb::strtok(get_string(key), ", "))
    {
        targets.push_back(mxs::Target::find(t));
        mxb_assert(targets.back());
    }

    return targets;
}

char* mxs::ConfigParameters::get_c_str_copy(const string& key) const
{
    string value = get_string(key);
    char* rval = NULL;
    if (!value.empty())
    {
        rval = MXS_STRDUP_A(value.c_str());
    }
    return rval;
}

std::unique_ptr<pcre2_code> mxs::ConfigParameters::get_compiled_regex(const string& key, uint32_t options,
                                                                      uint32_t* output_ovec_size) const
{
    auto regex_string = get_string(key);
    std::unique_ptr<pcre2_code> code;

    if (!regex_string.empty())
    {
        uint32_t jit_available = 0;
        pcre2_config(PCRE2_CONFIG_JIT, &jit_available);
        code.reset(compile_regex_string(regex_string.c_str(), jit_available, options, output_ovec_size));
    }

    return code;
}

std::vector<std::unique_ptr<pcre2_code>> mxs::ConfigParameters::get_compiled_regexes(
    const std::vector<string>& keys,
    uint32_t options,
    uint32_t* ovec_size_out,
    bool* compile_error_out)
{
    std::vector<std::unique_ptr<pcre2_code>> rval;
    bool compile_error = false;
    uint32_t max_ovec_size = 0;
    uint32_t ovec_size_temp = 0;
    for (auto& key : keys)
    {
        std::unique_ptr<pcre2_code> code;
        /* get_compiled_regex() returns null if the config setting didn't exist. */
        if (contains(key))
        {
            code = get_compiled_regex(key, options, &ovec_size_temp);
            if (code)
            {
                if (ovec_size_temp > max_ovec_size)
                {
                    max_ovec_size = ovec_size_temp;
                }
            }
            else
            {
                compile_error = true;
            }
        }
        rval.push_back(std::move(code));
    }

    if (ovec_size_out)
    {
        *ovec_size_out = max_ovec_size;
    }
    if (compile_error_out)
    {
        *compile_error_out = compile_error;
    }
    return rval;
}

// static
mxs::ConfigParameters mxs::ConfigParameters::from_json(json_t* json)
{
    mxs::ConfigParameters rval;
    const char* key;
    json_t* value;

    json_object_foreach(json, key, value)
    {
        if (!json_is_null(value) && !json_is_array(value) && !json_is_object(value))
        {
            auto strval = mxs::json_to_string(value);

            if (!strval.empty())
            {
                rval.set(key, strval);
            }
            else
            {
                mxb_assert_message(json_is_string(value), "Only strings can be empty (%s)", key);
            }
        }
    }

    return rval;
}

string mxs::ConfigParameters::get_string(const std::string& key) const
{
    string rval;
    auto iter = m_contents.find(key);
    if (iter != m_contents.end())
    {
        rval = iter->second;
    }
    return rval;
}

int64_t mxs::ConfigParameters::get_integer(const std::string& key) const
{
    string value = get_string(key);
    return value.empty() ? 0 : strtoll(value.c_str(), NULL, 10);
}

void config_free_one_param(mxs::ConfigParameters* p1)
{
    if (p1)
    {
        delete p1;
    }
}

void config_context_free(CONFIG_CONTEXT* context)
{
    CONFIG_CONTEXT* obj;
    while (context)
    {
        obj = context->m_next;
        delete context;
        context = obj;
    }
}

bool config_add_param(CONFIG_CONTEXT* obj, const char* key, const char* value)
{
    mxb_assert(!obj->m_parameters.contains(key));
    obj->m_parameters.set(key, value);
    return true;
}

bool config_append_param(CONFIG_CONTEXT* obj, const char* key, const char* value)
{
    mxb_assert(obj->m_parameters.contains(key));
    auto old_val = obj->m_parameters.get_string(key);
    string new_val = old_val + "," + value;
    char* new_val_z = config_clean_string_list(new_val.c_str());

    bool rval = false;
    if (new_val_z)
    {
        obj->m_parameters.set(key, new_val_z);
        MXS_FREE(new_val_z);
        rval = true;
    }
    return rval;
}

void mxs::ConfigParameters::set(const std::string& key, const std::string& value)
{
    m_contents[key] = value;
}

void mxs::ConfigParameters::set_multiple(const mxs::ConfigParameters& source)
{
    for (const auto& elem : source)
    {
        set(elem.first, elem.second);
    }
}

void mxs::ConfigParameters::set_from_list(std::vector<std::pair<std::string, std::string>> list,
                                          const MXS_MODULE_PARAM* module_params)
{
    // Add custom values.
    for (const auto& a : list)
    {
        set(a.first, a.second);
    }

    if (module_params)
    {
        // Add default values for the rest of the parameters.
        for (auto module_param = module_params; module_param->name; module_param++)
        {
            if (module_param->default_value && !contains(module_param->name))
            {
                set(module_param->name, module_param->default_value);
            }
        }
    }
}

void mxs::ConfigParameters::remove(const string& key)
{
    m_contents.erase(key);
}

void mxs::ConfigParameters::clear()
{
    m_contents.clear();
}

bool mxs::ConfigParameters::empty() const
{
    return m_contents.empty();
}

mxs::ConfigParameters::ContainerType::const_iterator mxs::ConfigParameters::begin() const
{
    return m_contents.begin();
}

mxs::ConfigParameters::ContainerType::const_iterator mxs::ConfigParameters::end() const
{
    return m_contents.end();
}

bool config_replace_param(CONFIG_CONTEXT* obj, const char* key, const char* value)
{
    obj->m_parameters.set(key, value);
    return true;
}

void config_remove_param(CONFIG_CONTEXT* obj, const char* name)
{
    obj->m_parameters.remove(name);
}

/**
 * Return the number of configured threads
 *
 * @return The number of threads configured in the config file
 */
int config_threadcount()
{
    return mxs::Config::get().n_threads;
}

uint32_t config_writeq_high_water()
{
    return mxs::Config::get().writeq_high_water.get();
}

bool config_set_writeq_high_water(uint32_t size)
{
    return mxs::Config::get().writeq_high_water.set(size);
}

uint32_t config_writeq_low_water()
{
    return mxs::Config::get().writeq_low_water.get();
}

bool config_set_writeq_low_water(uint32_t size)
{
    return mxs::Config::get().writeq_low_water.set(size);
}

bool config_can_modify_at_runtime(const char* name)
{
    for (int i = 0; config_pre_parse_global_params[i]; ++i)
    {
        if (strcmp(name, config_pre_parse_global_params[i]) == 0)
        {
            return true;
        }
    }
    std::unordered_set<std::string> static_params
    {
        CN_LOG_THROTTLING,
        "sql_mode",
        CN_QUERY_CLASSIFIER_ARGS,
        CN_QUERY_CLASSIFIER,
        CN_THREADS
    };

    return static_params.count(name);
}

bool missing_required_parameters(const MXS_MODULE_PARAM* mod_params,
                                 const mxs::ConfigParameters& params,
                                 const char* name)
{
    bool rval = false;

    if (mod_params)
    {
        for (int i = 0; mod_params[i].name; i++)
        {
            if ((mod_params[i].options & MXS_MODULE_OPT_REQUIRED) && !params.contains(mod_params[i].name))
            {
                MXS_ERROR("Mandatory parameter '%s' is not defined for '%s'.",
                          mod_params[i].name,
                          name);
                rval = true;
            }
        }
    }

    return rval;
}

static bool is_path_parameter(const MXS_MODULE_PARAM* params, const char* name)
{
    bool rval = false;

    if (params)
    {
        for (int i = 0; params[i].name; i++)
        {
            if (strcmp(params[i].name, name) == 0 && params[i].type == MXS_MODULE_PARAM_PATH)
            {
                rval = true;
                break;
            }
        }
    }

    return rval;
}

static void process_path_parameter(std::string* param)
{
    if (param->empty() || (*param)[0] != '/')
    {
        const char* mod_dir = mxs::module_configdir();
        size_t size = param->length() + strlen(mod_dir) + 3;
        char new_value[size];

        sprintf(new_value, "/%s/%s", mod_dir, param->c_str());
        param->assign(clean_up_pathname(new_value));
    }
}

static bool param_is_deprecated(const MXS_MODULE_PARAM* params, const char* name, const char* modname)
{
    bool rval = false;

    for (int i = 0; params[i].name; i++)
    {
        if (strcmp(params[i].name, name) == 0)
        {
            if (params[i].options & MXS_MODULE_OPT_DEPRECATED
                || params[i].type == MXS_MODULE_PARAM_DEPRECATED)
            {
                MXS_WARNING("Parameter '%s' for module '%s' is deprecated and "
                            "will be ignored.",
                            name,
                            modname);
                rval = true;
            }
            break;
        }
    }

    return rval;
}

static bool param_in_set(const MXS_MODULE_PARAM* params, const char* name)
{
    bool found = false;

    for (int i = 0; params[i].name; i++)
    {
        if (strcmp(params[i].name, name) == 0)
        {
            found = true;
            break;
        }
    }

    return found;
}

const char* param_type_to_str(const MXS_MODULE_PARAM* params, const char* name)
{

    for (int i = 0; params[i].name; i++)
    {
        if (strcmp(params[i].name, name) == 0)
        {
            switch (params[i].type)
            {
            case MXS_MODULE_PARAM_COUNT:
                return "a non-negative integer";

            case MXS_MODULE_PARAM_INT:
                return "an integer";

            case MXS_MODULE_PARAM_SIZE:
                return "a size in bytes (e.g. 1M)";

            case MXS_MODULE_PARAM_BOOL:
                return "a boolean value";

            case MXS_MODULE_PARAM_STRING:
                return "a string";

            case MXS_MODULE_PARAM_PASSWORD:
                return "a password string";

            case MXS_MODULE_PARAM_QUOTEDSTRING:
                return "a quoted string";

            case MXS_MODULE_PARAM_REGEX:
                return "a regular expression";

            case MXS_MODULE_PARAM_ENUM:
                return "an enumeration value";

            case MXS_MODULE_PARAM_SERVICE:
                return "a service name";

            case MXS_MODULE_PARAM_SERVER:
                return "a server name";

            case MXS_MODULE_PARAM_TARGET:
                return "a target name";

            case MXS_MODULE_PARAM_SERVERLIST:
                return "a comma-separated list of server names";

            case MXS_MODULE_PARAM_TARGETLIST:
                return "a comma-separated list of target names";

            case MXS_MODULE_PARAM_PATH:
                return "a path to a file";

            case MXS_MODULE_PARAM_DURATION:
                return "a duration";

            case MXS_MODULE_PARAM_DEPRECATED:
                return "a deprecated parameter";
            }

            mxb_assert_message(!true,
                               "Unknown parameter type: dec %d hex %x",
                               params[i].type,
                               params[i].type);
            return "<unknown parameter type>";
        }
    }

    mxb_assert_message(!true, "Unknown parameter name");
    return "<unknown parameter name>";
}

/**
 * @brief Check that the configuration objects have valid parameters
 *
 * @param context Configuration context
 * @return True if the configuration is OK, false if errors were detected
 */
static bool check_config_objects(CONFIG_CONTEXT* context)
{
    bool rval = true;

    for (CONFIG_CONTEXT* obj = context; obj; obj = obj->m_next)
    {
        if (is_maxscale_section(obj->name()))
        {
            continue;
        }

        std::string type = obj->m_parameters.get_string(CN_TYPE);

        if (!valid_object_type(type))
        {
            MXS_ERROR("Unknown module type for object '%s': %s", obj->name(), type.c_str());
            rval = false;
            continue;
        }

        const char* no_module_defined = get_missing_module_parameter_name(obj);

        if (no_module_defined)
        {
            MXS_ERROR("'%s' is missing the required parameter '%s'", obj->name(), no_module_defined);
            rval = false;
            continue;
        }

        if (!is_valid_module(obj))
        {
            rval = false;
            continue;
        }

        if (type == CN_SERVER || type == CN_LISTENER || type == CN_FILTER || type == CN_SERVICE)
        {
            // Servers are a special case as they don't have a module and the validation is done as a part of
            // the creation process. Filters, services and listeners validate the parameters when they are
            // being constructed. This is done after the dependency order of the modules is resolved which
            // allows parameters that refer to other objects to be validated.
            continue;
        }

        mxb_assert(type == CN_MONITOR);
        const MXS_MODULE_PARAM* param_set = nullptr;
        const MXS_MODULE* mod = nullptr;
        std::tie(param_set, mod) = get_module_details(obj);

        if (!mod)       // Error is logged in load_module
        {
            rval = false;
            continue;
        }

        mxb_assert(param_set);
        std::vector<std::string> to_be_removed;

        if (mod->specification)
        {
            // Modules with specifications will be validated after the construction order has
            // been resolved. This makes sure that the parameter validation for types that
            // expect objects (servers, services) will work.
            continue;
        }

        for (auto iter = obj->m_parameters.begin(); iter != obj->m_parameters.end(); ++iter)
        {
            const char* param_namez = iter->first.c_str();
            const MXS_MODULE_PARAM* fix_params;

            if (param_in_set(param_set, param_namez))
            {
                fix_params = param_set;
            }
            else if (param_in_set(mod->parameters, param_namez))
            {
                fix_params = mod->parameters;
            }
            else
            {
                MXS_ERROR("Unknown parameter '%s' for object '%s' of type '%s'. %s",
                          param_namez, obj->name(), type.c_str(),
                          closest_matching_parameter(param_namez, param_set, mod->parameters).c_str());
                rval = false;
                continue;
            }

            const string param_value = iter->second;
            if (config_param_is_valid(fix_params, param_namez, param_value.c_str(), context))
            {
                auto temp = param_value;
                if (is_path_parameter(fix_params, param_namez))
                {
                    process_path_parameter(&temp);
                }
                else    // Fix old-style object names
                {
                    config_fix_param(fix_params, param_namez, &temp);
                }
                obj->m_parameters.set(param_namez, temp);

                if (param_is_deprecated(fix_params, param_namez, obj->name()))
                {
                    to_be_removed.push_back(param_namez);
                }
            }
            else
            {
                MXS_ERROR("Invalid value '%s' for parameter '%s' for object '%s' "
                          "of type '%s' (was expecting %s)",
                          param_value.c_str(), param_namez, obj->name(),
                          type.c_str(),
                          param_type_to_str(fix_params, param_namez));
                rval = false;
            }
        }

        for (const auto& a : to_be_removed)
        {
            config_remove_param(obj, a.c_str());
        }

        if (missing_required_parameters(param_set, obj->m_parameters, obj->name())
            || missing_required_parameters(mod->parameters, obj->m_parameters, obj->name()))
        {
            rval = false;
        }
    }

    return rval;
}

int config_truth_value(const char* str)
{
    if (strcasecmp(str, "true") == 0 || strcasecmp(str, "on") == 0
        || strcasecmp(str, "yes") == 0 || strcasecmp(str, "1") == 0)
    {
        return 1;
    }
    if (strcasecmp(str, "false") == 0 || strcasecmp(str, "off") == 0
        || strcasecmp(str, "no") == 0 || strcasecmp(str, "0") == 0)
    {
        return 0;
    }

    return -1;
}

/**
 * Get the MAC address of first network interface
 *
 * and fill the provided allocated buffer with SHA1 encoding
 * @param output        Allocated 6 bytes buffer
 * @return 1 on success, 0 on failure
 *
 */
static int get_ifaddr(unsigned char* output)
{
    struct ifreq ifr;
    struct ifconf ifc;
    char buf[1024];
    struct ifreq* it;
    struct ifreq* end;
    int success = 0;

    int sock = socket(AF_INET, SOCK_DGRAM, IPPROTO_IP);
    if (sock == -1)
    {
        return 0;
    }

    ifc.ifc_len = sizeof(buf);
    ifc.ifc_buf = buf;
    if (ioctl(sock, SIOCGIFCONF, &ifc) == -1)
    {
        close(sock);
        return 0;
    }

    it = ifc.ifc_req;
    end = it + (ifc.ifc_len / sizeof(struct ifreq));

    for (; it != end; ++it)
    {
        strcpy(ifr.ifr_name, it->ifr_name);

        if (ioctl(sock, SIOCGIFFLAGS, &ifr) == 0)
        {
            if (!(ifr.ifr_flags & IFF_LOOPBACK))
            {
                /* don't count loopback */
                if (ioctl(sock, SIOCGIFHWADDR, &ifr) == 0)
                {
                    success = 1;
                    break;
                }
            }
        }
        else
        {
            close(sock);
            return 0;
        }
    }

    if (success)
    {
        memcpy(output, ifr.ifr_hwaddr.sa_data, 6);
    }
    close(sock);

    return success;
}

/**
 * Get the linux distribution info
 *
 * @param release The buffer where the found distribution is copied.
 *                Assumed to be at least _RELEASE_STR_LENGTH bytes.
 *
 * @return 1 on success, 0 on failure
 */
static int get_release_string(char* release)
{
    const char* masks[] =
    {
        "/etc/*-version", "/etc/*-release",
        "/etc/*_version", "/etc/*_release"
    };

    bool have_distribution;
    char distribution[RELEASE_STR_LENGTH] = "";
    int fd;

    have_distribution = false;

    /* get data from lsb-release first */
    if ((fd = open("/etc/lsb-release", O_RDONLY)) != -1)
    {
        /* LSB-compliant distribution! */
        size_t len = read(fd, (char*)distribution, sizeof(distribution) - 1);
        close(fd);

        if (len != (size_t) -1)
        {
            distribution[len] = 0;

            char* found = strstr(distribution, "DISTRIB_DESCRIPTION=");

            if (found)
            {
                have_distribution = true;
                char* end = strstr(found, "\n");
                if (end == NULL)
                {
                    end = distribution + len;
                }
                found += 20;    // strlen("DISTRIB_DESCRIPTION=")

                if (*found == '"' && end[-1] == '"')
                {
                    found++;
                    end--;
                }
                *end = 0;

                char* to = strcpy(distribution, "lsb: ");
                memmove(to, found, end - found + 1 < INT_MAX ? end - found + 1 : INT_MAX);

                strcpy(release, to);

                return 1;
            }
        }
    }

    /* if not an LSB-compliant distribution */
    for (int i = 0; !have_distribution && i < 4; i++)
    {
        glob_t found;
        char* new_to;

        if (glob(masks[i], GLOB_NOSORT, NULL, &found) == 0)
        {
            int fd;
            size_t k = 0;
            int skipindex = 0;
            int startindex = 0;

            for (k = 0; k < found.gl_pathc; k++)
            {
                if (strcmp(found.gl_pathv[k], "/etc/lsb-release") == 0)
                {
                    skipindex = k;
                }
            }

            if (skipindex == 0)
            {
                startindex++;
            }

            if ((fd = open(found.gl_pathv[startindex], O_RDONLY)) != -1)
            {
                /*
                 +5 and -8 below cut the file name part out of the
                 *  full pathname that corresponds to the mask as above.
                 */
                new_to = strncpy(distribution, found.gl_pathv[0] + 5, RELEASE_STR_LENGTH - 1);
                new_to += 8;
                *new_to++ = ':';
                *new_to++ = ' ';

                size_t to_len = distribution + sizeof(distribution) - 1 - new_to;
                size_t len = read(fd, (char*)new_to, to_len);

                close(fd);

                if (len != (size_t) -1)
                {
                    new_to[len] = 0;
                    char* end = strstr(new_to, "\n");
                    if (end)
                    {
                        *end = 0;
                    }

                    have_distribution = true;
                    strncpy(release, new_to, RELEASE_STR_LENGTH - 1);
                    release[RELEASE_STR_LENGTH - 1] = '\0';
                }
            }
        }
        globfree(&found);
    }

    if (have_distribution)
    {
        return 1;
    }
    else
    {
        return 0;
    }
}


/**
 * Read from a FILE pointer until a newline character or the end of the file is found.
 * The provided buffer will be reallocated if it is too small to store the whole
 * line. The size after the reallocation will be stored in @c size. The read line
 * will be stored in @c dest and it will always be null terminated. The newline
 * character will not be copied into the buffer.
 * @param dest Pointer to a buffer of at least @c size bytes
 * @param size Size of the buffer
 * @param file A valid file stream
 * @return When a complete line was successfully read the function returns 1. If
 * the end of the file was reached before any characters were read the return value
 * will be 0. If the provided buffer could not be reallocated to store the complete
 * line the original size will be retained, everything read up to this point
 * will be stored in it as a null terminated string and -1 will be returned.
 */
int maxscale_getline(char** dest, int* size, FILE* file)
{
    char* destptr = *dest;
    int offset = 0;

    if (feof(file) || ferror(file))
    {
        return 0;
    }

    while (true)
    {
        if (*size <= offset)
        {
            char* tmp = (char*)MXS_REALLOC(destptr, *size * 2);
            if (tmp)
            {
                destptr = tmp;
                *size *= 2;
            }
            else
            {
                destptr[offset - 1] = '\0';
                *dest = destptr;
                return -1;
            }
        }

        int c = fgetc(file);

        if ((c == '\n') || (c == EOF))
        {
            destptr[offset] = '\0';
            break;
        }
        else
        {
            destptr[offset] = c;
        }

        offset++;
    }

    *dest = destptr;
    return 1;
}

void config_add_defaults(mxs::ConfigParameters* dest, const MXS_MODULE_PARAM* params)
{
    if (params)
    {
        for (int i = 0; params[i].name; i++)
        {
            if (params[i].default_value && !dest->contains(params[i].name))
            {
                std::string key = params[i].name;
                std::string value = params[i].default_value;
                config_fix_param(params, key, &value);
                dest->set(key, value);
            }
        }
    }
}

template<class T>
inline int64_t duration_to_int(const string& value)
{
    T duration;
    get_suffixed_duration(value.c_str(), &duration);
    return duration.count();
}

/**
 * Convert a config value to a json object.
 *
 * @param param_info Type information for the parameter
 * @return Json integer, boolean or string
 */
static
json_t* param_value_to_json(const MXS_MODULE_PARAM* param_info, const string& name, const string& value)
{
    mxb_assert(name == param_info->name);
    json_t* rval = NULL;

    switch (param_info->type)
    {
    case MXS_MODULE_PARAM_COUNT:
    case MXS_MODULE_PARAM_INT:
        rval = json_integer(strtol(value.c_str(), NULL, 10));
        break;

    case MXS_MODULE_PARAM_DURATION:
        rval = json_integer((param_info->options & MXS_MODULE_OPT_DURATION_S) ?
                            duration_to_int<seconds>(value) :
                            duration_to_int<milliseconds>(value));
        break;


    case MXS_MODULE_PARAM_BOOL:
        rval = json_boolean(config_truth_value(value.c_str()));
        break;

    case MXS_MODULE_PARAM_PASSWORD:
        if (config_mask_passwords())
        {
            rval = json_string("*****");
        }
        else
        {
            rval = json_string(value.c_str());
        }
        break;

    default:
        rval = json_string(value.c_str());
        break;
    }

    return rval;
}

void config_add_module_params_json(const mxs::ConfigParameters& parameters,
                                   const std::unordered_set<std::string>& ignored_params,
                                   const MXS_MODULE_PARAM* basic_params,
                                   const MXS_MODULE_PARAM* module_params,
                                   json_t* output)
{
    for (const auto* param_info : {basic_params, module_params})
    {
        if (param_info)
        {
            for (int i = 0; param_info[i].name; i++)
            {
                const string param_name = param_info[i].name;
                if (ignored_params.count(param_name) == 0 && !json_object_get(output, param_name.c_str()))
                {
                    if (parameters.contains(param_name))
                    {
                        const string value = parameters.get_string(param_name);
                        json_object_set_new(output, param_name.c_str(),
                                            param_value_to_json(&param_info[i], param_name, value));
                    }
                    else
                    {
                        // The parameter was not set in config and does not have a default value.
                        // Print a null value.
                        json_object_set_new(output, param_name.c_str(), json_null());
                    }
                }
            }
        }
    }
}

void log_exclusive_param_error(CONFIG_CONTEXT* obj)
{
    std::vector<std::string> types;

    for (auto a : {CN_SERVERS, CN_TARGETS, CN_CLUSTER})
    {
        if (obj->m_parameters.contains(a))
        {
            types.push_back("'" + std::string(a) + "'");
        }
    }

    MXS_ERROR("Service '%s' is configured with mutually exclusive parameters (%s). "
              "Only one of them is allowed.", obj->name(), mxb::join(types, ", ").c_str());
}

/**
 * Create a new router for a service
 * @param obj Service configuration context
 * @return True if configuration was successful, false if an error occurred.
 */
int create_new_service(CONFIG_CONTEXT* obj)
{
    auto router = obj->m_parameters.get_string(CN_ROUTER);
    int error_count = 0;

    if (!Service::create(obj->name(), obj->m_parameters))
    {
        MXS_ERROR("Service '%s' creation failed.", obj->name());
        error_count++;
    }

    return error_count;
}

/**
 * Create a new server
 * @param obj Server configuration context
 * @return Number of errors
 */
int create_new_server(CONFIG_CONTEXT* obj)
{
    bool error = false;

    if (!ServerManager::create_server(obj->name(), obj->m_parameters))
    {
        MXS_ERROR("Failed to create a new server.");
        error = true;
    }

    return error;
}

/**
 * Create a new monitor
 *
 * @param obj               Monitor configuration context
 * @return 0 on success
 */
int create_new_monitor(CONFIG_CONTEXT* obj, std::set<std::string>& monitored_servers)
{
    auto module = obj->m_parameters.get_string(CN_MODULE);
    mxb_assert(!module.empty());
    int rval = 1;
    Monitor* monitor = MonitorManager::create_monitor(obj->name(), module, &obj->m_parameters);
    if (monitor)
    {
        rval = 0;
    }
    else
    {
        MXS_ERROR("Failed to create monitor '%s'.", obj->name());
    }

    return rval;
}

/**
 * Create a new listener for a service
 *
 * @param obj Listener configuration context
 *
 * @return Number of errors
 */
int create_new_listener(CONFIG_CONTEXT* obj)
{
    return Listener::create(obj->name(), obj->m_parameters) ? 0 : 1;
}

/**
 * Create a new filter
 * @param obj Filter configuration context
 * @return Number of errors
 */
int create_new_filter(CONFIG_CONTEXT* obj)
{
    int error_count = 0;
    auto module_str = obj->m_parameters.get_string(CN_MODULE);
    mxb_assert(!module_str.empty());
    const char* module = module_str.c_str();

    if (const MXS_MODULE* mod = get_module(module_str, mxs::ModuleType::FILTER))
    {
        if (mod->specification && !mod->specification->validate(obj->m_parameters))
        {
            return 1;
        }

        if (!filter_alloc(obj->name(), obj->m_parameters))
        {
            MXS_ERROR("Failed to create filter '%s'.", obj->name());
            error_count++;
        }
    }
    else
    {
        MXS_ERROR("Failed to load filter module '%s'", module);
        error_count++;
    }

    return error_count;
}

bool config_is_ssl_parameter(const char* key)
{
    const char* ssl_params[] =
    {
        CN_SSL_CERT,
        CN_SSL_CA_CERT,
        CN_SSL,
        CN_SSL_KEY,
        CN_SSL_VERSION,
        CN_SSL_CERT_VERIFY_DEPTH,
        CN_SSL_VERIFY_PEER_CERTIFICATE,
        CN_SSL_VERIFY_PEER_HOST,
        CN_SSL_CIPHER,
        NULL
    };

    for (int i = 0; ssl_params[i]; i++)
    {
        if (strcmp(key, ssl_params[i]) == 0)
        {
            return true;
        }
    }

    return false;
}

// TEMPORARILY EXPOSED
/*static*/ bool check_path_parameter(const MXS_MODULE_PARAM* params, const char* value)
{
    bool valid = false;

    if (params->options & (MXS_MODULE_OPT_PATH_W_OK
                           | MXS_MODULE_OPT_PATH_R_OK
                           | MXS_MODULE_OPT_PATH_X_OK
                           | MXS_MODULE_OPT_PATH_F_OK))
    {
        char buf[strlen(mxs::module_configdir()) + strlen(value) + 3];

        if (*value != '/')
        {
            sprintf(buf, "/%s/%s", mxs::module_configdir(), value);
            strcpy(buf, clean_up_pathname(buf).c_str());
        }
        else
        {
            strcpy(buf, value);
        }

        int mode = F_OK;
        int mask = 0;

        if (params->options & MXS_MODULE_OPT_PATH_W_OK)
        {
            mask |= S_IWUSR | S_IWGRP;
            mode |= W_OK;
        }
        if (params->options & MXS_MODULE_OPT_PATH_R_OK)
        {
            mask |= S_IRUSR | S_IRGRP;
            mode |= R_OK;
        }
        if (params->options & MXS_MODULE_OPT_PATH_X_OK)
        {
            mask |= S_IXUSR | S_IXGRP;
            mode |= X_OK;
        }

        if (access(buf, mode) == 0)
        {
            valid = true;
        }
        else
        {
            /** Save errno as we do a second call to `accept` */
            int er = errno;

            if (access(buf, F_OK) == 0 || (params->options & MXS_MODULE_OPT_PATH_CREAT) == 0)
            {
                /**
                 * Path already exists and it doesn't have the requested access
                 * right or the module doesn't want the directory to be created
                 * if it doesn't exist.
                 */
                MXS_ERROR("Bad path parameter '%s' (absolute path '%s'): %d, %s",
                          value,
                          buf,
                          er,
                          mxs_strerror(er));
            }
            else if (mxs_mkdir_all(buf, mask))
            {
                /** Successfully created path */
                valid = true;
            }
            else
            {
                /** Failed to create the directory, errno is set in `mxs_mkdir_all` */
                MXS_ERROR("Can't create path '%s' (absolute path '%s'): %d, %s",
                          value,
                          buf,
                          errno,
                          mxs_strerror(errno));
            }
        }
    }
    else
    {
        /** No checks for the path are required */
        valid = true;
    }

    return valid;
}

static bool config_contains_type(const CONFIG_CONTEXT* ctx, const char* name,
                                 std::set<std::string> types)
{
    while (ctx)
    {
        if (strcmp(ctx->name(), name) == 0 && types.count(ctx->m_parameters.get_string(CN_TYPE)))
        {
            return true;
        }

        ctx = ctx->m_next;
    }

    return false;
}

void fix_serverlist(char* value)
{
    string dest;
    char* end;
    char* start = strtok_r(value, ",", &end);
    const char* sep = "";

    while (start)
    {
        fix_object_name(start);
        dest += sep;
        dest += start;
        sep = ",";
        start = strtok_r(NULL, ",", &end);
    }

    /** The value will always be smaller than the original one or of equal size */
    strcpy(value, dest.c_str());
}

void config_fix_param(const MXS_MODULE_PARAM* params, const string& name, string* value)
{
    // A char* is needed for C-style functions.
    char temp_value[value->length() + 1];
    strcpy(temp_value, value->c_str());

    for (int i = 0; params[i].name; i++)
    {
        if (params[i].name == name)
        {
            switch (params[i].type)
            {
            case MXS_MODULE_PARAM_SERVER:
            case MXS_MODULE_PARAM_SERVICE:
            case MXS_MODULE_PARAM_TARGET:
                fix_object_name(temp_value);
                break;

            case MXS_MODULE_PARAM_SERVERLIST:
            case MXS_MODULE_PARAM_TARGETLIST:
                fix_serverlist(temp_value);
                break;

            case MXS_MODULE_PARAM_QUOTEDSTRING:
                // Remove *if* once '" .. "' is no longer optional
                if (check_first_last_char(temp_value, '"'))
                {
                    remove_first_last_char(temp_value);
                }
                break;

            case MXS_MODULE_PARAM_REGEX:
                // Remove *if* once '/ .. /' is no longer optional
                if (check_first_last_char(temp_value, '/'))
                {
                    remove_first_last_char(temp_value);
                }
                break;

            default:
                break;
            }

            break;
        }
    }
    value->assign(temp_value);
}

bool config_param_is_valid(const MXS_MODULE_PARAM* params,
                           const char* key,
                           const char* value,
                           const CONFIG_CONTEXT* context)
{
    bool valid = false;
    char fixed_value[strlen(value) + 1];
    strcpy(fixed_value, value);
    fix_object_name(fixed_value);

    for (int i = 0; params[i].name && !valid; i++)
    {
        if (strcmp(params[i].name, key) == 0)
        {
            char* endptr;

            switch (params[i].type)
            {
            case MXS_MODULE_PARAM_COUNT:
                if ((strtol(value, &endptr, 10)) >= 0 && endptr != value && *endptr == '\0')
                {
                    valid = true;
                }
                break;

            case MXS_MODULE_PARAM_INT:
                {
                    errno = 0;
                    long int v = strtol(value, &endptr, 10);
                    (void)v;    // error: ignoring return value of 'strtol'
                    if ((errno == 0) && (endptr != value) && (*endptr == '\0'))
                    {
                        valid = true;
                    }
                }
                break;

            case MXS_MODULE_PARAM_SIZE:
                {
                    errno = 0;
                    long long int v = strtoll(value, &endptr, 10);
                    (void)v;    // error: ignoring return value of 'strtoll'
                    if (errno == 0)
                    {
                        if (endptr != value)
                        {
                            switch (*endptr)
                            {
                            case 'T':
                            case 't':
                            case 'G':
                            case 'g':
                            case 'M':
                            case 'm':
                            case 'K':
                            case 'k':
                                if (*(endptr + 1) == '\0'
                                    || ((*(endptr + 1) == 'i' || *(endptr + 1) == 'I')
                                        && *(endptr + 2) == '\0'))
                                {
                                    valid = true;
                                }
                                break;

                            case '\0':
                                valid = true;
                                break;

                            default:
                                break;
                            }
                        }
                    }
                }
                break;

            case MXS_MODULE_PARAM_DURATION:
                {
                    mxs::config::DurationUnit unit;

                    if (duration_is_valid(value, &unit))
                    {
                        valid = true;

                        switch (unit)
                        {
                        case mxs::config::DURATION_IN_MILLISECONDS:
                            if (params[i].options & MXS_MODULE_OPT_DURATION_S)
                            {
                                MXS_ERROR("Currently the granularity of '%s' is seconds. The value "
                                          "cannot be specified in milliseconds.", params[i].name);
                                valid = false;
                            }
                            break;

                        case mxs::config::DURATION_IN_DEFAULT:
                            log_duration_suffix_warning(key, value);
                            break;

                        default:
                            break;
                        }
                    }
                }
                break;

            case MXS_MODULE_PARAM_BOOL:
                if (config_truth_value(value) != -1)
                {
                    valid = true;
                }
                break;

            case MXS_MODULE_PARAM_STRING:
            case MXS_MODULE_PARAM_PASSWORD:
                valid = true;
                break;

            case MXS_MODULE_PARAM_QUOTEDSTRING:
                if (*value)
                {
                    valid = true;
                    if (!check_first_last_char(value, '"'))
                    {
                        // Change warning to valid=false once quotes are no longer optional
                        MXS_WARNING("Missing quotes (\") around a quoted string is deprecated: '%s=%s'.",
                                    key,
                                    value);
                    }
                }
                break;

            case MXS_MODULE_PARAM_REGEX:
                valid = test_regex_string_validity(value, key);
                break;

            case MXS_MODULE_PARAM_ENUM:
                if (params[i].accepted_values)
                {
                    char* endptr;
                    const char* delim = ", \t";
                    char buf[strlen(value) + 1];
                    strcpy(buf, value);
                    char* tok = strtok_r(buf, delim, &endptr);

                    while (tok)
                    {
                        valid = false;

                        for (int j = 0; params[i].accepted_values[j].name; j++)
                        {
                            if (strcmp(params[i].accepted_values[j].name, tok) == 0)
                            {
                                valid = true;
                                break;
                            }
                        }

                        tok = strtok_r(NULL, delim, &endptr);

                        if ((params[i].options & MXS_MODULE_OPT_ENUM_UNIQUE) && (tok || !valid))
                        {
                            /** Either the only defined enum value is not valid
                             * or multiple values were defined */
                            valid = false;
                        }

                        if (!valid)
                        {
                            break;
                        }
                    }
                }
                break;

            case MXS_MODULE_PARAM_SERVICE:
                if ((context && config_contains_type(context, fixed_value, {CN_SERVICE}))
                    || (!context && service_find(fixed_value)))
                {
                    valid = true;
                }
                break;

            case MXS_MODULE_PARAM_SERVER:
                if ((context && config_contains_type(context, fixed_value, {CN_SERVER}))
                    || (!context && ServerManager::find_by_unique_name(fixed_value)))
                {
                    valid = true;
                }
                break;

            case MXS_MODULE_PARAM_TARGET:
                if ((context && config_contains_type(context, fixed_value, {CN_SERVER, CN_SERVICE}))
                    || (!context && mxs::Target::find(fixed_value)))
                {
                    valid = true;
                }
                break;

            case MXS_MODULE_PARAM_SERVERLIST:
                {
                    auto names = config_break_list_string(value);
                    valid = !names.empty();

                    for (const auto& elem : names)
                    {
                        if ((context && !config_contains_type(context, elem.c_str(), {CN_SERVER}))
                            || (!context && !ServerManager::find_by_unique_name(elem)))
                        {
                            valid = false;
                            break;
                        }
                    }
                }
                break;

            case MXS_MODULE_PARAM_TARGETLIST:
                {
                    auto names = config_break_list_string(value);
                    valid = !names.empty();

                    for (const auto& elem : names)
                    {
                        if ((context && !config_contains_type(context, elem.c_str(), {CN_SERVER, CN_SERVICE}))
                            || (!context && !mxs::Target::find(elem)))
                        {
                            valid = false;
                            break;
                        }
                    }
                }
                break;

            case MXS_MODULE_PARAM_PATH:
                valid = check_path_parameter(&params[i], value);
                break;

            case MXS_MODULE_PARAM_DEPRECATED:
                valid = true;
                break;

            default:
                MXS_ERROR("Unexpected module parameter type: %d", params[i].type);
                mxb_assert(false);
                break;
            }
        }
    }

    return valid;
}

std::vector<string> config_break_list_string(const string& list_string)
{
    string copy = list_string;
    /* Parse the elements from the list. They are separated by ',' and are trimmed of whitespace. */
    std::vector<string> tokenized = mxs::strtok(copy, ",");
    for (auto& elem : tokenized)
    {
        fix_object_name(elem);
    }
    return tokenized;
}

json_t* config_maxscale_to_json(const char* host)
{
    json_t* param = json_object();

    json_object_set_new(param, CN_CACHEDIR, json_string(mxs::cachedir()));
    json_object_set_new(param, CN_CONNECTOR_PLUGINDIR, json_string(mxs::connector_plugindir()));
    json_object_set_new(param, CN_DATADIR, json_string(mxs::datadir()));
    json_object_set_new(param, CN_EXECDIR, json_string(mxs::execdir()));
    json_object_set_new(param, CN_LANGUAGE, json_string(mxs::langdir()));
    json_object_set_new(param, CN_LIBDIR, json_string(mxs::libdir()));
    json_object_set_new(param, CN_LOGDIR, json_string(mxs::logdir()));
    json_object_set_new(param, CN_MODULE_CONFIGDIR, json_string(mxs::module_configdir()));
    json_object_set_new(param, CN_PERSISTDIR, json_string(mxs::config_persistdir()));
    json_object_set_new(param, CN_PIDDIR, json_string(mxs::piddir()));

    const mxs::Config& cnf = mxs::Config::get();
    // This will dump all parameters defined using the new configuration mechanism.
    cnf.fill(param);

    if (config_mask_passwords())
    {
        json_object_set_new(param, CN_CONFIG_SYNC_PASSWORD, json_string("*****"));
    }

    json_t* attr = json_object();
    time_t started = maxscale_started();
    time_t activated = started + MXS_CLOCK_TO_SEC(cnf.promoted_at);
    json_object_set_new(attr, CN_PARAMETERS, param);
    json_object_set_new(attr, "version", json_string(MAXSCALE_VERSION));
    json_object_set_new(attr, "commit", json_string(MAXSCALE_COMMIT));
    json_object_set_new(attr, "started_at", json_string(http_to_date(started).c_str()));
    json_object_set_new(attr, "activated_at", json_string(http_to_date(activated).c_str()));
    json_object_set_new(attr, "uptime", json_integer(maxscale_uptime()));
    json_object_set_new(attr, "process_datadir", json_string(mxs::process_datadir()));

    auto manager = mxs::ConfigManager::get()->to_json();
    json_object_set_new(attr, "config_sync", json_incref(manager.get_json()));

    json_t* obj = json_object();
    json_object_set_new(obj, CN_ATTRIBUTES, attr);
    json_object_set_new(obj, CN_ID, json_string(CN_MAXSCALE));
    json_object_set_new(obj, CN_TYPE, json_string(CN_MAXSCALE));

    return mxs_json_resource(host, MXS_JSON_API_MAXSCALE, obj);
}

/**
 * Test if first and last char in the string are as expected.
 *
 * @param string Input string
 * @param expected Required character
 * @return True, if string has at least two chars and both first and last char
 * equal @c expected
 */
static bool check_first_last_char(const char* string, char expected)
{
    bool valid = false;
    {
        size_t len = strlen(string);
        if ((len >= 2) && (string[0] == expected) && (string[len - 1] == expected))
        {
            valid = true;
        }
    }
    return valid;
}

/**
 * Chop a char off from both ends of the string.
 *
 * @param value Input string
 */
static void remove_first_last_char(char* value)
{
    size_t len = strlen(value);
    value[len - 1] = '\0';
    memmove(value, value + 1, len - 1);
}

pcre2_code* compile_regex_string(const char* regex_string,
                                 bool jit_enabled,
                                 uint32_t options,
                                 uint32_t* output_ovector_size)
{
    bool success = true;
    int errorcode = -1;
    PCRE2_SIZE error_offset = -1;
    uint32_t capcount = 0;
    pcre2_code* machine =
        pcre2_compile((PCRE2_SPTR) regex_string,
                      PCRE2_ZERO_TERMINATED,
                      options,
                      &errorcode,
                      &error_offset,
                      NULL);
    if (machine)
    {
        if (jit_enabled)
        {
            // Try to compile even further for faster matching
            if (pcre2_jit_compile(machine, PCRE2_JIT_COMPLETE) < 0)
            {
                MXS_WARNING("PCRE2 JIT compilation of pattern '%s' failed, "
                            "falling back to normal compilation.",
                            regex_string);
            }
        }
        /* Check what is the required match_data size for this pattern. */
        int ret_info = pcre2_pattern_info(machine, PCRE2_INFO_CAPTURECOUNT, &capcount);
        if (ret_info != 0)
        {
            MXS_PCRE2_PRINT_ERROR(ret_info);
            success = false;
        }
    }
    else
    {
        MXS_ERROR("Invalid PCRE2 regular expression '%s' (position '%zu').",
                  regex_string,
                  error_offset);
        MXS_PCRE2_PRINT_ERROR(errorcode);
        success = false;
    }

    if (!success)
    {
        pcre2_code_free(machine);
        machine = NULL;
    }
    else if (output_ovector_size)
    {
        *output_ovector_size = capcount + 1;
    }
    return machine;
}

/**
 * Test if the given string is a valid MaxScale regular expression and can be
 * compiled to a regex machine using PCRE2.
 *
 * @param regex_string The input string
 * @return True if compilation succeeded, false if string is invalid or cannot
 * be compiled.
 */
static bool test_regex_string_validity(const char* regex_string, const char* key)
{
    if (*regex_string == '\0')
    {
        return false;
    }
    char regex_copy[strlen(regex_string) + 1];
    strcpy(regex_copy, regex_string);
    if (!check_first_last_char(regex_string, '/'))
    {
        // return false; // Uncomment this line once '/ .. /' is no longer optional
        MXS_WARNING("Missing slashes (/) around a regular expression is deprecated: '%s=%s'.",
                    key,
                    regex_string);
    }
    else
    {
        remove_first_last_char(regex_copy);
    }

    pcre2_code* code = compile_regex_string(regex_copy, false, 0, NULL);
    bool rval = (code != NULL);
    pcre2_code_free(code);
    return rval;
}

bool get_suffixed_size(const char* value, uint64_t* dest)
{
    if (!isdigit(*value))
    {
        // This will also catch negative values
        return false;
    }

    bool rval = false;
    char* end;
    uint64_t size = strtoll(value, &end, 10);

    switch (*end)
    {
    case 'T':
    case 't':
        if ((*(end + 1) == 'i') || (*(end + 1) == 'I'))
        {
            size *= 1024ULL * 1024ULL * 1024ULL * 1024ULL;
        }
        else
        {
            size *= 1000ULL * 1000ULL * 1000ULL * 1000ULL;
        }
        break;

    case 'G':
    case 'g':
        if ((*(end + 1) == 'i') || (*(end + 1) == 'I'))
        {
            size *= 1024ULL * 1024ULL * 1024ULL;
        }
        else
        {
            size *= 1000ULL * 1000ULL * 1000ULL;
        }
        break;

    case 'M':
    case 'm':
        if ((*(end + 1) == 'i') || (*(end + 1) == 'I'))
        {
            size *= 1024ULL * 1024ULL;
        }
        else
        {
            size *= 1000ULL * 1000ULL;
        }
        break;

    case 'K':
    case 'k':
        if ((*(end + 1) == 'i') || (*(end + 1) == 'I'))
        {
            size *= 1024ULL;
        }
        else
        {
            size *= 1000ULL;
        }
        break;

    default:
        break;
    }

    const std::set<char> first {'T', 't', 'G', 'g', 'M', 'm', 'K', 'k'};
    const std::set<char> second {'I', 'i'};

    if (end[0] == '\0')
    {
        rval = true;
    }
    else if (end[1] == '\0')
    {
        // First character must be valid
        rval = first.count(end[0]);
    }
    else if (end[2] == '\0')
    {
        // Both characters have to be valid
        rval = first.count(end[0]) && second.count(end[1]);
    }

    if (dest)
    {
        *dest = size;
    }

    return rval;
}

bool get_suffixed_duration(const char* zValue,
                           mxs::config::DurationInterpretation interpretation,
                           milliseconds* pDuration,
                           mxs::config::DurationUnit* pUnit)
{
    if (!isdigit(*zValue))
    {
        // This will also catch negative values
        return false;
    }

    bool rval = true;
    char* zEnd;
    uint64_t value = strtoll(zValue, &zEnd, 10);

    milliseconds duration;
    mxs::config::DurationUnit unit = mxs::config::DURATION_IN_DEFAULT;

    switch (*zEnd)
    {
    case 'H':
    case 'h':
        unit = mxs::config::DURATION_IN_HOURS;
        duration = std::chrono::duration_cast<milliseconds>(std::chrono::hours(value));
        ++zEnd;
        break;

    case 'M':
    case 'm':
        if (*(zEnd + 1) == 's' || *(zEnd + 1) == 'S')
        {
            unit = mxs::config::DURATION_IN_MILLISECONDS;
            duration = milliseconds(value);
            ++zEnd;
        }
        else
        {
            unit = mxs::config::DURATION_IN_MINUTES;
            duration = std::chrono::duration_cast<milliseconds>(std::chrono::minutes(value));

            if ((*(zEnd + 1) == 'i' || *(zEnd + 1) == 'I') && (*(zEnd + 2) == 'n' || *(zEnd + 2) == 'N'))
            {
                zEnd += 2;
            }
        }
        ++zEnd;
        break;

    case 'S':
    case 's':
        unit = mxs::config::DURATION_IN_SECONDS;
        duration = std::chrono::duration_cast<milliseconds>(seconds(value));
        ++zEnd;
        break;

    case 0:
        switch (interpretation)
        {
        case mxs::config::INTERPRET_AS_SECONDS:
            duration = std::chrono::duration_cast<milliseconds>(seconds(value));
            break;

        case mxs::config::INTERPRET_AS_MILLISECONDS:
            duration = milliseconds(value);
            break;

        case mxs::config::NO_INTERPRETATION:
            // A suffix is required.
            rval = false;
            break;
        }
        break;

    default:
        break;
    }

    if (rval)
    {
        if (*zEnd == 0)
        {
            if (pDuration)
            {
                *pDuration = duration;
            }

            if (pUnit)
            {
                *pUnit = unit;
            }
        }
        else
        {
            rval = false;
        }
    }

    return rval;
}

static bool duration_is_valid(const char* zValue, mxs::config::DurationUnit* pUnit)
{
    // When the validity is checked, it does not matter how the value
    // should be interpreted, so any mxs::config::DurationInterpretation is fine.
    milliseconds duration;
    mxs::config::DurationUnit unit;
    bool valid = get_suffixed_duration(zValue, mxs::config::INTERPRET_AS_SECONDS, &duration, &unit);

    if (valid)
    {
        if (unit == mxs::config::DURATION_IN_DEFAULT)
        {
            // "0" is a special case, as it means the same regardless of the
            // unit and the presence of a unit.
            if (duration.count() == 0)
            {
                // To prevent unnecessary complaints, we claim it was specified in
                // seconds which is acceptable in all cases.
                unit = mxs::config::DURATION_IN_SECONDS;
            }
        }

        *pUnit = unit;
    }

    return valid;
}

static void log_duration_suffix_warning(const char* zName, const char* zValue)
{
    MXS_INFO("Specifying durations without a suffix denoting the unit "
             "is strongly discouraged as it will be deprecated in the "
             "future: %s=%s. Use the suffixes 'h' (hour), 'm' (minute), "
             "'s' (second) or 'ms' (milliseconds).", zName, zValue);
}

static bool get_seconds(const char* zName, const char* zValue, seconds* pSeconds)
{
    bool valid = false;

    mxs::config::DurationUnit unit;
    seconds seconds;
    if (get_suffixed_duration(zValue, &seconds, &unit))
    {
        switch (unit)
        {
        case mxs::config::DURATION_IN_MILLISECONDS:
            MXS_ERROR("Currently the granularity of `%s` is seconds. The value cannot "
                      "be specified in milliseconds.", zName);
            valid = false;
            break;

        case mxs::config::DURATION_IN_DEFAULT:
            log_duration_suffix_warning(zName, zValue);

        default:
            *pSeconds = seconds;
            valid = true;
        }
    }
    else
    {
        MXS_ERROR("Invalid duration %s: %s=%s", zValue, zName, zValue);
    }

    return valid;
}

static bool get_seconds(const char* zName, const char* zValue, time_t* pSeconds)
{
    seconds seconds;

    bool valid = get_seconds(zName, zValue, &seconds);

    if (valid)
    {
        *pSeconds = seconds.count();
    }

    return valid;
}

static bool get_milliseconds(const char* zName,
                             const char* zValue,
                             const char* zDisplay_value,
                             milliseconds* pMilliseconds)
{
    bool valid = false;

    if (!zDisplay_value)
    {
        zDisplay_value = zValue;
    }

    mxs::config::DurationUnit unit;
    milliseconds milliseconds;
    if (get_suffixed_duration(zValue, &milliseconds, &unit))
    {
        if (unit == mxs::config::DURATION_IN_DEFAULT)
        {
            log_duration_suffix_warning(zName, zDisplay_value);
        }

        *pMilliseconds = milliseconds;
        valid = true;
    }
    else
    {
        MXS_ERROR("Invalid duration %s: %s=%s.", zName, zValue, zDisplay_value);
    }

    return valid;
}

static bool get_milliseconds(const char* zName,
                             const char* zValue,
                             const char* zDisplay_value,
                             time_t* pMilliseconds)
{
    milliseconds milliseconds;

    bool valid = get_milliseconds(zName, zValue, zDisplay_value, &milliseconds);

    if (valid)
    {
        *pMilliseconds = milliseconds.count();
    }

    return valid;
}

bool config_parse_disk_space_threshold(DiskSpaceLimits* pDisk_space_threshold,
                                       const char* zDisk_space_threshold)
{
    mxb_assert(pDisk_space_threshold);
    mxb_assert(zDisk_space_threshold);

    bool success = true;

    using namespace std;

    DiskSpaceLimits disk_space_threshold;
    string s(zDisk_space_threshold);

    // Somewhat simplified, this is what we expect: [^:]+:[:digit:]+(,[^:]+:[:digit:]+)*
    // So, e.g. the following are fine "/data:20", "/data1:50,/data2:60", "*:80".

    while (success && !s.empty())
    {
        size_t i = s.find_first_of(',');
        string entry = s.substr(0, i);

        s.erase(0, i != string::npos ? i + 1 : i);

        size_t j = entry.find_first_of(':');

        if (j != string::npos)
        {
            string path = entry.substr(0, j);
            string tail = entry.substr(j + 1);

            mxb::trim(path);
            mxb::trim(tail);

            if (!path.empty() && !tail.empty())
            {
                char* end;
                int32_t percentage = strtol(tail.c_str(), &end, 0);

                if ((*end == 0) && (percentage >= 0) && (percentage <= 100))
                {
                    disk_space_threshold[path] = percentage;
                }
                else
                {
                    MXS_ERROR("The value following the ':' must be a percentage: %s",
                              entry.c_str());
                    success = false;
                }
            }
            else
            {
                MXS_ERROR("The %s parameter '%s' contains an invalid entry: '%s'",
                          CN_DISK_SPACE_THRESHOLD,
                          zDisk_space_threshold,
                          entry.c_str());
                success = false;
            }
        }
        else
        {
            MXS_ERROR("The %s parameter '%s' contains an invalid entry: '%s'",
                      CN_DISK_SPACE_THRESHOLD,
                      zDisk_space_threshold,
                      entry.c_str());
            success = false;
        }
    }

    if (success)
    {
        pDisk_space_threshold->swap(disk_space_threshold);
    }

    return success;
}

std::string generate_config_string(const std::string& instance_name, const mxs::ConfigParameters& parameters,
                                   const MXS_MODULE_PARAM* common_param_defs,
                                   const MXS_MODULE_PARAM* module_param_defs)
{
    string output = "[" + instance_name + "]\n";
    // Common params and module params are null-terminated arrays. Loop over both and print parameter
    // names and values.
    for (auto param_set : {common_param_defs, module_param_defs})
    {
        if (param_set)
        {
            output += serialize_params(parameters, param_set);
        }
    }

    return output;
}

std::string serialize_params(const mxs::ConfigParameters& parameters, const MXS_MODULE_PARAM* def)
{
    std::string output;

    for (int i = 0; def[i].name; i++)
    {
        auto param_info = def + i;
        // Do not print deprecated parameters.
        if ((param_info->options & MXS_MODULE_OPT_DEPRECATED) == 0
            && param_info->type != MXS_MODULE_PARAM_DEPRECATED)
        {
            string param_name = param_info->name;
            if (parameters.contains(param_name))
            {
                // Parameter value in the container can be an empty string and still be printed.
                string param_value = parameters.get_string(param_name);
                output += param_name + "=" + param_value + "\n";
            }
        }
    }

    return output;
}

/**
 * Optimal string alignment distance of two strings
 *
 * @see https://en.wikipedia.org/wiki/Damerau%E2%80%93Levenshtein_distance
 *
 * @param a First string
 * @param b Second string
 *
 * @return The distance between the two strings
 */
int string_distance(const std::string& a, const std::string& b)
{
    char d[a.length() + 1][b.length() + 1];

    for (size_t i = 0; i <= a.length(); i++)
    {
        d[i][0] = i;
    }

    for (size_t i = 0; i <= b.length(); i++)
    {
        d[0][i] = i;
    }

    for (size_t i = 1; i <= a.length(); i++)
    {
        for (size_t j = 1; j <= b.length(); j++)
        {
            char cost = a[i - 1] == b[j - 1] ? 0 : 1;
            // Remove, add or substitute a character
            d[i][j] = std::min({d[i - 1][j] + 1, d[i][j - 1] + 1, d[i - 1][j - 1] + cost});

            if (i > 1 && j > 1 && a[i - 1] == b[j - 2] && a[i - 2] == b[j - 1])
            {
                // Transpose the characters
                d[i][j] = std::min({d[i][j], (char)(d[i - 2][j - 2] + cost)});
            }
        }
    }

    return d[a.length()][b.length()];
}

/**
 * Returns a suggestion with the parameter name closest to @c str
 *
 * @param str  String to match against
 * @param base Module type parameters
 * @param mod  Module implementation parameters
 *
 * @return A suggestion with the parameter name closest to @c str or an empty string if
 *         the string is not close enough to any of the parameters.
 */
std::string closest_matching_parameter(const std::string& str,
                                       const MXS_MODULE_PARAM* base,
                                       const MXS_MODULE_PARAM* mod)
{
    std::string name;
    int lowest = 99999;     // Nobody can come up with a parameter name this long

    for (auto params : {base, mod})
    {
        for (int i = 0; params[i].name; i++)
        {
            int dist = string_distance(str, params[i].name);

            if (dist < lowest)
            {
                name = params[i].name;
                lowest = dist;
            }
        }
    }

    std::string rval;
    const int min_dist = 4;

    if (lowest <= min_dist)
    {
        rval = "Did you mean '" + name + "'?";
        name.clear();
    }

    return rval;
}

bool config_is_valid_name(const char* zName, std::string* pReason)
{
    bool is_valid = true;

    for (const char* z = zName; is_valid && *z; z++)
    {
        if (isspace(*z))
        {
            is_valid = false;

            if (pReason)
            {
                *pReason = "The name '";
                *pReason += zName;
                *pReason += "' contains whitespace.";
            }
        }
    }

    if (is_valid)
    {
        if (strncmp(zName, "@@", 2) == 0)
        {
            is_valid = false;

            if (pReason)
            {
                *pReason = "The name '";
                *pReason += zName;
                *pReason += "' starts with '@@', which is a prefix reserved for MaxScale.";
            }
        }
    }

    return is_valid;
}

int64_t config_enum_to_value(const std::string& value, const MXS_ENUM_VALUE* values)
{
    for (auto v = values; v->name; ++v)
    {
        if (value == v->name)
        {
            return v->enum_value;
        }
    }

    return MXS_UNKNOWN_ENUM_VALUE;
}

bool validate_param(const MXS_MODULE_PARAM* basic, const MXS_MODULE_PARAM* module,
                    const string& key, const string& value, string* error_out)
{
    bool success = false;
    string error_msg;
    if (!param_is_known(basic, module, key.c_str()))
    {
        error_msg = mxb::string_printf("Unknown parameter: %s", key.c_str());
    }
    else if (!param_is_valid(basic, module, key.c_str(), value.c_str()))
    {
        error_msg = mxb::string_printf("Invalid parameter value for '%s': %s", key.c_str(), value.c_str());
    }
    else
    {
        success = true;
    }

    if (!success)
    {
        *error_out = error_msg;
    }
    return success;
}

bool param_is_known(const MXS_MODULE_PARAM* basic, const MXS_MODULE_PARAM* module, const char* key)
{
    std::unordered_set<std::string> names;

    for (auto param : {basic, module})
    {
        for (int i = 0; param[i].name; i++)
        {
            names.insert(param[i].name);
        }
    }

    return names.count(key);
}

bool param_is_valid(const MXS_MODULE_PARAM* basic, const MXS_MODULE_PARAM* module,
                    const char* key, const char* value)
{
    return config_param_is_valid(basic, key, value, NULL)
           || (module && config_param_is_valid(module, key, value, NULL));
}

bool config_set_rebalance_threshold(const char* value)
{
    bool rv = false;

    char* endptr;
    int intval = strtol(value, &endptr, 0);
    if (*endptr == '\0' && intval >= 0 && intval <= 100)
    {
        mxs::Config::get().rebalance_threshold.set(intval);
        rv = true;
    }
    else
    {
        MXS_ERROR("Invalid value (percentage expected) for '%s': %s", CN_REBALANCE_THRESHOLD, value);
    }

    return rv;
}

void config_set_mask_passwords(bool enable)
{
    this_unit.mask_passwords = enable;
}

bool config_mask_passwords()
{
    return this_unit.mask_passwords;
}<|MERGE_RESOLUTION|>--- conflicted
+++ resolved
@@ -1646,29 +1646,23 @@
                 mxb_assert(current_dcontext);
                 mxb_assert(current_ccontext);
 
-<<<<<<< HEAD
                 auto load_res = mxb::ini::parse_config_file_to_map(fpath);
                 if (load_res.errors.empty())
                 {
                     // If the file looks like the main config file (likely runtime-generated?),
                     // apply the main "maxscale"-section first.
-                    if (strcmp(filename, "maxscale.cnf") == 0
-                        && !apply_main_config(load_res.config))
+                    if (this_unit.is_persisted_config && strcmp(filename, "maxscale.cnf") == 0)
                     {
-                        success = false;
+                        if (!apply_main_config(load_res.config))
+                        {
+                            success = false;
+                        }
                     }
 
                     if (success && !config_load_single_file(fpath, current_dcontext, current_ccontext,
                                                             load_res.config))
                     {
                         success = false;
-=======
-                if (this_unit.is_persisted_config && strcmp(filename, "maxscale.cnf") == 0)
-                {
-                    if (!config_load_global(fpath))
-                    {
-                        rval = -1;
->>>>>>> 61b84639
                     }
                 }
                 else
