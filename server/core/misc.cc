/*
 * Copyright (c) 2016 MariaDB Corporation Ab
 * Copyright (c) 2023 MariaDB plc, Finnish Branch
 *
 * Use of this software is governed by the Business Source License included
 * in the LICENSE.TXT file and at www.mariadb.com/bsl11.
 *
 * Change Date: 2027-11-30
 *
 * On the date above, in accordance with the Business Source License, use
 * of this software will be governed by version 2 or later of the General
 * Public License.
 */

#include <maxscale/maxscale.hh>

#include <ctime>
#include <sys/sysinfo.h>

#include <fstream>

#include <maxbase/pretty_print.hh>
#include <maxscale/mainworker.hh>
#include <maxscale/build_details.hh>
#include <maxscale/config.hh>
#include <maxscale/utils.hh>
#include <maxscale/version.hh>

#include "internal/maxscale.hh"

namespace
{
time_t started;
sig_atomic_t n_shutdowns {0};
bool teardown_in_progress {false};
}

void maxscale_reset_starttime()
{
    started = time(nullptr);
}

time_t maxscale_started()
{
    return started;
}

int maxscale_uptime()
{
    return time(nullptr) - started;
}

bool maxscale_is_shutting_down()
{
    return n_shutdowns != 0;
}

int maxscale_shutdown()
{
    int n = n_shutdowns++;

    if (n == 0)
    {
        mxs::MainWorker::get()->execute_signal_safe(&mxs::MainWorker::start_shutdown);
    }

    return n + 1;
}

bool maxscale_teardown_in_progress()
{
    return teardown_in_progress;
}

void maxscale_start_teardown()
{
    teardown_in_progress = true;
}

const char* maxscale_commit()
{
    return MAXSCALE_COMMIT;
}

const char* maxscale_source()
{
    return MAXSCALE_SOURCE;
}

const char* maxscale_cmake_flags()
{
    return MAXSCALE_CMAKE_FLAGS;
}

const char* maxscale_jenkins_build_tag()
{
    return MAXSCALE_JENKINS_BUILD_TAG;
}

void maxscale_log_info_blurb(LogBlurbAction action)
{
    const char* verb = action == LogBlurbAction::STARTUP ? "started " : "";
    struct sysinfo info;
    sysinfo(&info);

    const mxs::Config& cnf = mxs::Config::get();
    MXB_NOTICE("Host: '%s' OS: %s@%s, %s, %s with %ld processor cores (%.2f available).",
               cnf.nodename.c_str(), cnf.sysname.c_str(), cnf.release.c_str(),
               cnf.version.c_str(), cnf.machine.c_str(), get_processor_count(),
               get_vcpu_count());

    MXB_NOTICE("Total main memory: %s (%s usable).",
               mxb::pretty_size(get_total_memory()).c_str(),
               mxb::pretty_size(get_available_memory()).c_str());
    MXB_NOTICE("MaxScale is running in process %i", getpid());
<<<<<<< HEAD
    MXB_NOTICE("MariaDB MaxScale %s %s(Commit: %s)", MAXSCALE_VERSION, verb, maxscale_commit());
=======
    MXB_NOTICE("MariaDB MaxScale %s %s(Commit: %s)", MAXSCALE_VERSION, verb, MAXSCALE_COMMIT);

    const char* thp_enable_path = "/sys/kernel/mm/transparent_hugepage/enabled";
    std::string line;
    std::getline(std::ifstream(thp_enable_path), line);

    if (line.find("[always]") != std::string::npos)
    {
        MXB_NOTICE("Transparent hugepages are set to 'always', MaxScale may end up using more memory "
                   "than it needs. To disable it, set '%s' to 'madvise' ", thp_enable_path);
    }
>>>>>>> 108cbed1
}<|MERGE_RESOLUTION|>--- conflicted
+++ resolved
@@ -113,10 +113,7 @@
                mxb::pretty_size(get_total_memory()).c_str(),
                mxb::pretty_size(get_available_memory()).c_str());
     MXB_NOTICE("MaxScale is running in process %i", getpid());
-<<<<<<< HEAD
     MXB_NOTICE("MariaDB MaxScale %s %s(Commit: %s)", MAXSCALE_VERSION, verb, maxscale_commit());
-=======
-    MXB_NOTICE("MariaDB MaxScale %s %s(Commit: %s)", MAXSCALE_VERSION, verb, MAXSCALE_COMMIT);
 
     const char* thp_enable_path = "/sys/kernel/mm/transparent_hugepage/enabled";
     std::string line;
@@ -127,5 +124,4 @@
         MXB_NOTICE("Transparent hugepages are set to 'always', MaxScale may end up using more memory "
                    "than it needs. To disable it, set '%s' to 'madvise' ", thp_enable_path);
     }
->>>>>>> 108cbed1
 }