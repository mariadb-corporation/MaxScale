/*
 * Copyright (c) 2016 MariaDB Corporation Ab
 * Copyright (c) 2023 MariaDB plc, Finnish Branch
 *
 * Use of this software is governed by the Business Source License included
 * in the LICENSE.TXT file and at www.mariadb.com/bsl11.
 *
 * Change Date: 2027-08-18
 *
 * On the date above, in accordance with the Business Source License, use
 * of this software will be governed by version 2 or later of the General
 * Public License.
 */

<<<<<<< HEAD
#include <maxscale/maxscale.hh>

#include <ctime>
=======
#include <maxscale/ccdefs.hh>
#include <maxscale/maxscale.h>

#include <time.h>
#include <sys/sysinfo.h>

#include <maxbase/pretty_print.hh>
>>>>>>> be22a56d
#include <maxscale/mainworker.hh>
#include <maxscale/build_details.hh>
#include "internal/maxscale.hh"

namespace
{
time_t started;
sig_atomic_t n_shutdowns {0};
bool teardown_in_progress {false};
}

void maxscale_reset_starttime()
{
    started = time(nullptr);
}

time_t maxscale_started()
{
    return started;
}

int maxscale_uptime()
{
    return time(nullptr) - started;
}

bool maxscale_is_shutting_down()
{
    return n_shutdowns != 0;
}

int maxscale_shutdown()
{
    int n = n_shutdowns++;

    if (n == 0)
    {
        mxs::MainWorker::get()->execute_signal_safe(&mxs::MainWorker::start_shutdown);
    }

    return n + 1;
}

bool maxscale_teardown_in_progress()
{
    return teardown_in_progress;
}

void maxscale_start_teardown()
{
    teardown_in_progress = true;
}

<<<<<<< HEAD
const char* maxscale_commit()
{
    return MAXSCALE_COMMIT;
}

const char* maxscale_source()
{
    return MAXSCALE_SOURCE;
}

const char* maxscale_cmake_flags()
{
    return MAXSCALE_CMAKE_FLAGS;
}

const char* maxscale_jenkins_build_tag()
{
    return MAXSCALE_JENKINS_BUILD_TAG;
=======
void maxscale_log_info_blurb(LogBlurbAction action)
{
    const char* verb = action == LogBlurbAction::STARTUP ? "started " : "";
    struct sysinfo info;
    sysinfo(&info);

    const mxs::Config& cnf = mxs::Config::get();
    MXB_NOTICE("Host: '%s' OS: %s@%s, %s, %s with %lu processor cores.",
               cnf.nodename.c_str(), cnf.sysname.c_str(), cnf.release.c_str(),
               cnf.version.c_str(), cnf.machine.c_str(), get_processor_count());

    MXB_NOTICE("Total usable main memory: %s.", mxb::pretty_size(info.mem_unit * info.totalram).c_str());
    MXB_NOTICE("MaxScale is running in process %i", getpid());
    MXB_NOTICE("MariaDB MaxScale %s %s(Commit: %s)", MAXSCALE_VERSION, verb, MAXSCALE_COMMIT);
>>>>>>> be22a56d
}<|MERGE_RESOLUTION|>--- conflicted
+++ resolved
@@ -12,21 +12,18 @@
  * Public License.
  */
 
-<<<<<<< HEAD
 #include <maxscale/maxscale.hh>
 
 #include <ctime>
-=======
-#include <maxscale/ccdefs.hh>
-#include <maxscale/maxscale.h>
-
-#include <time.h>
 #include <sys/sysinfo.h>
 
 #include <maxbase/pretty_print.hh>
->>>>>>> be22a56d
 #include <maxscale/mainworker.hh>
 #include <maxscale/build_details.hh>
+#include <maxscale/config.hh>
+#include <maxscale/utils.hh>
+#include <maxscale/version.hh>
+
 #include "internal/maxscale.hh"
 
 namespace
@@ -78,7 +75,6 @@
     teardown_in_progress = true;
 }
 
-<<<<<<< HEAD
 const char* maxscale_commit()
 {
     return MAXSCALE_COMMIT;
@@ -97,7 +93,8 @@
 const char* maxscale_jenkins_build_tag()
 {
     return MAXSCALE_JENKINS_BUILD_TAG;
-=======
+}
+
 void maxscale_log_info_blurb(LogBlurbAction action)
 {
     const char* verb = action == LogBlurbAction::STARTUP ? "started " : "";
@@ -105,12 +102,14 @@
     sysinfo(&info);
 
     const mxs::Config& cnf = mxs::Config::get();
-    MXB_NOTICE("Host: '%s' OS: %s@%s, %s, %s with %lu processor cores.",
+    MXB_NOTICE("Host: '%s' OS: %s@%s, %s, %s with %ld processor cores (%.2f available).",
                cnf.nodename.c_str(), cnf.sysname.c_str(), cnf.release.c_str(),
-               cnf.version.c_str(), cnf.machine.c_str(), get_processor_count());
+               cnf.version.c_str(), cnf.machine.c_str(), get_processor_count(),
+               get_vcpu_count());
 
-    MXB_NOTICE("Total usable main memory: %s.", mxb::pretty_size(info.mem_unit * info.totalram).c_str());
+    MXB_NOTICE("Total main memory: %s (%s usable).",
+               mxb::pretty_size(get_total_memory()).c_str(),
+               mxb::pretty_size(get_available_memory()).c_str());
     MXB_NOTICE("MaxScale is running in process %i", getpid());
-    MXB_NOTICE("MariaDB MaxScale %s %s(Commit: %s)", MAXSCALE_VERSION, verb, MAXSCALE_COMMIT);
->>>>>>> be22a56d
+    MXB_NOTICE("MariaDB MaxScale %s %s(Commit: %s)", MAXSCALE_VERSION, verb, maxscale_commit());
 }