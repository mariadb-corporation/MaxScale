/*
 * Copyright (c) 2018 MariaDB Corporation Ab
 * Copyright (c) 2023 MariaDB plc, Finnish Branch
 *
 * Use of this software is governed by the Business Source License included
 * in the LICENSE.TXT file and at www.mariadb.com/bsl11.
 *
 * Change Date: 2028-02-27
 *
 * On the date above, in accordance with the Business Source License, use
 * of this software will be governed by version 2 or later of the General
 * Public License.
 */
#pragma once

#include <maxscale/config_state.hh>
#include <maxscale/service.hh>
#include <maxscale/router.hh>
#include <maxscale/workerlocal.hh>

#include <mutex>
#include <string>
#include <vector>

#include "filter.hh"

namespace maxscale
{
class Listener;
class Monitor;
}


/**
 * @file service.h - MaxScale internal service functions
 */

constexpr char CN_CONNECTION_KEEPALIVE[] = "connection_keepalive";
constexpr char CN_CONNECTION_TIMEOUT[] = "connection_timeout";
constexpr char CN_DISABLE_SESCMD_HISTORY[] = "disable_sescmd_history";
constexpr char CN_FORCE_CONNECTION_KEEPALIVE[] = "force_connection_keepalive";
constexpr char CN_MAX_SESCMD_HISTORY[] = "max_sescmd_history";
constexpr char CN_NET_WRITE_TIMEOUT[] = "net_write_timeout";
constexpr char CN_PRUNE_SESCMD_HISTORY[] = "prune_sescmd_history";

// The internal service representation
class Service : public SERVICE
              , mxs::RoutingWorker::Data
              , public mxs::ConfigState
{
public:
    using FilterList = std::vector<SFilterDef>;
    using SAccountManager = std::unique_ptr<mxs::UserAccountManager>;
    using SAccountCache = std::unique_ptr<mxs::UserAccountCache>;

    /**
     * @brief Launch all services
     *
     * Initialize and start all services. This should only be called once by the
     * main initialization code and after the whole configuration has been read.
     *
     * @return False if a fatal error occurred
     */
    static bool launch_all();

    /**
     * Find a service by name
     *
     * @param Name of the service to find
     *
     * @return Pointer to service or nullptr if not found
     */
    static Service* find(std::string_view name);

    /**
     * @brief Allocate a new service
     *
     * @param name   The service name
     * @param params Service parameters
     *
     * @return The newly created service or NULL if an error occurred
     */
    static Service* create(const char* name, const mxs::ConfigParameters& params);
    static Service* create(const char* name, json_t* params);

    /**
     * Get all services.
     *
     * @return All current services.
     *
     * @note Only to be called from MainWorker. The returned vector is safe to use
     *       only from within the current epoll callback; must not be saved from
     *       one callback to the next.
     */
    static std::vector<Service*> get_all();

    /**
     * Stop a service
     *
     * This calls stop() on all the listeners that point to this service.
     */
    void stop();

    /**
     * Restart a stopped service
     *
     * This calls start() on all the listeners that point to this service.
     */
    void start();

    /**
     * Set suspend state of the service.
     *
     * @param b  Set or unset suspend state.
     */
    void set_suspended(bool b)
    {
        m_suspended.store(b, std::memory_order_relaxed);
    }

    /**
     * Destroy a service
     *
     * Deletes the service after all client connections have been closed.
     *
     * @param service Service to destroy
     */
    static void destroy(Service* service);

    ~Service();

    /**
     * Set the list of filters for this service
     *
     * @param filters Filters to set
     *
     * @return True if filters were all found and were valid
     */
    bool set_filters(const std::vector<std::string>& filters);

    /**
     * Get the list of filters this service uses
     *
     * @note This can lock the service if this is the first time this worker
     *       accesses the filter list
     *
     * @return A list of filters or an empty list of no filters are in use
     */
    const FilterList& get_filters() const;

    /**
     * Remove a filter from a service
     *
     * @param filter Filter to remove
     */
    void remove_filter(SFilterDef filters);

    const std::vector<mxs::Target*>& get_children() const override
    {
        return m_data->targets;
    }

    uint64_t status() const override;

    /**
     * Persist service configuration into a stream
     *
     * @param filename Stream where the configuration is written
     *
     * @return The output stream
     */
    std::ostream& persist(std::ostream& os) const;

    // TODO: Make JSON output internal (could iterate over get_filters() but that takes the service lock)
    json_t* json_relationships(const char* host) const;

    json_t* json_parameters() const;

    static mxs::config::Specification* specification();

    // Configure service from given JSON parameters
    bool configure(json_t* params);

    // TODO: Make these private
    mutable std::mutex lock;

    // Get the current cluster
    mxs::Monitor* cluster() const override
    {
        return m_monitor;
    }

    // Set the current cluster without updating targets
    void set_cluster(mxs::Monitor* monitor);

    // Removes the cluster from use (if it's used) and updates the targest
    bool remove_cluster(mxs::Monitor* monitor);

    // Changes the current cluster and updates the targets
    bool change_cluster(mxs::Monitor* monitor);

    uint64_t get_version(service_version_which_t which) const override
    {
        auto versions = get_versions(m_data->servers);
        return which == SERVICE_VERSION_MAX ? versions.second : versions.first;
    }

    std::shared_ptr<mxs::Endpoint> get_connection(mxs::Component* up, MXS_SESSION* session) override;

    int64_t rank() const override
    {
        return config()->rank;
    }

    int64_t  replication_lag() const override;
    uint64_t gtid_pos(uint32_t domain) const override;
    int64_t  ping() const override;

    uint64_t capabilities() const override
    {
        return m_capabilities | m_data->target_capabilities;
    }

    // Adds a routing target to this service
    void add_target(SERVER* target);
    void add_target(Service* target);

    // Removes a target
    void remove_target(SERVER* target);
    void remove_target(Service* target);

    // Update targets from a server list
    void update_targets(const std::vector<SERVER*>& servers);

    bool has_target(mxs::Target* target) const
    {
        return std::find(m_data->targets.begin(), m_data->targets.end(), target) != m_data->targets.end();
    }

    const mxs::WorkerGlobal<Config::Values>& config() const override
    {
        return m_config.values();
    }

    std::vector<SERVER*> reachable_servers() const override final
    {
        return m_data->servers;
    }

    std::vector<Service*> get_parents()
    {
        return m_parents;
    }

    /**
     * Check whether a service can be destroyed
     *
     * @return True if service can be destroyed
     */
    bool can_be_destroyed() const;

    void incref();

    void decref();

    bool active() const override
    {
        return m_active;
    }

    const mxs::UserAccountCache* user_account_cache() const override;

    void request_user_account_update() override;
    void sync_user_account_caches() override;

    mxs::UserAccountManager*       user_account_manager();
    const mxs::UserAccountManager* user_account_manager() const;

    /**
     * Set the user account manager for a service to match the given protocol. If the service already
     * has a compatible account manager, nothing needs to be done.
     *
     * @param protocol_module The protocol whose user account manager the service should use
     * @param listener Name of associated listener. Used for logging.
     * @return True on success or if existing user manager is already compatible
     */
    bool check_update_user_account_manager(mxs::ProtocolModule* protocol_module, const std::string& listener);

    void mark_for_wakeup(mxs::ClientConnection* session) override;
    void unmark_for_wakeup(mxs::ClientConnection* session) override;

    bool log_is_enabled(int level) const override final;

    /**
     * Check server dependencies and update parameters.
     *
     * @param parameters  The parameters that should be tuned.
     *
     * @note Only to be called from MainWorker.
     */
    void check_server_dependencies(const std::set<std::string>& parameters);

    const std::set<std::string>& protocols() const override;

    bool protocol_is_compatible(Service* other) const;
    bool protocol_is_compatible(const mxs::ProtocolModule& module) const;

    mxb::Json config_state() const override;

private:
    void init_for(mxs::RoutingWorker* pWorker) override final;
    void finish_for(mxs::RoutingWorker* pWorker) override final;

private:

    struct Data
    {
        FilterList filters;     // Ordered list of filters

        // List of servers this service reaches via its direct descendants. All servers are leaf nodes but not
        // all leaf nodes are servers. As the list of servers is relatively often required and the
        // construction is somewhat costly, the values are precalculated whenever the list of direct
        // descendants is updated (i.e. the targets of the service).
        std::vector<SERVER*> servers;

        // The targets that this service points to i.e. the children of this node in the routing tree.
        std::vector<mxs::Target*> targets;

        // Combined capabilities of all of the services that this service connects to
        uint64_t target_capabilities {0};
    };

    template<class Params, class Unknown>
    static Service* create(const std::string& name, Params params, Unknown unknown);

    Service(const std::string& name, const std::string& router);

    bool launch();

    /**
     * Recalculate internal data
     *
     * Recalculates the server reach this service has as well as the minimum and maximum server versions
     * available through this service.
     */
    void targets_updated();
    void wakeup_sessions_waiting_userdata();
    void set_start_user_account_manager(SAccountManager user_manager);

    void propagate_target_update();

    void add_parent(Service* parent)
    {
        m_parents.push_back(parent);
    }

    void remove_parent(Service* parent)
    {
        m_parents.erase(std::remove(m_parents.begin(), m_parents.end(), parent), m_parents.end());
    }

    // Helper for calculating version values
    std::pair<uint64_t, uint64_t> get_versions(const std::vector<SERVER*>& servers) const;

    bool post_configure() override;

    mxs::WorkerGlobal<Data> m_data;
    Config                  m_config;
    std::atomic<int64_t>    m_refcount {1};
    bool                    m_active {true};
    mxs::Monitor*           m_monitor {nullptr};    /**< A possibly associated monitor */
    std::vector<Service*>   m_parents;
    std::atomic<int>        m_log_level {0};        /**< Enabled log levels for this service*/
    std::set<std::string>   m_protocols;

    // User account manager. Can only be set once.
    SAccountManager m_usermanager;

    /** User account cache local to each worker. Each worker must initialize their own copy
     *  and update it when the master data changes. */
    mxs::WorkerLocal<SAccountCache, mxs::WLDefaultConstructor<SAccountCache>> m_usercache;

    /** Thread-local set of client connections waiting for updated user account data */
    mxs::WorkerLocal<std::unordered_set<mxs::ClientConnection*>> m_sleeping_clients;
};

// A connection to a service
class ServiceEndpoint final : public mxs::Endpoint
{
public:
    ServiceEndpoint(MXS_SESSION* session, Service* service, mxs::Component* up);
    ~ServiceEndpoint();

    mxs::Target* target() const override;

    bool connect() override;

    void close() override;

    bool is_open() const override;

    bool routeQuery(GWBUF&& buffer) override;

    bool clientReply(GWBUF&& buffer, const mxs::ReplyRoute& down, const mxs::Reply& reply) override;

    bool handleError(mxs::ErrorType type, const std::string& error,
                     mxs::Endpoint* down, const mxs::Reply& reply) override;

    void endpointConnReleased(Endpoint* down) override;

    mxs::Component* parent() const override;

private:

    // Class that holds the session specific filter data (TODO: Remove duplicate from session.cc)
    class SessionFilter
    {
    public:

        SessionFilter(const SFilterDef& f)
            : filter(f)
            , instance(filter->instance())
        {
        }

        SFilterDef                          filter;
        mxs::Filter*                        instance;
<<<<<<< HEAD
        std::unique_ptr<mxs::FilterSession> session;
=======
        std::shared_ptr<mxs::FilterSession> session;
>>>>>>> d17af8f9
        mxs::Routable*                      up;
        mxs::Routable*                      down;
    };

    class ServiceUpstream : public mxs::Routable
    {
    public:
        ServiceUpstream(ServiceEndpoint* endpoint)
            : m_endpoint(endpoint)
        {
            setEndpoint(endpoint);
        }

        bool routeQuery(GWBUF&& packet) override
        {
            mxb_assert_message(false, "Should never be called");
            return 0;
        }

        bool clientReply(GWBUF&& packet, const mxs::ReplyRoute& down, const mxs::Reply& reply) override
        {
            return m_endpoint->send_upstream(std::move(packet), down, reply);
        }

    private:
        ServiceEndpoint* m_endpoint;
    };

    friend class Service;

    static int32_t upstream_function(mxs::Filter*, mxs::Routable*, GWBUF&&,
                                     const mxs::ReplyRoute&, const mxs::Reply&);
    int32_t send_upstream(GWBUF&& buffer, const mxs::ReplyRoute& down, const mxs::Reply&);
    void    set_endpoints(std::vector<std::shared_ptr<mxs::Endpoint>> down);

    bool                                m_open {false};
    mxs::Component*                     m_up;       // The upstream where replies are routed to
    MXS_SESSION*                        m_session;  // The owning session
    Service*                            m_service;  // The service where the connection points to
<<<<<<< HEAD
    std::unique_ptr<mxs::RouterSession> m_router_session;
=======
    std::shared_ptr<mxs::RouterSession> m_router_session;
>>>>>>> d17af8f9

    std::shared_ptr<ServiceUpstream> m_upstream;

    mxs::Routable* m_head;
    mxs::Routable* m_tail;

    std::vector<SessionFilter> m_filters;

    // Downstream components where this component routes to
    std::vector<std::shared_ptr<mxs::Endpoint>> m_down;
};

/**
 * Service life cycle management
 *
 * These functions should only be called by the MaxScale core.
 */

/**
 * @brief Shut all services down
 *
 * Turns on the shutdown flag in each service. This should be done as
 * part of the MaxScale shutdown.
 */
void service_shutdown(void);

/**
 * @brief Destroy all service router and filter instances
 *
 * Calls the @c destroyInstance entry point of each service' router and
 * filters. This should be done after all worker threads have exited.
 */
void service_destroy_instances(void);

/**
 * @brief Remove a listener from use
 *
 * @note This does not free the memory
 *
 * @param service Service that owns the listener
 * @param char    Name of the listener to remove
 *
 * @return True if listener was found and removed
 */
bool service_remove_listener(Service* service, const char* target);

/**
 * Internal utility functions
 */
bool service_all_services_have_listeners(void);
bool service_isvalid(Service* service);

/**
 * Check if a service uses @c servers
 *
 * @param server Server that is queried
 *
 * @return List of services that use the server
 */
std::vector<Service*> service_server_in_use(const SERVER* server);

/**
 * Check if filter is used by any service
 *
 * @param filter Filter to inspect
 *
 * @return List of services that use the filter
 */
std::vector<Service*> service_filter_in_use(const SFilterDef& filter);

/**
 * @brief Find listener with specified properties.
 *
 * @param service Service to check
 * @param socket  Listener socket path
 * @param address Listener address
 * @param port    Listener port number
 *
 * @note Either socket should be NULL and port non-zero or socket
 *       non-NULL and port zero.
 *
 * @return True if service has the listener
 */
std::shared_ptr<mxs::Listener>
service_find_listener(Service* service, const std::string& socket, const std::string& address,
                      unsigned short port);

/**
 * @brief Check if a MaxScale service listens on a port
 *
 * @param port The port to check
 * @return True if a MaxScale service uses the port
 */
bool service_port_is_used(int port);

/**
 * @brief Check if a MaxScale service listens on a Unix domain socket
 *
 * @param path The socket path to check
 * @return True if a MaxScale service uses the socket
 */
bool service_socket_is_used(const std::string& socket_path);

/**
 * @brief Check if the service has a listener with a matching name
 *
 * @param service Service to check
 * @param name    Name to compare to
 *
 * @return True if the service has a listener with a matching name
 */
bool service_has_named_listener(Service* service, const char* name);

/**
 * See if a monitor is used by any service
 *
 * @param monitor Monitor to look for
 *
 * @return The list of services that use the monitor
 */
std::vector<Service*> service_uses_monitor(mxs::Monitor* monitor);

/**
 * @brief Convert a service to JSON
 *
 * @param service Service to convert
 * @param host    Hostname of this server
 *
 * @return JSON representation of the service
 */
json_t* service_to_json(const Service* service, const char* host);

/**
 * @brief Convert all services to JSON
 *
 * @param host Hostname of this server
 *
 * @return A JSON array with all services
 */
json_t* service_list_to_json(const char* host);

/**
 * @brief Convert service listeners to JSON
 *
 * @param service Service whose listeners are converted
 * @param host    Hostname of this server
 *
 * @return Array of JSON format listeners
 */
json_t* service_listener_list_to_json(const Service* service, const char* host);

/**
 * @brief Convert service listener to JSON
 *
 * @param service Service whose listener is converted
 * @param name    The name of the listener
 * @param host    Hostname of this server
 *
 * @return JSON format listener
 */
json_t* service_listener_to_json(const Service* service, const char* name, const char* host);

/**
 * @brief Get links to services that relate to a server
 *
 * @param server Server to inspect
 * @param host   Hostname of this server
 *
 * @return Array of service links or NULL if no relations exist
 */
json_t* service_relations_to_server(const SERVER* server, const std::string& host, const std::string& self);

/**
 * @brief Get links to services that relate to a filter
 *
 * @param filter Filter to inspect
 * @param host   Hostname of this server
 *
 * @return Array of service links
 */
json_t* service_relations_to_filter(const FilterDef* filter, const std::string& host,
                                    const std::string& self);

/**
 * @brief Get links to services that relate to a monitor
 *
 * @param filter Monitor to inspect
 * @param host   Hostname of this server
 * @param self   The self link to add to the relationship
 *
 * @return Array of service links or nullptr if no service uses the monitor
 */
json_t* service_relations_to_monitor(const mxs::Monitor* monitor, const std::string& host,
                                     const std::string& self);

/**
 * Update routing targets of every service that reads its targets from a given monitor.
 *
 * @param monitor Monitor to update from
 */
void service_update_targets(const mxs::Monitor* monitor);<|MERGE_RESOLUTION|>--- conflicted
+++ resolved
@@ -425,11 +425,7 @@
 
         SFilterDef                          filter;
         mxs::Filter*                        instance;
-<<<<<<< HEAD
-        std::unique_ptr<mxs::FilterSession> session;
-=======
         std::shared_ptr<mxs::FilterSession> session;
->>>>>>> d17af8f9
         mxs::Routable*                      up;
         mxs::Routable*                      down;
     };
@@ -469,11 +465,7 @@
     mxs::Component*                     m_up;       // The upstream where replies are routed to
     MXS_SESSION*                        m_session;  // The owning session
     Service*                            m_service;  // The service where the connection points to
-<<<<<<< HEAD
-    std::unique_ptr<mxs::RouterSession> m_router_session;
-=======
     std::shared_ptr<mxs::RouterSession> m_router_session;
->>>>>>> d17af8f9
 
     std::shared_ptr<ServiceUpstream> m_upstream;
 
