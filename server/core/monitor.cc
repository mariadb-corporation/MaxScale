--- conflicted
+++ resolved
@@ -2124,11 +2124,7 @@
         m_semaphore.post();
 
         pre_loop();
-<<<<<<< HEAD
-        delayed_call(1ms, &MonitorWorker::call_run_one_tick, this);
-=======
-        dcall(1, &MonitorWorker::call_run_one_tick, this);
->>>>>>> 64fcc363
+        dcall(1ms, &MonitorWorker::call_run_one_tick, this);
     }
     else
     {
@@ -2172,11 +2168,7 @@
         int64_t delay = ((ms_to_next_call <= 0) || (ms_to_next_call >= base_interval_ms)) ?
             base_interval_ms : ms_to_next_call;
 
-<<<<<<< HEAD
-        delayed_call(milliseconds(delay), &MonitorWorker::call_run_one_tick, this);
-=======
-        dcall(delay, &MonitorWorker::call_run_one_tick, this);
->>>>>>> 64fcc363
+        dcall(milliseconds(delay), &MonitorWorker::call_run_one_tick, this);
     }
     return false;
 }
