/*
 * Copyright (c) 2016 MariaDB Corporation Ab
 *
 * Use of this software is governed by the Business Source License included
 * in the LICENSE.TXT file and at www.mariadb.com/bsl11.
 *
 * Change Date: 2026-12-27
 *
 * On the date above, in accordance with the Business Source License, use
 * of this software will be governed by version 2 or later of the General
 * Public License.
 */

/**
 * @file dcb.c  -  Descriptor Control Block generic functions
 *
 * Descriptor control blocks provide the key mechanism for the interface
 * with the non-blocking socket polling routines. The descriptor control
 * block is the user data that is handled by the epoll system and contains
 * the state data and pointers to other components that relate to the
 * use of a file descriptor.
 */
#include <maxscale/dcb.hh>

#include <arpa/inet.h>
#include <errno.h>
#include <inttypes.h>
#include <netinet/tcp.h>
#include <signal.h>
#include <stdarg.h>
#include <stdio.h>
#include <stdlib.h>
#include <string.h>
#include <sys/epoll.h>
#include <sys/ioctl.h>
#include <sys/socket.h>
#include <sys/stat.h>
#include <sys/un.h>
#include <time.h>

#ifdef OPENSSL_1_1
#include <openssl/x509v3.h>
#endif

#include <atomic>

#include <maxbase/alloc.hh>
#include <maxscale/clock.hh>
#include <maxscale/listener.hh>
#include <maxscale/mainworker.hh>
#include <maxscale/protocol/mariadb/mysql.hh>
#include <maxscale/protocol2.hh>
#include <maxscale/router.hh>
#include <maxscale/routingworker.hh>
#include <maxscale/service.hh>
#include <maxscale/utils.hh>

#include "internal/modules.hh"
#include "internal/server.hh"
#include "internal/session.hh"

using maxscale::RoutingWorker;
using maxbase::Worker;
using std::string;
using std::move;
using mxs::ClientConnection;
using mxs::BackendConnection;

#define DCB_THROTTLING_ENABLED(x) ((x)->m_high_water && (x)->m_low_water)

namespace
{

static struct THIS_UNIT
{
    std::atomic<uint64_t> uid_generator {0};
#ifdef EPOLLRDHUP
    static constexpr uint32_t poll_events = EPOLLIN | EPOLLOUT | EPOLLRDHUP | EPOLLHUP | EPOLLET;
#else
    static constexpr uint32_t poll_events = EPOLLIN | EPOLLOUT | EPOLLHUP | EPOLLET;
#endif
} this_unit;

static thread_local struct
{
    DCB* current_dcb;       /** The DCB currently being handled by event handlers. */
} this_thread;

/*
 * Unclear which is the optimal read buffer size. LibUV uses 64 kB, so try that here too. This
 * requires 6 GB of memory with 100k GWBUFs in flight. We want to minimize the number of small
 * reads, as even a zero-size read takes 2-3 us. 30 kB read seems to take ~30 us. With larger
 * reads the time increases somewhat linearly, although fluctuations are significant.
 *
 * TODO: Think how this will affect long-term stored GWBUFs (e.g. session commands). They will now
 * consume much more memory.
 */
const size_t BASE_READ_BUFFER_SIZE = 64 * 1024;

void set_SSL_mode_bits(SSL* ssl)
{
    /*
     * SSL mode bits:
     * 1. Partial writes allow consuming from write buffer as writing progresses.
     * 2. Auto-retry is enabled by default on more recent OpenSSL versions. Unclear if it matters for
     * non-blocking sockets.
     * 3. Moving write buffer is required as GWBUF storage may be reallocated before a write retry.
     */
    const long SSL_MODE_BITS = SSL_MODE_ENABLE_PARTIAL_WRITE | SSL_MODE_AUTO_RETRY
        | SSL_MODE_ACCEPT_MOVING_WRITE_BUFFER;

    auto bits = SSL_set_mode(ssl, SSL_MODE_BITS);
    mxb_assert((bits & SSL_MODE_BITS) == SSL_MODE_BITS);
}

/**
 * Create a low level connection to a server.
 *
 * @param host The host to connect to
 * @param port The port to connect to
 *
 * @return File descriptor. Negative on failure.
 */
int connect_socket(const char* host, int port)
{
    struct sockaddr_storage addr = {};
    int so;
    size_t sz;

    if (host[0] == '/')
    {
        so = open_unix_socket(MXS_SOCKET_NETWORK, (struct sockaddr_un*)&addr, host);
        sz = sizeof(sockaddr_un);
    }
    else
    {
        so = open_network_socket(MXS_SOCKET_NETWORK, &addr, host, port);
        sz = sizeof(sockaddr_storage);
    }

    if (so != -1)
    {
        if (::connect(so, (struct sockaddr*)&addr, sz) == -1 && errno != EINPROGRESS)
        {
            MXB_ERROR("Failed to connect backend server [%s]:%d due to: %d, %s.",
                      host, port, errno, mxb_strerror(errno));
            ::close(so);
            so = -1;
        }
    }
    else
    {
        MXB_ERROR("Establishing connection to backend server [%s]:%d failed.", host, port);
    }
    return so;
}
}

static int dcb_read_no_bytes_available(DCB* dcb, int fd, int nreadtotal);
static int dcb_set_socket_option(int sockfd, int level, int optname, void* optval, socklen_t optlen);

static int upstream_throttle_callback(DCB* dcb, DCB::Reason reason, void* userdata);
static int downstream_throttle_callback(DCB* dcb, DCB::Reason reason, void* userdata);

static mxb::Worker* get_dcb_owner()
{
    /** The DCB is owned by the thread that allocates it */
    mxb_assert(RoutingWorker::get_current() != nullptr);
    return RoutingWorker::get_current();
}

DCB::DCB(int fd,
         const std::string& remote,
         Role role,
         MXS_SESSION* session,
         Handler* handler,
         Manager* manager)
    : m_owner(get_dcb_owner())
    , m_uid(this_unit.uid_generator.fetch_add(1, std::memory_order_relaxed))
    , m_fd(fd)
    , m_role(role)
    , m_remote(remote)
    , m_client_remote(session->client_remote())
    , m_session(session)
    , m_handler(handler)
    , m_manager(manager)
    , m_high_water(config_writeq_high_water())
    , m_low_water(config_writeq_low_water())
{
    auto now = mxs_clock();
    m_last_read = now;
    m_last_write = now;

    if (m_manager)
    {
        m_manager->add(this);
    }
}

DCB::~DCB()
{
    if (this_thread.current_dcb == this)
    {
        this_thread.current_dcb = nullptr;
    }

    if (m_manager)
    {
        m_manager->remove(this);
    }

    remove_callbacks();

    if (m_encryption.handle)
    {
        SSL_free(m_encryption.handle);
    }
}

void DCB::clear()
{
    m_readq.clear();
    m_writeq.clear();

    remove_callbacks();

    if (m_session)
    {
        release_from(m_session);
        m_session = nullptr;
    }
}

/**
 * Free a DCB and remove it from the chain of all DCBs
 *
 * @param dcb The DCB to free
 */
// static
void DCB::free(DCB* dcb)
{
    mxb_assert(dcb->m_state == State::DISCONNECTED || dcb->m_state == State::CREATED);

    if (dcb->m_session)
    {
        MXS_SESSION* session = dcb->m_session;
        dcb->m_session = NULL;

        if (dcb->release_from(session))
        {
            delete dcb;
        }
    }
    else
    {
        delete dcb;
    }
}

/**
 * Remove a DCB from the poll list and trigger shutdown mechanisms.
 *
 * @param       dcb     The DCB to be processed
 */
void DCB::stop_polling_and_shutdown()
{
    disable_events();
    shutdown();
}

std::tuple<bool, GWBUF> DCB::read(size_t minbytes, size_t maxbytes)
{
    return read_impl(minbytes, maxbytes, ReadLimit::RES_LEN);
}

std::tuple<bool, GWBUF> DCB::read_strict(size_t minbytes, size_t maxbytes)
{
    return read_impl(minbytes, maxbytes, ReadLimit::STRICT);
}

std::tuple<bool, GWBUF> DCB::read_impl(size_t minbytes, size_t maxbytes, ReadLimit limit_type)
{
    mxb_assert(m_owner == RoutingWorker::get_current());
    mxb_assert(m_fd != FD_CLOSED);
    mxb_assert(maxbytes >= minbytes || maxbytes == 0);

    bool read_success = false;
    bool trigger_again = false;

    if (maxbytes > 0 && m_readq.length() >= maxbytes)
    {
        // Already have enough data. May have more (either in readq or in socket), so read again later.
<<<<<<< HEAD
=======
        // Should not happen on first read from the TCP socket (strict limit). Subsequent reads can end up
        // here even if ReadLimit::STRICT is used.
>>>>>>> 0439b3b3
        read_success = true;
        trigger_again = true;
    }
    else if (m_encryption.state == SSLState::ESTABLISHED)
    {
        mxb_assert(limit_type == ReadLimit::RES_LEN);
        if (socket_read_SSL(maxbytes))
        {
            read_success = true;
        }
    }
    else
    {
        if (socket_read(maxbytes, limit_type))
        {
            read_success = true;
        }
    }

    GWBUF rval_buf;
    bool rval_ok = false;

    if (read_success)
    {
        rval_ok = true;
        auto readq_len = m_readq.length();

        MXB_DEBUG("Read %lu bytes from dcb %p (%s) in state %s fd %d.",
                  readq_len, this, whoami().c_str(), mxs::to_string(m_state), m_fd);

        if (maxbytes > 0 && readq_len >= maxbytes)
        {
            // Maxbytes-limit is in effect.
            if (readq_len > maxbytes)
            {
                // Readq has data left after this read, must read again.
                trigger_again = true;
                rval_buf = m_readq.split(maxbytes);
            }
            else
            {
                // If socket has data left, a read has already been scheduled by a lower level function.
                rval_buf = move(m_readq);
            }
        }
        else if ((minbytes > 0 && readq_len >= minbytes) || (minbytes == 0 && readq_len > 0))
        {
            rval_buf = move(m_readq);
        }

        // If there's extra data left after a ReadLimit::STRICT, a read event is not triggered and the caller
        // is responsible for emptying the socket. This prevents the use of DCB::read_strict() followed by
        // a DCB::read() from causing a busy-loop when there's a partial packet in the readq.
        if (trigger_again && limit_type == ReadLimit::RES_LEN)
        {
            trigger_read_event();
        }
    }
    return {rval_ok, move(rval_buf)};
}

int DCB::socket_bytes_readable() const
{
    int bytesavailable;

    if (-1 == ioctl(m_fd, FIONREAD, &bytesavailable))
    {
        MXB_ERROR("ioctl FIONREAD for dcb %p in state %s fd %d failed: %d, %s",
                  this,
                  mxs::to_string(m_state),
                  m_fd,
                  errno,
                  mxb_strerror(errno));
        return -1;
    }
    else
    {
        return bytesavailable;
    }
}

/**
 * Determine the return code needed when read has run out of data
 *
 * @param dcb           The DCB to read from
 * @param fd            File descriptor.
 * @param nreadtotal    Number of bytes that have been read
 * @return              -1 on error, 0 for conditions not treated as error
 */
static int dcb_read_no_bytes_available(DCB* dcb, int fd, int nreadtotal)
{
    /** Handle closed client socket */
    if (nreadtotal == 0 && DCB::Role::CLIENT == dcb->role())
    {
        char c;
        int l_errno = 0;
        long r = -1;

        /* try to read 1 byte, without consuming the socket buffer */
        r = recv(fd, &c, sizeof(char), MSG_PEEK);
        l_errno = errno;

        if (r <= 0
            && l_errno != EAGAIN
            && l_errno != EWOULDBLOCK
            && l_errno != 0)
        {
            return -1;
        }
    }
    return nreadtotal;
}

inline bool is_incomplete_read(int64_t read_amount)
{
    mxs::Config& global_config = mxs::Config::get();

    return global_config.max_read_amount != 0 && read_amount >= global_config.max_read_amount;
}

/**
 * Basic read function. Reads bytes from socket.
 *
 * @param maxbytes Maximum bytes to read (0 = no limit)
 */
bool DCB::socket_read(size_t maxbytes, ReadLimit limit_type)
{
    bool keep_reading = true;
    bool socket_cleared = false;
    bool success = true;
    size_t bytes_from_socket = 0;
    bool strict_limit = (limit_type == ReadLimit::STRICT);
    mxb_assert(!strict_limit || maxbytes > 0);      // In strict mode a maxbytes limit is mandatory.

    while (keep_reading)
    {
        auto [ptr, read_limit] = strict_limit ? calc_read_limit_strict(maxbytes) :
            m_readq.prepare_to_write(BASE_READ_BUFFER_SIZE);

        auto ret = ::read(m_fd, ptr, read_limit);
        m_stats.n_reads++;
        if (ret > 0)
        {
            m_readq.write_complete(ret);
            bytes_from_socket += ret;
            if (ret < (int64_t)read_limit)
            {
                // According to epoll documentation (questions and answers-section), the socket is now
                // clear. No need to keep reading.
                keep_reading = false;
                socket_cleared = true;
            }
            else if (maxbytes > 0 && m_readq.length() >= maxbytes)
            {
                keep_reading = false;
            }
        }
        else if (ret == 0)
        {
            // Eof, received on disconnect. This can happen repeatedly in an endless loop. Assume that fd is
            // cleared and will trigger epoll if needed.
            keep_reading = false;
            socket_cleared = true;
        }
        else
        {
            int eno = errno;
            if (eno == EAGAIN || eno == EWOULDBLOCK)
            {
                // Done for now, no more can be read.
                keep_reading = false;
                socket_cleared = true;
            }
            else if (eno == EINTR)
            {
                // Just try again.
            }
            else
            {
                // Unexpected error.
                MXB_ERROR("Read from socket fd %i failed. Error %i: %s. Dcb in state %s.",
                          m_fd, eno, mxb_strerror(eno), mxs::to_string(m_state));
                keep_reading = false;
                socket_cleared = true;
                success = false;
            }
        }
    }

    mxb_assert(!strict_limit || m_readq.length() <= maxbytes);      // Strict mode must limit readq length.

    if (success)
    {
        if (bytes_from_socket > 0)
        {
            m_last_read = mxs_clock();      // Empty reads do not delay idle status.
        }
        if (!socket_cleared && !strict_limit)
        {
            trigger_read_event();   // Edge-triggered, so add to ready list as more data may be available.
        }
    }

    m_read_amount += bytes_from_socket;

    if (is_incomplete_read(m_read_amount))
    {
        m_incomplete_read = true;
    }

    return success;
}

/**
 * General purpose read routine to read data from a socket through the SSL
 * structure lined with this DCB. The SSL structure should
 * be initialized and the SSL handshake should be done.
 *
 * @param maxbytes Maximum bytes to read (0 = no limit)
 * @return True on success
 */
bool DCB::socket_read_SSL(size_t maxbytes)
{
    if (m_encryption.write_want_read)
    {
        // A write-operation was waiting for a readable socket. Now that the socket seems readable,
        // retry the write.
        writeq_drain();
    }

    bool keep_reading = true;
    bool socket_cleared = false;
    bool success = true;
    size_t bytes_from_socket = 0;

    // OpenSSL has an internal buffer limit of 16 kB (16384), and will never return more data in a single
    // read.
    const uint64_t openssl_read_limit = 16 * 1024;

    while (keep_reading)
    {
        // On first iteration, reserve plenty of space, similar to normal read. On successive iterations,
        // less space is enough as OpenSSL cannot fill the entire buffer at once anyway. This saves on
        // reallocations when reading multiple 16 kB blocks in succession. GWBUF will still
        // double its size when it needs to reallocate.
        auto [ptr, alloc_limit] = (bytes_from_socket == 0) ? m_readq.prepare_to_write(BASE_READ_BUFFER_SIZE) :
            m_readq.prepare_to_write(openssl_read_limit);

        // In theory, the readq could be larger than INT_MAX bytes.
        int read_limit = std::min(alloc_limit, (size_t)INT_MAX);

        ERR_clear_error();
        auto ret = SSL_read(m_encryption.handle, ptr, read_limit);
        m_stats.n_reads++;
        if (ret > 0)
        {
            m_readq.write_complete(ret);
            bytes_from_socket += ret;

            m_encryption.read_want_write = false;

            if (maxbytes > 0 && m_readq.length() >= maxbytes)
            {
                keep_reading = false;
            }
        }
        else
        {
            keep_reading = false;
            socket_cleared = true;

            switch (SSL_get_error(m_encryption.handle, ret))
            {
            case SSL_ERROR_ZERO_RETURN:
                // SSL-connection closed.
                trigger_hangup_event();
                break;

            case SSL_ERROR_WANT_READ:
                // No more data can be read, return to poll. This is equivalent to EWOULDBLOCK.
                m_encryption.read_want_write = false;
                break;

            case SSL_ERROR_WANT_WRITE:
                // Read-operation needs to write data but socket is not writable. Return to poll,
                // wait for a write-ready-event and then read again.
                m_encryption.read_want_write = true;
                break;

            default:
                success = (log_errors_SSL(ret) >= 0);
                break;
            }
        }
    }

    if (success)
    {
        if (bytes_from_socket > 0)
        {
            m_last_read = mxs_clock();
        }
        if (!socket_cleared)
        {
            trigger_read_event();
        }
    }

    m_read_amount += bytes_from_socket;

    if (is_incomplete_read(m_read_amount))
    {
        m_incomplete_read = true;
    }

    return success;
}

std::string DCB::get_one_SSL_error(unsigned long ssl_errno)
{
    // OpenSSL says the buffer size must be greater than 120 bytes for 1.0.2 but in 1.1.1 it must be greater
    // than 256 (same for 3.0). Using ERR_error_string_n checks the length so this is forwards compatible.
    std::array<char, 256> buf {};
    ERR_error_string_n(ssl_errno, buf.data(), buf.size());
    std::string rval = buf.data();

    if (rval.find("no shared cipher") != std::string::npos)
    {
        // No shared ciphers, print the list of ciphers we offered and, if possible, the ones the client asked
        // for. This should help administrators determine why the failure happened. Usually this happens when
        // an older client attempts to connect to a MaxScale instance that uses a newer TLS version.

#ifdef OPENSSL_1_1
        // This only works when we're acting as the server.
        if (STACK_OF(SSL_CIPHER) * ciphers = SSL_get_client_ciphers(m_encryption.handle))
        {
            rval += " (Client ciphers: ";
            int n = sk_SSL_CIPHER_num(ciphers);

            for (int i = 0; i < n; i++)
            {
                if (i != 0)
                {
                    rval += ":";
                }

                rval += SSL_CIPHER_get_name(sk_SSL_CIPHER_value(ciphers, i));
            }

            rval += ")";
        }
#endif

        rval += " (Our ciphers: ";
        int i = 0;
        std::string ciphers;

        while (const char* c = SSL_get_cipher_list(m_encryption.handle, i))
        {
            if (i != 0)
            {
                rval += ":";
            }

            rval += c;
            ++i;
        }

        rval += ")";
    }

    return rval;
}

/**
 * Log errors from an SSL operation
 *
 * @param dcb       The DCB of the client
 * @param fd        The file descriptor.
 * @param ret       Return code from SSL operation if error is SSL_ERROR_SYSCALL
 * @return          -1 if an error found, 0 if no error found
 */
int DCB::log_errors_SSL(int ret)
{
    std::ostringstream ss;
    unsigned long ssl_errno = ERR_get_error();

    if (0 == ssl_errno || m_silence_errors)
    {
        return 0;
    }

    if (ret && !ssl_errno)
    {
        ss << "network error (" << errno << ", " << mxb_strerror(errno) << ")";
    }
    else
    {
        ss << get_one_SSL_error(ssl_errno);

        while ((ssl_errno = ERR_get_error()) != 0)
        {
            ss << ", " << get_one_SSL_error(ssl_errno);
        }
    }

    if (ret || ssl_errno)
    {
        MXB_ERROR("SSL operation failed for %s at '%s': %s",
                  mxs::to_string(m_role), client_remote().c_str(), ss.str().c_str());
    }

    return -1;
}

bool DCB::writeq_append(GWBUF* queue)
{
    mxb_assert(queue);
    GWBUF buffer(move(*queue));
    delete queue;
    return writeq_append(move(buffer));
}

bool DCB::writeq_append(GWBUF&& data)
{
    // polling_worker() can not be used here, the last backend write takes place
    // when the DCB has already been removed from the epoll-set.
    mxb_assert(m_owner == RoutingWorker::get_current());

    // This can be slow in a situation where data is queued faster than it can be sent.
    m_writeq.merge_back(move(data));
    bool rval = false;

    if (write_parameter_check())
    {
        m_stats.n_buffered++;
        writeq_drain();

        if (m_high_water > 0 && m_writeq.length() > m_high_water && !m_high_water_reached)
        {
            call_callback(Reason::HIGH_WATER);
            m_high_water_reached = true;
            m_stats.n_high_water++;
        }
        rval = true;
    }
    return rval;
}

/**
 * Check the parameters for dcb_write
 *
 * @return true if parameters acceptable, false otherwise
 */
bool DCB::write_parameter_check()
{
    if (m_fd == DCB::FD_CLOSED)
    {
        MXB_ERROR("Write failed, dcb is closed.");
        return false;
    }

    if (!m_session || m_session->state() != MXS_SESSION::State::STOPPING)
    {
        /**
         * MXS_SESSION::State::STOPPING means that one of the backends is closing
         * the router session. Some backends may have not completed
         * authentication yet and thus they have no information about router
         * being closed. Session state is changed to MXS_SESSION::State::STOPPING
         * before router's closeSession is called and that tells that DCB may
         * still be writable.
         */
        if (m_state != DCB::State::CREATED && m_state != DCB::State::POLLING
            && m_state != DCB::State::NOPOLLING)
        {
            MXB_DEBUG("Write aborted to dcb %p because it is in state %s",
                      this, mxs::to_string(m_state));
            return false;
        }
    }
    return true;
}

void DCB::writeq_drain()
{
    // polling_worker() can not be used here, the last backend drain takes place
    // when the DCB has already been removed from the epoll-set.
    mxb_assert(m_owner == RoutingWorker::get_current());

    if (m_encryption.handle)
    {
        if (m_encryption.read_want_write)
        {
            // A read-op was waiting for a writable socket. The socket may be writable now,
            // so retry the read.
            trigger_read_event();
        }
        socket_write_SSL();
    }
    else
    {
        socket_write();
    }

    if (m_writeq.empty())
    {
        /**
         * Writeq has been completely consumed. Take some simple steps to recycle buffers.
         *  Don't try to recycle if:
         *  1. Underlying data is shared or null. Let the last owner recycle it.
         *  2. The allocated buffer is large. The large buffer limit is subject to discussion. This limit
         *  is required to avoid keeping large amounts of memory tied to one GWBUF.
         *
         *  If writeq is suitable, readq is empty and has less capacity than writeq, recycle writeq.
         */

        // TODO: Add smarter way to estimate required readq capacity. E.g. average packet size.
        auto writeq_cap = m_writeq.capacity();
        if (m_writeq.is_unique() && writeq_cap > 0 && writeq_cap < 1048576
            && m_readq.empty() && m_readq.capacity() < writeq_cap)
        {
            m_writeq.reset();
            m_readq = move(m_writeq);
        }
        else
        {
            // Would end up happening later on anyway, best to clear now. If the underlying data was
            // shared the other owner may become unique and won't need to allocate when writing.
            m_writeq.clear();
        }
    }

    // TODO: should m_low_water = 0 be allowed as a default value?
    if (m_high_water_reached && m_low_water > 0 && m_writeq.length() < m_low_water)
    {
        call_callback(Reason::LOW_WATER);
        m_high_water_reached = false;
        m_stats.n_low_water++;
    }
}

void DCB::destroy()
{
#if defined (SS_DEBUG)
    RoutingWorker* current = RoutingWorker::get_current();
    if (current && (current != m_owner))
    {
        MXB_ALERT("dcb_final_close(%p) called by %d, owned by %d.",
                  this,
                  current->id(),
                  m_owner->id());
        mxb_assert(m_owner == current);
    }
#endif
    mxb_assert(!m_open);

    if (m_state == State::POLLING)
    {
        stop_polling_and_shutdown();
    }

    if (m_fd != FD_CLOSED)
    {
        // TODO: How could we get this far with a dcb->m_fd <= 0?

        if (::close(m_fd) < 0)
        {
            int eno = errno;
            errno = 0;
            MXB_ERROR("Failed to close socket %d on dcb %p: %d, %s",
                      m_fd,
                      this,
                      eno,
                      mxb_strerror(eno));
        }
        else
        {
            MXB_DEBUG("Closed socket %d on dcb %p.", m_fd, this);
        }

        m_fd = FD_CLOSED;
    }

    m_state = State::DISCONNECTED;
    DCB::free(this);
}

/**
 * Write data to a DCB socket through an SSL structure. The SSL structure is
 * linked from the DCB. All communication is encrypted and done via the SSL
 * structure. Data is written from the DCB write queue.
 */
void DCB::socket_write_SSL()
{
    bool keep_writing = true;
    size_t total_written = 0;

    while (keep_writing && !m_writeq.empty())
    {
        // OpenSSL thread-local error queue should be cleared before an I/O op.
        ERR_clear_error();

        int writable = 0;
        if (m_encryption.retry_write_size > 0)
        {
            // Previous write failed, try again with the same data. According to testing,
            // this is not necessary. OpenSSL documentation claims that it is, so best to obey.
            writable = m_encryption.retry_write_size;
        }
        else
        {
            // SSL_write takes the number of bytes as int. It's imaginable that the writeq length
            // could be greater than INT_MAX, so limit the write amount.
            writable = std::min(m_writeq.length(), (size_t)INT_MAX);
        }

        // TODO: Use SSL_write_ex when can assume a more recent OpenSSL (Centos7 limitation).
        int res = SSL_write(m_encryption.handle, m_writeq.data(), writable);
        if (res > 0)
        {
            m_writeq.consume(res);
            total_written += res;

            m_encryption.retry_write_size = 0;
            m_encryption.write_want_read = false;
        }
        else
        {
            keep_writing = false;
            switch (SSL_get_error(m_encryption.handle, res))
            {
            case SSL_ERROR_ZERO_RETURN:
                // SSL-connection closed.
                trigger_hangup_event();
                break;

            case SSL_ERROR_WANT_READ:
                // Write-operation needs to read data that is not yet available. Go back to poll, wait for a
                // read-event, and then try to write again.
                m_encryption.write_want_read = true;
                m_encryption.retry_write_size = writable;
                break;

            case SSL_ERROR_WANT_WRITE:
                // Write buffer is full, go back to poll and wait. Equivalent to EWOULDBLOCK.
                m_encryption.write_want_read = false;
                m_encryption.retry_write_size = writable;
                break;

            default:
                // Report errors and shutdown the connection.
                if (log_errors_SSL(res) < 0)
                {
                    trigger_hangup_event();
                }
                break;
            }
        }
    }

    if (total_written > 0)
    {
        MXB_DEBUG("Wrote %lu bytes to dcb %p (%s) in state %s fd %d.",
                  total_written, this, whoami().c_str(), mxs::to_string(m_state), m_fd);

        m_last_write = mxs_clock();
    }
}

/**
 * Write data to the underlying socket. The data is taken from the DCB's write queue.
 */
void DCB::socket_write()
{
    mxb_assert(m_fd != FD_CLOSED);
    bool keep_writing = true;
    size_t total_written = 0;

    // Write until socket blocks, we run out of bytes or an error occurs.
    while (keep_writing && !m_writeq.empty())
    {
        auto writable_bytes = m_writeq.length();
        auto res = ::write(m_fd, m_writeq.data(), writable_bytes);
        if (res > 0)
        {
            m_writeq.consume(res);
            total_written += res;

            // Either writeq is consumed or socket could not accept all data. In either case,
            // stop writing.
            mxb_assert(m_writeq.empty() || (res < (int64_t)writable_bytes));
            keep_writing = false;
        }
        else if (res == 0)
        {
            mxb_assert(!true);
            keep_writing = false;
        }
        else
        {
            int eno = errno;
            // Is EPIPE a normal error?
            if (eno == EAGAIN || eno == EWOULDBLOCK || eno == EPIPE)
            {
                // Done for now, no more can be written.
                keep_writing = false;
            }
            else if (eno == EINTR)
            {
                // Just try again.
            }
            else
            {
                // Unexpected error.
                if (!m_silence_errors)
                {
                    MXB_ERROR("Write to %s %s in state %s failed: %d, %s",
                              mxs::to_string(m_role), m_remote.c_str(), mxs::to_string(m_state),
                              eno, mxb_strerror(eno));
                }

                keep_writing = false;
            }
        }
    }

    if (total_written > 0)
    {
        MXB_DEBUG("Wrote %lu bytes to dcb %p (%s) in state %s fd %d.",
                  total_written, this, whoami().c_str(), mxs::to_string(m_state), m_fd);

        m_last_write = mxs_clock();
    }
}

std::tuple<uint8_t*, size_t> DCB::calc_read_limit_strict(size_t maxbytes)
{
    // Should only be called when have a valid read limit and the limit is not yet reached.
    mxb_assert(maxbytes > m_readq.length());
    // Strict read limit, cannot read more than allowed from socket. Assume that maxbytes is
    // reasonable.
    auto max_read_limit = maxbytes - m_readq.length();
    auto [ptr, _1] = m_readq.prepare_to_write(max_read_limit);
    return {ptr, max_read_limit};
}

bool DCB::add_callback(Reason reason,
                       int (* callback)(DCB*, Reason, void*),
                       void* userdata)
{
    CALLBACK* cb;
    CALLBACK* ptr;
    CALLBACK* lastcb = NULL;

    if ((ptr = (CALLBACK*)MXB_MALLOC(sizeof(CALLBACK))) == NULL)
    {
        return false;
    }
    ptr->reason = reason;
    ptr->cb = callback;
    ptr->userdata = userdata;
    ptr->next = NULL;
    cb = m_callbacks;

    while (cb)
    {
        if (cb->reason == reason && cb->cb == callback
            && cb->userdata == userdata)
        {
            /* Callback is a duplicate, abandon it */
            MXB_FREE(ptr);
            return false;
        }
        lastcb = cb;
        cb = cb->next;
    }
    if (NULL == lastcb)
    {
        m_callbacks = ptr;
    }
    else
    {
        lastcb->next = ptr;
    }

    return true;
}

bool DCB::remove_callback(Reason reason,
                          int (* callback)(DCB*, Reason, void*),
                          void* userdata)
{
    bool rval = false;

    CALLBACK* pcb = NULL;
    CALLBACK* cb = m_callbacks;

    while (cb)
    {
        if (cb->reason == reason
            && cb->cb == callback
            && cb->userdata == userdata)
        {
            if (pcb != NULL)
            {
                pcb->next = cb->next;
            }
            else
            {
                m_callbacks = cb->next;
            }

            MXB_FREE(cb);
            rval = true;
            break;
        }
        pcb = cb;
        cb = cb->next;
    }

    return rval;
}

void DCB::remove_callbacks()
{
    while (m_callbacks)
    {
        CALLBACK* cb = m_callbacks;
        m_callbacks = m_callbacks->next;
        MXB_FREE(cb);
    }
}

/**
 * Call the set of callbacks registered for a particular reason.
 *
 * @param dcb           The DCB to call the callbacks regarding
 * @param reason        The reason that has triggered the call
 */
void DCB::call_callback(Reason reason)
{
    CALLBACK* cb;
    CALLBACK* nextcb;
    cb = m_callbacks;

    while (cb)
    {
        if (cb->reason == reason)
        {
            nextcb = cb->next;
            cb->cb(this, reason, cb->userdata);
            cb = nextcb;
        }
        else
        {
            cb = cb->next;
        }
    }
}

struct dcb_role_count
{
    int       count;
    DCB::Role role;
};

bool count_by_role_cb(DCB* dcb, void* data)
{
    struct dcb_role_count* d = (struct dcb_role_count*)data;

    if (dcb->role() == d->role)
    {
        d->count++;
    }

    return true;
}

/**
 * Create the SSL structure for this DCB.
 * This function creates the SSL structure for the given SSL context.
 * This context should be the context of the service.
 * @param       dcb
 * @return      True on success, false on error.
 */
bool DCB::create_SSL(const mxs::SSLContext& ssl)
{
    m_encryption.verify_host = ssl.config().verify_host;
    m_encryption.handle = ssl.open();
    if (!m_encryption.handle)
    {
        MXB_ERROR("Failed to initialize SSL for connection.");
        return false;
    }

    if (SSL_set_fd(m_encryption.handle, m_fd) == 0)
    {
        MXB_ERROR("Failed to set file descriptor for SSL connection.");
        return false;
    }

    return true;
}

bool DCB::verify_peer_host()
{
    bool rval = true;
#ifdef OPENSSL_1_1
    if (m_encryption.verify_host)
    {
        auto r = remote();
        X509* cert = SSL_get_peer_certificate(m_encryption.handle);

        if (cert)
        {
            if (X509_check_ip_asc(cert, r.c_str(), 0) != 1
                && X509_check_host(cert, r.c_str(), 0, 0, nullptr) != 1)
            {
                char buf[1024] = "";
                X509_NAME_oneline(X509_get_subject_name(cert), buf, sizeof(buf));
                MXB_ERROR("Peer host '%s' does not match certificate: %s", r.c_str(), buf);
                rval = false;
            }

            X509_free(cert);
        }
    }
#endif

    return rval;
}

/**
 * @brief Set socket options, log an error if fails
 *
 * Simply calls the setsockopt function with the same parameters, but also
 * checks for success and logs an error if necessary.
 *
 * @param sockfd  Socket file descriptor
 * @param level   Will always be SOL_SOCKET for socket level operations
 * @param optname Option name
 * @param optval  Option value
 * @param optlen  Length of option value
 * @return 0 if successful, otherwise -1
 */
static int dcb_set_socket_option(int sockfd, int level, int optname, void* optval, socklen_t optlen)
{
    if (setsockopt(sockfd, level, optname, optval, optlen) != 0)
    {
        MXB_ERROR("Failed to set socket options: %d, %s",
                  errno,
                  mxb_strerror(errno));
        return -1;
    }
    return 0;
}

/** Helper class for serial iteration over all DCBs */
class SerialDcbTask : public Worker::Task
{
public:

    SerialDcbTask(bool (*func)(DCB*, void*), void* data)
        : m_func(func)
        , m_data(data)
    {
    }

    void execute(Worker& worker) override final
    {
        RoutingWorker& rworker = static_cast<RoutingWorker&>(worker);
        const auto& dcbs = rworker.dcbs();

        for (auto it = dcbs.begin(); it != dcbs.end() && m_more; ++it)
        {
            DCB* dcb = *it;

            if (dcb->session())
            {
                if (!m_func(dcb, m_data))
                {
                    m_more = false;
                    break;
                }
            }
            else
            {
                /**
                 *  TODO: Fix this. m_persistentstart is now in BackendDCB.
                 *  mxb_assert_message(dcb->m_persistentstart > 0, "The DCB must be in a connection pool");
                 */
            }
        }
    }

    bool more() const
    {
        return m_more;
    }

private:
    bool (* m_func)(DCB* dcb, void* data);
    void* m_data;

    std::atomic_bool m_more {true};
};

uint32_t DCB::process_events(uint32_t events)
{
    mxb_assert(m_owner == RoutingWorker::get_current());

    uint32_t rc = mxb::poll_action::NOP;

    /*
     * It isn't obvious that this is impossible
     * mxb_assert(dcb->state() != State::DISCONNECTED);
     */
    if (State::DISCONNECTED == m_state)
    {
        mxb_assert(!true);
        return rc;
    }

    if (!m_open)
    {
        mxb_assert(!true);
        return rc;
    }

    /**
     * Any of these callbacks might close the DCB. Hence, the value of 'n_close'
     * must be checked after each callback invocation.
     *
     * The order in which the events are processed is meaningful and should not be changed. EPOLLERR is
     * handled first to get the best possible error message in the log message in case EPOLLERR is returned
     * with another event from epoll_wait. EPOLLOUT and EPOLLIN are processed before EPOLLHUP and EPOLLRDHUP
     * so that all client events are processed in case EPOLLIN and EPOLLRDHUP events arrive in the same
     * epoll_wait.
     */

    if ((events & EPOLLERR) && (m_open))
    {
        mxb_assert(m_handler);

        rc |= mxb::poll_action::ERROR;

        m_handler->error(this);
    }

    if ((events & EPOLLOUT) && (m_open))
    {
        mxb_assert(m_handler);

        rc |= mxb::poll_action::WRITE;

        m_handler->write_ready(this);
    }

    if ((events & EPOLLIN) && (m_open))
    {
        mxb_assert(m_handler);

        rc |= mxb::poll_action::READ;

        int return_code = 1;
        /** SSL authentication is still going on, we need to call DCB::ssl_handehake
         * until it return 1 for success or -1 for error */
        if (m_encryption.state == SSLState::HANDSHAKE_REQUIRED)
        {
            return_code = ssl_handshake();
        }
        if (1 == return_code)
        {
            m_incomplete_read = false;
            m_read_amount = 0;
            m_handler->ready_for_reading(this);

            if (m_incomplete_read)
            {
                // If 'max_read_amount' has been specified, there may be a fake EPOLLIN event
                // that now must be removed.
                m_triggered_event &= ~EPOLLIN;

                rc |= mxb::poll_action::INCOMPLETE_READ;
                m_incomplete_read = false;
            }
        }
        else if (-1 == return_code)
        {
            m_handler->error(this);
        }
    }

    if ((events & EPOLLHUP) && (m_open))
    {
        mxb_assert(m_handler);

        rc |= mxb::poll_action::HUP;

        if (!m_hanged_up)
        {
            m_handler->hangup(this);

            m_hanged_up = true;
        }
    }

#ifdef EPOLLRDHUP
    if ((events & EPOLLRDHUP) && (m_open))
    {
        mxb_assert(m_handler);

        rc |= mxb::poll_action::HUP;

        if (!m_hanged_up)
        {
            m_handler->hangup(this);

            m_hanged_up = true;
        }
    }
#endif

    if (m_session)
    {
        // By design we don't distinguish between real I/O activity and
        // fake activity. In both cases, the session is busy.
        static_cast<Session*>(m_session)->book_io_activity();
    }

    return rc;
}

uint32_t DCB::event_handler(uint32_t events)
{
    this_thread.current_dcb = this;
    uint32_t rv = process_events(events);

    // When all I/O events have been handled, we will immediately
    // process an added fake event. As the handling of a fake event
    // may lead to the addition of another fake event we loop until
    // there is no fake event or the dcb has been closed.

    while ((m_open) && (m_triggered_event != 0))
    {
        events = m_triggered_event;
        m_triggered_event = 0;

        m_is_fake_event = true;
        rv |= process_events(events);
        m_is_fake_event = false;
    }

    this_thread.current_dcb = nullptr;

    return rv;
}

int DCB::poll_fd() const
{
    return m_fd;
}

uint32_t DCB::handle_poll_events(mxb::Worker* worker, uint32_t events, Pollable::Context context)
{
    mxb_assert(worker == m_owner);

    uint32_t rval = 0;

    /**
     * Fake hangup events (e.g. from monitors) can cause a DCB to be closed
     * before the real events are processed. This makes it look like a closed
     * DCB is receiving events when in reality the events were received at the
     * same time the DCB was closed. If a closed DCB receives events they should
     * be ignored.
     *
     * @see FakeEventTask()
     */
    if (m_open)
    {
        rval = event_handler(events);
    }

    return rval;
}

class DCB::FakeEventTask : public Worker::DisposableTask
{
public:
    FakeEventTask(const FakeEventTask&) = delete;
    FakeEventTask& operator=(const FakeEventTask&) = delete;

    FakeEventTask(DCB* dcb, uint32_t ev)
        : m_dcb(dcb)
        , m_ev(ev)
        , m_uid(dcb->uid())
    {
    }

    void execute(Worker& worker) override final
    {
        mxb_assert(&worker == RoutingWorker::get_current());

        RoutingWorker& rworker = static_cast<RoutingWorker&>(worker);

        if (rworker.dcbs().count(m_dcb) != 0    // If the dcb is found in the book-keeping,
            && m_dcb->is_open()                 // it has not been closed, and
            && m_dcb->uid() == m_uid)           // it really is the one (not another one that just
                                                // happened to get the same address).
        {
            mxb_assert(m_dcb->m_owner == RoutingWorker::get_current());
            m_dcb->m_is_fake_event = true;
            m_dcb->handle_poll_events(m_dcb->m_owner, m_ev, Pollable::NEW_CALL);
            m_dcb->m_is_fake_event = false;
        }
    }

private:
    DCB*     m_dcb;
    uint32_t m_ev;
    uint64_t m_uid;     /**< DCB UID guarantees we deliver the event to the correct DCB */
};

void DCB::add_event_via_loop(uint32_t ev)
{
    FakeEventTask* task = new(std::nothrow) FakeEventTask(this, ev);

    if (task)
    {
        m_owner->execute(std::unique_ptr<FakeEventTask>(task), Worker::EXECUTE_QUEUED);
    }
    else
    {
        MXB_OOM();
    }
}

void DCB::add_event(uint32_t ev)
{
    if (this == this_thread.current_dcb)
    {
        mxb_assert(m_owner == RoutingWorker::get_current());
        // If the fake event is added to the current DCB, we arrange for
        // it to be handled immediately in DCB::event_handler() when the handling
        // of the current events are done...

        m_triggered_event = ev;
    }
    else
    {
        // ... otherwise we post the fake event using the messaging mechanism.
        add_event_via_loop(ev);
    }
}

void DCB::trigger_read_event()
{
    add_event(EPOLLIN);
}

void DCB::trigger_hangup_event()
{
#ifdef EPOLLRDHUP
    uint32_t ev = EPOLLRDHUP;
#else
    uint32_t ev = EPOLLHUP;
#endif
    add_event(ev);
}

void DCB::trigger_write_event()
{
    add_event(EPOLLOUT);
}

bool DCB::enable_events()
{
    mxb_assert_message(m_state == State::CREATED || m_state == State::NOPOLLING,
                       "State is: %s", mxs::to_string(m_state));

    bool rv = false;
    mxb_assert(m_owner == RoutingWorker::get_current());

    if (m_owner->add_pollable(THIS_UNIT::poll_events, this))
    {
        m_state = State::POLLING;
        // Add old manually triggered events from before event disabling. epoll seems to trigger on its own
        // once enabled.
        m_triggered_event |= m_triggered_event_old;
        m_triggered_event_old = 0;
        rv = true;
    }
    return rv;
}

bool DCB::disable_events()
{
    mxb_assert_message(m_state == State::POLLING,
                       "State is: %s", mxs::to_string(m_state));
    mxb_assert(m_fd != FD_CLOSED);

    bool rv = true;
    mxb_assert(m_owner == RoutingWorker::get_current());

    // We unconditionally set the state, even if the actual removal might fail.
    m_state = State::NOPOLLING;

    // When BLR creates an internal DCB, it will set its state to
    // State::NOPOLLING and the fd will be FD_CLOSED.
    if (m_fd != FD_CLOSED)
    {
        // Remove any manually added read events, then remove fd from epoll.
        m_triggered_event_old = m_triggered_event;
        m_triggered_event = 0;
        if (!m_owner->remove_pollable(this))
        {
            rv = false;
        }
    }

    return rv;
}

/**
 * @brief DCB callback for upstream throtting
 * Called by any backend dcb when its writeq is above high water mark or
 * it has reached high water mark and now it is below low water mark,
 * Calling `poll_remove_dcb` or `poll_add_dcb' on client dcb to throttle
 * network traffic from client to mxs.
 *
 * @param dcb      Backend dcb
 * @param reason   Why the callback was called
 * @param userdata Data provided when the callback was added
 * @return Always 0
 */
static int upstream_throttle_callback(DCB* dcb, DCB::Reason reason, void* userdata)
{
    auto session = dcb->session();
    auto client_dcb = session->client_connection()->dcb();

    // The fd is removed manually here due to the fact that poll_add_dcb causes the DCB to be added to the
    // worker's list of DCBs but poll_remove_dcb doesn't remove it from it. This is due to the fact that the
    // DCBs are only removed from the list when they are closed.
    if (reason == DCB::Reason::HIGH_WATER && client_dcb->state() == DCB::State::POLLING)
    {
        MXB_INFO("High water mark hit for '%s'@'%s', not reading data until low water mark is hit",
                 session->user().c_str(), client_dcb->remote().c_str());

        client_dcb->disable_events();
    }
    else if (reason == DCB::Reason::LOW_WATER && client_dcb->state() == DCB::State::NOPOLLING)
    {
        MXB_INFO("Low water mark hit for '%s'@'%s', accepting new data",
                 session->user().c_str(), client_dcb->remote().c_str());

        if (!client_dcb->enable_events())
        {
            MXB_ERROR("Could not re-enable I/O events for client connection whose I/O events "
                      "earlier were disabled due to the high water mark having been hit. "
                      "Closing session.");
            client_dcb->trigger_hangup_event();
        }
    }

    return 0;
}

bool backend_dcb_remove_func(DCB* dcb, void* data)
{
    MXS_SESSION* session = (MXS_SESSION*)data;

    if (dcb->session() == session && dcb->role() == DCB::Role::BACKEND
        && dcb->state() == DCB::State::POLLING)
    {
        BackendDCB* backend_dcb = static_cast<BackendDCB*>(dcb);
        MXB_INFO("High water mark hit for connection to '%s' from %s'@'%s', not reading data until low water "
                 "mark is hit", backend_dcb->server()->name(),
                 session->user().c_str(), session->client_remote().c_str());

        backend_dcb->disable_events();
    }

    return true;
}

bool backend_dcb_add_func(DCB* dcb, void* data)
{
    MXS_SESSION* session = (MXS_SESSION*)data;

    if (dcb->session() == session && dcb->role() == DCB::Role::BACKEND
        && dcb->state() == DCB::State::NOPOLLING)
    {
        BackendDCB* backend_dcb = static_cast<BackendDCB*>(dcb);
        auto client_dcb = session->client_connection()->dcb();
        MXB_INFO("Low water mark hit for connection to '%s' from '%s'@'%s', accepting new data",
                 backend_dcb->server()->name(),
                 session->user().c_str(), client_dcb->remote().c_str());

        if (!backend_dcb->enable_events())
        {
            MXB_ERROR("Could not re-enable I/O events for backend connection whose I/O events "
                      "earlier were disabled due to the high water mark having been hit. "
                      "Closing session.");
            client_dcb->trigger_hangup_event();
        }
    }

    return true;
}

/**
 * @brief DCB callback for downstream throtting
 * Called by client dcb when its writeq is above high water mark or
 * it has reached high water mark and now it is below low water mark,
 * Calling `poll_remove_dcb` or `poll_add_dcb' on all backend dcbs to
 * throttle network traffic from server to mxs.
 *
 * @param dcb      client dcb
 * @param reason   Why the callback was called
 * @param userdata Data provided when the callback was added
 * @return Always 0
 */
static int downstream_throttle_callback(DCB* dcb, DCB::Reason reason, void* userdata)
{
    if (reason == DCB::Reason::HIGH_WATER)
    {
        dcb_foreach_local(backend_dcb_remove_func, dcb->session());
    }
    else if (reason == DCB::Reason::LOW_WATER)
    {
        dcb_foreach_local(backend_dcb_add_func, dcb->session());
    }

    return 0;
}

SERVICE* DCB::service() const
{
    return m_session->service;
}

/**
 * ClientDCB
 */
void ClientDCB::shutdown()
{
    // Close protocol and router session
    if ((m_session->state() == MXS_SESSION::State::STARTED
         || m_session->state() == MXS_SESSION::State::STOPPING))
    {
        m_session->close();
    }
    m_protocol->finish_connection();
}

std::string ClientDCB::whoami() const
{
    return m_session->user_and_host();
}

ClientDCB::ClientDCB(int fd,
                     const std::string& remote,
                     const sockaddr_storage& ip,
                     MXS_SESSION* session,
                     std::unique_ptr<ClientConnection> protocol,
                     DCB::Manager* manager)
    : ClientDCB(fd,
                remote,
                ip,
                DCB::Role::CLIENT,
                session,
                std::move(protocol),
                manager)
{
}

ClientDCB::ClientDCB(int fd,
                     const std::string& remote,
                     const sockaddr_storage& ip,
                     DCB::Role role,
                     MXS_SESSION* session,
                     std::unique_ptr<ClientConnection> protocol,
                     Manager* manager)
    : DCB(fd, remote, role, session, protocol.get(), manager)
    , m_ip(ip)
    , m_protocol(std::move(protocol))
{
    if (DCB_THROTTLING_ENABLED(this))
    {
        add_callback(Reason::HIGH_WATER, downstream_throttle_callback, NULL);
        add_callback(Reason::LOW_WATER, downstream_throttle_callback, NULL);
    }
}

ClientDCB::ClientDCB(int fd, const std::string& remote, DCB::Role role, MXS_SESSION* session)
    : ClientDCB(fd, remote, sockaddr_storage {}, role, session, nullptr, nullptr)
{
}

ClientDCB::~ClientDCB()
{
    // TODO: move m_data to authenticators so it's freed
}

bool ClientDCB::release_from(MXS_SESSION* session)
{
    /**
     * The client DCB is only freed once all other DCBs that the session
     * uses have been freed. This will guarantee that the authentication
     * data will be usable for all DCBs even if the client DCB has already
     * been closed.
     */
    session_put_ref(session);
    return false;
}

ClientDCB* ClientDCB::create(int fd,
                             const std::string& remote,
                             const sockaddr_storage& ip,
                             MXS_SESSION* session,
                             std::unique_ptr<ClientConnection> protocol,
                             DCB::Manager* manager)
{
    ClientDCB* dcb = new(std::nothrow) ClientDCB(fd, remote, ip, session, std::move(protocol), manager);
    if (!dcb)
    {
        ::close(fd);
    }

    return dcb;
}

mxs::ClientConnection* ClientDCB::protocol() const
{
    return m_protocol.get();
}

/**
 * Accept a SSL connection and do the SSL authentication handshake.
 * This function accepts a client connection to a DCB. It assumes that the SSL
 * structure has the underlying method of communication set and this method is ready
 * for usage. It then proceeds with the SSL handshake and stops only if an error
 * occurs or the client has not yet written enough data to complete the handshake.
 * @param dcb DCB which should accept the SSL connection
 * @return 1 if the handshake was successfully completed, 0 if the handshake is
 * still ongoing and another call to dcb_SSL_accept should be made or -1 if an
 * error occurred during the handshake and the connection should be terminated.
 */
int ClientDCB::ssl_handshake()
{
    if (!m_session->listener_data()->m_ssl.valid()
        || (!m_encryption.handle && !create_SSL(m_session->listener_data()->m_ssl)))
    {
        return -1;
    }

    set_SSL_mode_bits(m_encryption.handle);
    int ssl_rval = SSL_accept(m_encryption.handle);

    switch (SSL_get_error(m_encryption.handle, ssl_rval))
    {
    case SSL_ERROR_NONE:
        MXB_DEBUG("SSL_accept done for %s", m_remote.c_str());
        m_encryption.state = SSLState::ESTABLISHED;
        m_encryption.read_want_write = false;
        return verify_peer_host() ? 1 : -1;

    case SSL_ERROR_WANT_READ:
        MXB_DEBUG("SSL_accept ongoing want read for %s", m_remote.c_str());
        return 0;

    case SSL_ERROR_WANT_WRITE:
        MXB_DEBUG("SSL_accept ongoing want write for %s", m_remote.c_str());
        m_encryption.read_want_write = true;
        return 0;

    case SSL_ERROR_ZERO_RETURN:
        MXB_DEBUG("SSL error, shut down cleanly during SSL accept %s", m_remote.c_str());
        log_errors_SSL(0);
        trigger_hangup_event();
        return 0;

    case SSL_ERROR_SYSCALL:
        MXB_DEBUG("SSL connection SSL_ERROR_SYSCALL error during accept %s", m_remote.c_str());
        if (log_errors_SSL(ssl_rval) < 0)
        {
            m_encryption.state = SSLState::HANDSHAKE_FAILED;
            trigger_hangup_event();
            return -1;
        }
        else
        {
            return 0;
        }

    default:
        MXB_DEBUG("SSL connection shut down with error during SSL accept %s", m_remote.c_str());
        if (log_errors_SSL(ssl_rval) < 0)
        {
            m_encryption.state = SSLState::HANDSHAKE_FAILED;
            trigger_hangup_event();
            return -1;
        }
        else
        {
            return 0;
        }
    }
}

int ClientDCB::port() const
{
    int rval = -1;

    if (m_ip.ss_family == AF_INET)
    {
        struct sockaddr_in* ip = (struct sockaddr_in*)&m_ip;
        rval = ntohs(ip->sin_port);
    }
    else if (m_ip.ss_family == AF_INET6)
    {
        struct sockaddr_in6* ip = (struct sockaddr_in6*)&m_ip;
        rval = ntohs(ip->sin6_port);
    }
    else
    {
        mxb_assert(m_ip.ss_family == AF_UNIX);
    }

    return rval;
}

void ClientDCB::close(ClientDCB* dcb)
{
    DCB::close(dcb);
}

void ClientDCB::set_remote_ip_port(const sockaddr_storage& ip, std::string&& ip_str)
{
    m_ip = ip;
    set_remote(std::move(ip_str));
}

void DCB::close(DCB* dcb)
{
#if defined (SS_DEBUG)
    mxb_assert(dcb->m_state != State::DISCONNECTED && dcb->m_fd != FD_CLOSED && dcb->m_manager);
    auto* current = RoutingWorker::get_current();
    mxb_assert(current && current == dcb->m_owner);
#endif

    if (dcb->m_open)
    {
        dcb->m_open = false;
        dcb->m_manager->destroy(dcb);
    }
    else
    {
        // TODO: Will this happen on a regular basis?
        MXB_WARNING("DCB::close(%p) called on a closed dcb.", dcb);
        mxb_assert(!true);
    }
}

size_t DCB::readq_peek(size_t n_bytes, uint8_t* dst) const
{
    return m_readq.copy_data(0, n_bytes, dst);
}

void DCB::unread(GWBUF* buffer)
{
    if (buffer)
    {
        m_readq.merge_front(move(*buffer));
        delete buffer;
    }
}

void DCB::unread(GWBUF&& buffer)
{
    m_readq.merge_front(move(buffer));
}

void DCB::set_remote(string&& remote)
{
    m_remote = std::move(remote);
}

/**
 * BackendDCB
 */
BackendDCB* BackendDCB::connect(SERVER* server, MXS_SESSION* session, DCB::Manager* manager)
{
    BackendDCB* rval = nullptr;
    // Start the watchdog notifier, the getaddrinfo call done by connect_socket() can take a long time in some
    // corner cases.
    session->worker()->start_watchdog_workaround();
    int fd = connect_socket(server->address(), server->port());
    session->worker()->stop_watchdog_workaround();

    if (fd >= 0)
    {
        rval = new(std::nothrow) BackendDCB(server, fd, session, manager);
        if (!rval)
        {
            ::close(fd);
        }
    }
    return rval;
}

void BackendDCB::reset(MXS_SESSION* session)
{
    m_last_read = mxs_clock();
    m_last_write = mxs_clock();
    m_session = session;

    if (DCB_THROTTLING_ENABLED(this))
    {
        // Register upstream throttling callbacks
        add_callback(Reason::HIGH_WATER, upstream_throttle_callback, NULL);
        add_callback(Reason::LOW_WATER, upstream_throttle_callback, NULL);
    }
}

// static
void BackendDCB::hangup_cb(const SERVER* server)
{
    auto* rworker = RoutingWorker::get_current();
    DCB* old_current = this_thread.current_dcb;

    for (DCB* dcb : rworker->dcbs())
    {
        if (dcb->state() == State::POLLING && dcb->role() == Role::BACKEND)
        {
            // TODO: Remove the need for downcast.
            BackendDCB* backend_dcb = static_cast<BackendDCB*>(dcb);

            if (backend_dcb->m_server == server && backend_dcb->is_open())
            {
                if (!backend_dcb->m_hanged_up)
                {
                    this_thread.current_dcb = backend_dcb;
                    backend_dcb->m_is_fake_event = true;
                    backend_dcb->m_protocol->hangup(dcb);
                    backend_dcb->m_is_fake_event = false;
                    backend_dcb->m_hanged_up = true;
                }
            }
        }
    }

    this_thread.current_dcb = old_current;
}

/**
 * Call all the callbacks on all DCB's that match the server and the reason given
 */
// static
void BackendDCB::hangup(const SERVER* server)
{
    auto hangup_server = [server]() {
        hangup_cb(server);
    };
    mxs::RoutingWorker::broadcast(hangup_server, mxs::RoutingWorker::EXECUTE_QUEUED);
}

mxs::BackendConnection* BackendDCB::protocol() const
{
    return m_protocol.get();
}

/**
 * Initiate an SSL client connection to a server
 *
 * This functions starts an SSL client connection to a server which is expecting
 * an SSL handshake. The DCB should already have a TCP connection to the server and
 * this connection should be in a state that expects an SSL handshake.
 * THIS CODE IS UNUSED AND UNTESTED as at 4 Jan 2016
 * @param dcb DCB to connect
 * @return 1 on success, -1 on error and 0 if the SSL handshake is still ongoing
 */
int BackendDCB::ssl_handshake()
{
    int ssl_rval;
    int return_code;

    if (!m_ssl || (!m_encryption.handle && !create_SSL(*m_ssl)))
    {
        mxb_assert(m_ssl);
        return -1;
    }

    set_SSL_mode_bits(m_encryption.handle);
    m_encryption.state = SSLState::HANDSHAKE_REQUIRED;
    ssl_rval = SSL_connect(m_encryption.handle);

    switch (SSL_get_error(m_encryption.handle, ssl_rval))
    {
    case SSL_ERROR_NONE:
        MXB_DEBUG("SSL_connect done for %s", m_remote.c_str());
        m_encryption.state = SSLState::ESTABLISHED;
        m_encryption.read_want_write = false;
        return_code = verify_peer_host() ? 1 : -1;
        break;

    case SSL_ERROR_WANT_READ:
        MXB_DEBUG("SSL_connect ongoing want read for %s", m_remote.c_str());
        return_code = 0;
        break;

    case SSL_ERROR_WANT_WRITE:
        MXB_DEBUG("SSL_connect ongoing want write for %s", m_remote.c_str());
        m_encryption.read_want_write = true;
        return_code = 0;
        break;

    case SSL_ERROR_ZERO_RETURN:
        MXB_DEBUG("SSL error, shut down cleanly during SSL connect %s", m_remote.c_str());
        if (log_errors_SSL(0) < 0)
        {
            trigger_hangup_event();
        }
        return_code = 0;
        break;

    case SSL_ERROR_SYSCALL:
        MXB_DEBUG("SSL connection shut down with SSL_ERROR_SYSCALL during SSL connect %s", m_remote.c_str());
        if (log_errors_SSL(ssl_rval) < 0)
        {
            m_encryption.state = SSLState::HANDSHAKE_FAILED;
            trigger_hangup_event();
            return_code = -1;
        }
        else
        {
            return_code = 0;
        }
        break;

    default:
        MXB_DEBUG("SSL connection shut down with error during SSL connect %s", m_remote.c_str());
        if (log_errors_SSL(ssl_rval) < 0)
        {
            m_encryption.state = SSLState::HANDSHAKE_FAILED;
            trigger_hangup_event();
            return -1;
        }
        else
        {
            return 0;
        }
        break;
    }
    return return_code;
}

BackendDCB::BackendDCB(SERVER* server, int fd, MXS_SESSION* session,
                       DCB::Manager* manager)
    : DCB(fd, server->address(), DCB::Role::BACKEND, session, nullptr, manager)
    , m_server(server)
    , m_ssl(static_cast<Server*>(server)->ssl())
{
    mxb_assert(m_server);

    if (DCB_THROTTLING_ENABLED(this))
    {
        // Register upstream throttling callbacks
        add_callback(Reason::HIGH_WATER, upstream_throttle_callback, NULL);
        add_callback(Reason::LOW_WATER, upstream_throttle_callback, NULL);
    }
}

void BackendDCB::shutdown()
{
    // Close protocol and router session
    m_protocol->finish_connection();
}

bool BackendDCB::release_from(MXS_SESSION* session)
{
    auto ses = static_cast<Session*>(session);
    ses->unlink_backend_connection(m_protocol.get());
    return true;
}

void BackendDCB::set_connection(std::unique_ptr<mxs::BackendConnection> conn)
{
    m_handler = conn.get();
    m_protocol = std::move(conn);
}

void BackendDCB::close(BackendDCB* dcb)
{
    mxb_assert(dcb->m_state != State::CREATED);
    DCB::close(dcb);
}

BackendDCB::Manager* BackendDCB::manager() const
{
    return static_cast<Manager*>(m_manager);
}

std::string BackendDCB::whoami() const
{
    return m_server->name();
}

/**
 * Free Functions
 */
namespace maxscale
{

const char* to_string(DCB::Role role)
{
    switch (role)
    {
    case DCB::Role::CLIENT:
        return "Client DCB";

    case DCB::Role::BACKEND:
        return "Backend DCB";

    default:
        mxb_assert(!true);
        return "Unknown DCB";
    }
}

const char* to_string(DCB::State state)
{
    switch (state)
    {
    case DCB::State::CREATED:
        return "DCB::State::CREATED";

    case DCB::State::POLLING:
        return "DCB::State::POLLING";

    case DCB::State::DISCONNECTED:
        return "DCB::State::DISCONNECTED";

    case DCB::State::NOPOLLING:
        return "DCB::State::NOPOLLING";

    default:
        assert(!true);
        return "DCB::State::UNKNOWN";
    }
}
}

int dcb_count_by_role(DCB::Role role)
{
    struct dcb_role_count val = {};
    val.count = 0;
    val.role = role;

    dcb_foreach(count_by_role_cb, &val);

    return val.count;
}

uint64_t dcb_get_session_id(DCB* dcb)
{
    return (dcb && dcb->session()) ? dcb->session()->id() : 0;
}

bool dcb_foreach(bool (* func)(DCB* dcb, void* data), void* data)
{
    mxb_assert(mxs::MainWorker::is_current());
    SerialDcbTask task(func, data);
    RoutingWorker::execute_serially(task);
    return task.more();
}

void dcb_foreach_local(bool (* func)(DCB* dcb, void* data), void* data)
{
    RoutingWorker* worker = RoutingWorker::get_current();
    const auto& dcbs = worker->dcbs();

    for (DCB* dcb : dcbs)
    {
        if (dcb->session())
        {
            if (!func(dcb, data))
            {
                break;
            }
        }
        else
        {
            /**
             *  TODO: Fix this. m_persistentstart is now in BackendDCB.
             *  mxb_assert_message(dcb->m_persistentstart > 0, "The DCB must be in a connection pool");
             */
        }
    }
}

DCB* dcb_get_current()
{
    return this_thread.current_dcb;
}

void dcb_set_current(DCB* dcb)
{
    this_thread.current_dcb = dcb;
}

void mxs::ClientConnectionBase::set_dcb(DCB* dcb)
{
    m_dcb = static_cast<ClientDCB*>(dcb);
}

ClientDCB* mxs::ClientConnectionBase::dcb()
{
    return m_dcb;
}

const ClientDCB* mxs::ClientConnectionBase::dcb() const
{
    return m_dcb;
}

json_t* maxscale::ClientConnectionBase::diagnostics() const
{
    json_t* rval = json_object();   // This is not currently used.
    return rval;
}

bool mxs::ClientConnectionBase::in_routing_state() const
{
    return m_dcb != nullptr;
}

size_t mxs::ClientConnectionBase::sizeof_buffers() const
{
    return m_dcb ? m_dcb->runtime_size() : 0;
}<|MERGE_RESOLUTION|>--- conflicted
+++ resolved
@@ -290,11 +290,8 @@
     if (maxbytes > 0 && m_readq.length() >= maxbytes)
     {
         // Already have enough data. May have more (either in readq or in socket), so read again later.
-<<<<<<< HEAD
-=======
         // Should not happen on first read from the TCP socket (strict limit). Subsequent reads can end up
         // here even if ReadLimit::STRICT is used.
->>>>>>> 0439b3b3
         read_success = true;
         trigger_again = true;
     }
