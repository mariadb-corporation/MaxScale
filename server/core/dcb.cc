--- conflicted
+++ resolved
@@ -244,18 +244,6 @@
     }
 }
 
-<<<<<<< HEAD
-/**
- * Remove a DCB from the poll list and trigger shutdown mechanisms.
- *
- * @param       dcb     The DCB to be processed
- */
-void DCB::stop_polling_and_shutdown()
-{
-    disable_events();
-    shutdown();
-}
-
 DCB::ReadResult DCB::read(uint32_t min_bytes, uint32_t max_bytes)
 {
     mxb_assert(max_bytes >= min_bytes || max_bytes == 0);
@@ -284,8 +272,6 @@
     return rval;
 }
 
-=======
->>>>>>> d409b60a
 int DCB::read(GWBUF** head, int maxbytes)
 {
     mxb_assert(this->owner == RoutingWorker::get_current());
