--- conflicted
+++ resolved
@@ -78,11 +78,7 @@
 	*length += (*ptr++ << 8);
         ptr += 2;  // Skip sequence id	and COM_QUERY byte
 	*length = *length - 1;
-<<<<<<< HEAD
-	*sql = (char *)ptr;
-=======
 	*sql = (char *) ptr;
->>>>>>> f2dc2e86
 	return 1;
 }
 
