--- conflicted
+++ resolved
@@ -137,10 +137,7 @@
     {"execdir",          required_argument, 0, 'E'},
     {"language",         required_argument, 0, 'N'},
     {"piddir",           required_argument, 0, 'P'},
-<<<<<<< HEAD
-=======
     {"basedir",          required_argument, 0, 'R'},
->>>>>>> abd1ea53
     {"user",             required_argument, 0, 'U'},
     {"syslog",           required_argument, 0, 's'},
     {"maxlog",           required_argument, 0, 'S'},
@@ -888,34 +885,6 @@
 {
     fprintf(stderr,
             "\nUsage : %s [OPTION]...\n\n"
-<<<<<<< HEAD
-            "  -c, --config-check          Validate configuration file and exit\n"
-            "  -d, --nodaemon              enable running in terminal process (default:disabled)\n"
-            "  -f, --config=FILE           relative or absolute pathname of MaxScale configuration file\n"
-            "                              (default:/etc/maxscale.cnf)\n"
-            "  -l, --log=[file|shm|stdout] log to file, shared memory or stdout (default: file)\n"
-            "  -L, --logdir=PATH           path to log file directory (default: /var/log/maxscale)\n"
-            "  -A, --cachedir=PATH         path to cache directory (default: /var/cache/maxscale)\n"
-            "  -B, --libdir=PATH           path to module directory (default: /usr/lib64/maxscale)\n"
-            "  -C, --configdir=PATH        path to configuration file directory (default: /etc/)\n"
-            "  -D, --datadir=PATH          path to data directory, stored embedded mysql tables\n"
-            "                              (default: /var/cache/maxscale)\n"
-            "  -E, --execdir=PATH          path to the maxscale and other executable files\n"
-            "                              (default: /usr/bin)\n"
-            "  -N, --language=PATH          path to errmsg.sys file (default: /var/lib/maxscale)\n"
-            "  -P, --piddir=PATH           path to PID file directory (default: /var/run/maxscale)\n"
-            "  -U, --user=USER             run MaxScale as another user.\n"
-            "                              The user ID and group ID of this user are used to run MaxScale.\n"
-            "  -s, --syslog=[yes|no]       log messages to syslog (default:yes)\n"
-            "  -S, --maxlog=[yes|no]       log messages to MaxScale log (default: yes)\n"
-            "  -G, --log_augmentation=0|1  augment messages with the name of the function where\n"
-            "                              the message was logged (default: 0). Primarily for \n"
-            "                              development purposes.\n"
-            "  -v, --version               print version info and exit\n"
-            "  -V, --version-full          print full version info and exit\n"
-            "  -?, --help                  show this help\n"
-            , progname);
-=======
             "  -c, --config-check          validate configuration file and exit\n"
             "  -d, --nodaemon              enable running in terminal process\n"
             "  -f, --config=FILE           relative or absolute pathname of config file\n"
@@ -962,7 +931,6 @@
             get_configdir(), default_cnf_fname,
             get_configdir(), get_logdir(), get_cachedir(), get_libdir(),
             get_datadir(), get_execdir(), get_langdir(), get_piddir());
->>>>>>> abd1ea53
 }
 
 
