--- conflicted
+++ resolved
@@ -457,19 +457,11 @@
 
     print_alert("MaxScale %s received fatal signal %d. "
                 "Commit ID: %s System name: %s Release string: %s\n\n",
-<<<<<<< HEAD
-                MAXSCALE_VERSION, i, maxscale_commit, cnf.sysname.c_str(), cnf.release_string);
+                MAXSCALE_VERSION, i, maxscale_commit, cnf.sysname.c_str(), cnf.release_string.c_str());
 
     MXS_ALERT("MaxScale %s received fatal signal %d. "
               "Commit ID: %s System name: %s Release string: %s",
-              MAXSCALE_VERSION, i, maxscale_commit, cnf.sysname.c_str(), cnf.release_string);
-=======
-                MAXSCALE_VERSION, i, maxscale_commit, cnf.sysname, cnf.release_string.c_str());
-
-    MXS_ALERT("MaxScale %s received fatal signal %d. "
-              "Commit ID: %s System name: %s Release string: %s",
-              MAXSCALE_VERSION, i, maxscale_commit, cnf.sysname, cnf.release_string.c_str());
->>>>>>> 121a9fde
+              MAXSCALE_VERSION, i, maxscale_commit, cnf.sysname.c_str(), cnf.release_string.c_str());
 
     const char* pStmt;
     size_t nStmt;
