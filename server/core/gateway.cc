--- conflicted
+++ resolved
@@ -488,15 +488,12 @@
         nStmt = strlen(pStmt);
     }
 
-<<<<<<< HEAD
     MXB_ALERT("Statement currently being classified: %.*s", (int)nStmt, pStmt);
-=======
+
 #ifdef MXS_WITH_ASAN
     __lsan_do_leak_check();
 #endif
 
-    MXS_ALERT("Statement currently being classified: %.*s", (int)nStmt, pStmt);
->>>>>>> 3386e6be
     DCB* dcb = dcb_get_current();
     MXS_SESSION* ses = dcb ? dcb->session() : session_get_current();
 
