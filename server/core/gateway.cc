/*
 * Copyright (c) 2016 MariaDB Corporation Ab
 *
 * Use of this software is governed by the Business Source License included
 * in the LICENSE.TXT file and at www.mariadb.com/bsl11.
 *
 * Change Date: 2023-12-18
 *
 * On the date above, in accordance with the Business Source License, use
 * of this software will be governed by version 2 or later of the General
 * Public License.
 */

/**
 * @file gateway.c - The entry point of MaxScale
 */

#include <maxscale/ccdefs.hh>

#ifdef HAVE_GLIBC
#include <execinfo.h>
#endif
#include <ftw.h>
#include <stdlib.h>
#include <string.h>
#include <strings.h>
#include <time.h>
#include <unistd.h>
#include <getopt.h>
#ifdef HAVE_SYSTEMD
#include <systemd/sd-daemon.h>
#endif

#include <set>
#include <map>
#include <fstream>

#include <ini.h>
#include <openssl/opensslconf.h>
#include <pwd.h>
#include <sys/file.h>
#include <sys/prctl.h>
#include <sys/stat.h>
#include <sys/types.h>
#include <sys/wait.h>
#include <sys/sysinfo.h>

#include <maxbase/maxbase.hh>
#include <maxbase/stacktrace.hh>
#include <maxbase/format.hh>
#include <maxbase/pretty_print.hh>
#include <maxbase/watchdognotifier.hh>
#include <maxsql/mariadb.hh>
#include <maxbase/alloc.h>
#include <maxscale/adminusers.hh>
#include <maxscale/dcb.hh>
#include <maxscale/housekeeper.h>
#include <maxscale/mainworker.hh>
#include <maxscale/maxscale.h>
#include <maxscale/mysql_utils.hh>
#include <maxscale/paths.h>
#include <maxscale/query_classifier.hh>
#include <maxscale/random.h>
#include <maxscale/routingworker.hh>
#include <maxscale/server.hh>
#include <maxscale/session.hh>
#include <maxscale/sqlite3.h>
#include <maxscale/threadpool.hh>
#include <maxscale/utils.h>
#include <maxscale/version.h>

#include "internal/admin.hh"
#include "internal/config.hh"
#include "internal/maxscale.hh"
#include "internal/modules.hh"
#include "internal/monitormanager.hh"
#include "internal/poll.hh"
#include "internal/service.hh"
#include "internal/listener.hh"
#include "internal/servermanager.hh"

#if !defined (OPENSSL_THREADS)
#error OpenSSL library does not support multi-threading.
#endif

using namespace maxscale;
using std::string;

const int PIDFD_CLOSED = -1;

extern char* program_invocation_name;
extern char* program_invocation_short_name;

static struct ThisUnit
{
    char datadir[PATH_MAX + 1] = "";    /* Data directory created for this gateway instance */
    bool datadir_defined       = false; /*< If the datadir was already set */
    char pidfile[PATH_MAX + 1] = "";
    int pidfd                  = PIDFD_CLOSED;
    std::map<std::string, int> directory_locks;
    bool daemon_mode           = true;
    bool syslog_configured     = false;
    bool maxlog_configured     = false;
    volatile sig_atomic_t last_signal = 0;
    bool unload_modules_at_exit = true;
    std::string redirect_output_to;
#ifndef OPENSSL_1_1
    /** SSL multi-threading functions and structures */
    pthread_mutex_t* ssl_locks = nullptr;
#endif
} this_unit;

static const char* maxscale_commit = MAXSCALE_COMMIT;

#ifdef HAVE_GLIBC
// getopt_long is a GNU extension
static struct option long_options[] =
{
    {"config-check",        no_argument,       0, 'c'},
    {"export-config",       required_argument, 0, 'e'},
    {"daemon",              no_argument,       0, 'n'},
    {"nodaemon",            no_argument,       0, 'd'},
    {"config",              required_argument, 0, 'f'},
    {"log",                 required_argument, 0, 'l'},
    {"logdir",              required_argument, 0, 'L'},
    {"cachedir",            required_argument, 0, 'A'},
    {"libdir",              required_argument, 0, 'B'},
    {"configdir",           required_argument, 0, 'C'},
    {"datadir",             required_argument, 0, 'D'},
    {"execdir",             required_argument, 0, 'E'},
    {"persistdir",          required_argument, 0, 'F'},
    {"module_configdir",    required_argument, 0, 'M'},
    {"language",            required_argument, 0, 'N'},
    {"piddir",              required_argument, 0, 'P'},
    {"basedir",             required_argument, 0, 'R'},
    {"runtimedir",          required_argument, 0, 'r'},
    {"user",                required_argument, 0, 'U'},
    {"syslog",              required_argument, 0, 's'},
    {"maxlog",              required_argument, 0, 'S'},
    {"log_augmentation",    required_argument, 0, 'G'},
    {"version",             no_argument,       0, 'v'},
    {"version-full",        no_argument,       0, 'V'},
    {"help",                no_argument,       0, '?'},
    {"connector_plugindir", required_argument, 0, 'H'},
    {"passive",             no_argument,       0, 'p'},
    {"debug",               required_argument, 0, 'g'},
    {0,                     0,                 0, 0  }
};
#endif

static int   cnf_preparser(void* data, const char* section, const char* name, const char* value);
static int   write_pid_file();  /* write MaxScale pidfile */
static bool  lock_dir(const std::string& path);
static bool  lock_directories();
static void  unlock_directories();
static void  unlink_pidfile(void);  /* remove pidfile */
static void  unlock_pidfile();
static int   ntfw_cb(const char*, const struct stat*, int, struct FTW*);
static bool  is_file_and_readable(const char* absolute_pathname);
static bool  path_is_readable(const char* absolute_pathname);
static bool  path_is_writable(const char* absolute_pathname);
bool         handle_path_arg(char** dest, const char* path, const char* arg, bool rd, bool wr);
static bool  handle_debug_args(char* args);
static void  set_log_augmentation(const char* value);
static void  usage(void);
static string get_absolute_fname(const char* relative_path, const char* fname);
static void print_alert(int eno, const char* format, ...) mxb_attribute((format(printf, 2, 3)));
static void print_alert(const char* format, ...) mxb_attribute((format(printf, 1, 2)));
static void print_info(int eno, const char* format, ...) mxb_attribute((format(printf, 2, 3)));
static void print_info(const char* format, ...) mxb_attribute((format(printf, 1, 2)));
static void print_warning(int eno, const char* format, ...) mxb_attribute((format(printf, 2, 3)));
static void print_warning(const char* format, ...) mxb_attribute((format(printf, 1, 2)));
static void log_startup_error(int eno, const char* format, ...) mxb_attribute((format(printf, 2, 3)));
static void log_startup_error(const char* format, ...) mxb_attribute((format(printf, 1, 2)));
static bool resolve_maxscale_conf_fname(string* cnf_full_path, const string& cnf_file_arg);
static char* check_dir_access(char* dirname, bool, bool);
static int   set_user(const char* user);
bool         pid_file_exists();
void         write_child_exit_code(int fd, int code);
static bool  change_cwd();
static void  log_exit_status();
static int   daemonize();
static bool  sniff_configuration(const char* filepath);
static bool  modules_process_init();
static void  modules_process_finish();
static void  disable_module_unloading(const char* arg);
static void  enable_module_unloading(const char* arg);
static void  enable_statement_logging(const char* arg);
static void  disable_statement_logging(const char* arg);
static void  redirect_output_to_file(const char* arg);
static bool  user_is_acceptable(const char* specified_user);
static bool  init_sqlite3();
static bool  init_base_libraries();
static void  finish_base_libraries();
static bool  redirect_stdout_and_stderr(const std::string& path);
static bool  is_maxscale_already_running();

#define VA_MESSAGE(message, format)\
    va_list ap ## __LINE__;\
    va_start(ap ## __LINE__, format);\
    int len ## __LINE__ = vsnprintf(nullptr, 0, format, ap ## __LINE__);\
    va_end(ap ## __LINE__);\
    char message[len ## __LINE__ + 1];\
    va_start(ap ## __LINE__, format);\
    vsnprintf(message, sizeof(message), format, ap ## __LINE__);\
    va_end(ap ## __LINE__);

struct DEBUG_ARGUMENT
{
    const char* name;                       /**< The name of the debug argument */
    void        (* action)(const char* arg);/**< The function implementing the argument */
    const char* description;                /**< Help text */
};

#define SPACER "                              "

const DEBUG_ARGUMENT debug_arguments[] =
{
    {
        "disable-module-unloading", disable_module_unloading,
        "disable module unloading at exit. Will produce better\n"
        SPACER "Valgrind leak reports if leaked memory was allocated in\n"
        SPACER "a shared library"
    },
    {
        "enable-module-unloading", enable_module_unloading,
        "cancels disable-module-unloading"
    },
    {
        "redirect-output-to-file", redirect_output_to_file,
        "redirect stdout and stderr to the file given as an argument"
    },
    {
        "enable-statement-logging", enable_statement_logging,
        "enable the logging of monitor and authenticator SQL statements sent by MaxScale to the servers"
    },
    {
        "disable-statement-logging", disable_statement_logging,
        "disable the logging of monitor and authenticator SQL statements sent by MaxScale to the servers"
    },
    {NULL, NULL, NULL}
};

#ifndef OPENSSL_1_1
/** SSL multi-threading functions and structures */

static void ssl_locking_function(int mode, int n, const char* file, int line)
{
    if (mode & CRYPTO_LOCK)
    {
        pthread_mutex_lock(&this_unit.ssl_locks[n]);
    }
    else
    {
        pthread_mutex_unlock(&this_unit.ssl_locks[n]);
    }
}
/**
 * OpenSSL requires this struct to be defined in order to use dynamic locks
 */
struct CRYPTO_dynlock_value
{
    pthread_mutex_t lock;
};

/**
 * Create a dynamic OpenSSL lock. The dynamic lock is just a wrapper structure
 * around a SPINLOCK structure.
 * @param file File name
 * @param line Line number
 * @return Pointer to new lock or NULL of an error occurred
 */
static struct CRYPTO_dynlock_value* ssl_create_dynlock(const char* file, int line)
{
    struct CRYPTO_dynlock_value* lock =
        (struct CRYPTO_dynlock_value*) MXS_MALLOC(sizeof(struct CRYPTO_dynlock_value));
    if (lock)
    {
        pthread_mutex_init(&lock->lock, NULL);
    }
    return lock;
}

/**
 * Lock a dynamic lock for OpenSSL.
 * @param mode
 * @param n pointer to lock
 * @param file File name
 * @param line Line number
 */
static void ssl_lock_dynlock(int mode, struct CRYPTO_dynlock_value* n, const char* file, int line)
{
    if (mode & CRYPTO_LOCK)
    {
        pthread_mutex_lock(&n->lock);
    }
    else
    {
        pthread_mutex_unlock(&n->lock);
    }
}

/**
 * Free a dynamic OpenSSL lock.
 * @param n Lock to free
 * @param file File name
 * @param line Line number
 */
static void ssl_free_dynlock(struct CRYPTO_dynlock_value* n, const char* file, int line)
{
    MXS_FREE(n);
}

#ifdef OPENSSL_1_0
/**
 * The thread ID callback function for OpenSSL dynamic locks.
 * @param id Id to modify
 */
static void maxscale_ssl_id(CRYPTO_THREADID* id)
{
    CRYPTO_THREADID_set_numeric(id, pthread_self());
}
#endif
#endif

/**
 * Handler for SIGHUP signal.
 */
static void sighup_handler(int i)
{
    // Legacy configuration reload handler
}

/**
 * Handler for SIGUSR1 signal. A SIGUSR1 signal will cause
 * maxscale to rotate all log files.
 */
static void sigusr1_handler(int i)
{
    MXS_NOTICE("Log file flush following reception of SIGUSR1\n");
    mxs_log_rotate();
}

static const char shutdown_msg[] = "\n\nShutting down MaxScale\n\n";
static const char patience_msg[] =
    "\n"
    "Patience is a virtue...\n"
    "Shutdown in progress, but one more Ctrl-C or SIGTERM and MaxScale goes down,\n"
    "no questions asked.\n";

static void sigterm_handler(int i)
{
    this_unit.last_signal = i;
    int n_shutdowns = maxscale_shutdown();

    if (n_shutdowns == 1)
    {
        if (!this_unit.daemon_mode)
        {
            if (write(STDERR_FILENO, shutdown_msg, sizeof(shutdown_msg) - 1) == -1)
            {
                printf("Failed to write shutdown message!\n");
            }
        }
    }
    else
    {
        exit(EXIT_FAILURE);
    }
}

static void sigint_handler(int i)
{
    this_unit.last_signal = i;
    int n_shutdowns = maxscale_shutdown();

    if (n_shutdowns == 1)
    {
        if (!this_unit.daemon_mode)
        {
            if (write(STDERR_FILENO, shutdown_msg, sizeof(shutdown_msg) - 1) == -1)
            {
                printf("Failed to write shutdown message!\n");
            }
        }
    }
    else if (n_shutdowns == 2)
    {
        if (!this_unit.daemon_mode)
        {
            if (write(STDERR_FILENO, patience_msg, sizeof(patience_msg) - 1) == -1)
            {
                printf("Failed to write shutdown message!\n");
            }
        }
    }
    else
    {
        exit(EXIT_FAILURE);
    }
}

volatile sig_atomic_t fatal_handling = 0;

static int signal_set(int sig, void (* handler)(int));

static void sigfatal_handler(int i)
{
    thread_local std::thread::id current_id;
    std::thread::id no_id;

    if (current_id != no_id)
    {
        // Fatal error when processing a fatal error.
        // TODO: This should be overhauled to proper signal handling (MXS-599).
        signal_set(i, SIG_DFL);
        raise(i);
    }

    current_id = std::this_thread::get_id();

    MXS_CONFIG* cnf = config_get_global_options();

    print_alert("MaxScale %s received fatal signal %d. "
                "Commit ID: %s System name: %s Release string: %s\n\n",
                MAXSCALE_VERSION, i, maxscale_commit, cnf->sysname, cnf->release_string);

    MXS_ALERT("MaxScale %s received fatal signal %d. "
              "Commit ID: %s System name: %s Release string: %s",
              MAXSCALE_VERSION, i, maxscale_commit, cnf->sysname, cnf->release_string);

    if (DCB* dcb = dcb_get_current())
    {
        if (dcb->session())
        {
            session_dump_statements(dcb->session());
            session_dump_log(dcb->session());
        }
    }

    thread_local char msg[4096] = "";
    msg[0] = '\0';

    auto cb = [](const char* symbol, const char* cmd) {
            char buf[512];
            snprintf(buf, sizeof(buf), "  %s: %s\n", symbol, cmd);
            strcat(msg, buf);
    };

    mxb::dump_stacktrace(cb);

    MXS_ALERT("\n%s", msg);

    /* re-raise signal to enforce core dump */
<<<<<<< HEAD
    print_alert("Writing core dump.");
=======
    fprintf(stderr, "\n\nWriting core dump\n");
    signal_set(i, SIG_DFL);
>>>>>>> 9428c31b
    raise(i);
}

/**
 * @node Wraps sigaction calls
 *
 * Parameters:
 * @param sig Signal to set
 * @param void Handler function for signal *
 *
 * @return 0 in success, 1 otherwise
 *
 *
 * @details (write detailed description here)
 *
 */
static int signal_set(int sig, void (* handler)(int))
{
    int rc = 0;

    struct sigaction sigact = {};
    sigact.sa_handler = handler;

    int err;

    do
    {
        errno = 0;
        err = sigaction(sig, &sigact, NULL);
    }
    while (errno == EINTR);

    if (err < 0)
    {
        MXS_ERROR("Failed call sigaction() in %s due to %d, %s.",
                  program_invocation_short_name,
                  errno,
                  mxs_strerror(errno));
        rc = 1;
    }

    return rc;
}

/**
 * @brief Create the data directory for this process
 *
 * This will prevent conflicts when multiple MaxScale instances are run on the
 * same machine.
 * @param base Base datadir path
 * @param datadir The result where the process specific datadir is stored
 * @return True if creation was successful and false on error
 */
static bool create_datadir(const char* base, char* datadir)
{
    bool created = false;
    int len = 0;

    if ((len = snprintf(datadir, PATH_MAX, "%s", base)) < PATH_MAX
        && (mkdir(datadir, 0777) == 0 || errno == EEXIST))
    {
        if ((len = snprintf(datadir, PATH_MAX, "%s/data%d", base, getpid())) < PATH_MAX)
        {
            if ((mkdir(datadir, 0777) == 0) || (errno == EEXIST))
            {
                created = true;
            }
            else
            {
                MXS_ERROR("Cannot create data directory '%s': %s",
                          datadir,
                          mxs_strerror(errno));
            }
        }
    }
    else
    {
        if (len < PATH_MAX)
        {
            MXS_ERROR("Cannot create data directory '%s': %s",
                      datadir,
                      mxs_strerror(errno));
        }
        else
        {
            MXS_ERROR("Data directory pathname exceeds the maximum allowed pathname "
                      "length: %s/data%d.",
                      base,
                      getpid());
        }
    }

    return created;
}

/**
 * Cleanup the temporary data directory we created for the gateway
 */
int ntfw_cb(const char* filename,
            const struct stat* filestat,
            int fileflags,
            struct FTW* pfwt)
{
    int rc = 0;
    int datadir_len = strlen(get_datadir());
    std::string filename_string(filename + datadir_len);

    if (strncmp(filename_string.c_str(), "/data", 5) == 0)
    {
        rc = remove(filename);
        if (rc != 0)
        {
            int eno = errno;
            errno = 0;
            MXS_ERROR("Failed to remove the data directory %s of MaxScale due to %d, %s.",
                      filename_string.c_str(),
                      eno,
                      mxs_strerror(eno));
        }
    }
    return rc;
}

/**
 * @brief Clean up the data directory
 *
 * This removes the process specific datadir which is currently only used by
 * the embedded library. In the future this directory could contain other
 * temporary files and relocating this to to, for example, /tmp/ could make sense.
 */
void cleanup_process_datadir()
{
    int depth = 1;
    int flags = FTW_CHDIR | FTW_DEPTH | FTW_MOUNT;
    const char* proc_datadir = get_process_datadir();

    if (strcmp(proc_datadir, get_datadir()) != 0 && access(proc_datadir, F_OK) == 0)
    {
        nftw(proc_datadir, ntfw_cb, depth, flags);
    }
}

void cleanup_old_process_datadirs()
{
    int depth = 1;
    int flags = FTW_CHDIR | FTW_DEPTH | FTW_MOUNT;
    nftw(get_datadir(), ntfw_cb, depth, flags);
}

static bool resolve_maxscale_conf_fname(string* cnf_full_path, const string& cnf_file_arg)
{
    cnf_full_path->clear();

    if (!cnf_file_arg.empty())
    {
        char resolved_path[PATH_MAX + 1];
        if (realpath(cnf_file_arg.c_str(), resolved_path) == nullptr)
        {
            log_startup_error(errno, "Failed to open read access to configuration file");
        }
        else
        {
            *cnf_full_path = resolved_path;
        }
    }
    else    /*< default config file name is used */
    {
        string home_dir = get_configdir();

        if (home_dir.empty() || home_dir.back() != '/')
        {
            home_dir += '/';
        }

        *cnf_full_path = get_absolute_fname(home_dir.c_str(), default_cnf_fname);
    }

    return !cnf_full_path->empty() && is_file_and_readable(cnf_full_path->c_str());
}

/**
 * Check read and write accessibility to a directory.
 * @param dirname       directory to be checked
 *
 * @return NULL if directory can be read and written, an error message if either
 *      read or write is not permitted.
 */
static char* check_dir_access(char* dirname, bool rd, bool wr)
{
    char errbuf[PATH_MAX * 2];
    char* errstr = NULL;

    if (dirname == NULL)
    {
        errstr = MXS_STRDUP_A("Directory argument is NULL");
        goto retblock;
    }

    if (access(dirname, F_OK) != 0)
    {
        snprintf(errbuf, PATH_MAX * 2 - 1, "Can't access '%s'.", dirname);
        errbuf[PATH_MAX * 2 - 1] = '\0';
        errstr = MXS_STRDUP_A(errbuf);
        goto retblock;
    }

    if (rd && !path_is_readable(dirname))
    {
        snprintf(errbuf,
                 PATH_MAX * 2 - 1,
                 "MaxScale doesn't have read permission "
                 "to '%s'.",
                 dirname);
        errbuf[PATH_MAX * 2 - 1] = '\0';
        errstr = MXS_STRDUP_A(errbuf);
        goto retblock;
    }

    if (wr && !path_is_writable(dirname))
    {
        snprintf(errbuf,
                 PATH_MAX * 2 - 1,
                 "MaxScale doesn't have write permission "
                 "to '%s'.",
                 dirname);
        errbuf[PATH_MAX * 2 - 1] = '\0';
        errstr = MXS_STRDUP_A(errbuf);
        goto retblock;
    }

retblock:
    return errstr;
}

static bool init_log()
{
    bool rval = false;
    MXS_CONFIG* cnf = config_get_global_options();

    if (!cnf->config_check && mkdir(get_logdir(), 0777) != 0 && errno != EEXIST)
    {
        print_alert(errno, "Cannot create log directory '%s'", default_logdir);
    }
    else if (mxs_log_init(NULL, get_logdir(), cnf->log_target))
    {
        mxs_log_set_syslog_enabled(cnf->syslog);
        mxs_log_set_maxlog_enabled(cnf->maxlog);

        // Since init_log() may be called more than once, we need to ensure
        // that the cleanup-function is not registered more than once.
        static bool atexit_registered = false;

        if (!atexit_registered)
        {
            atexit(mxs_log_finish);
            atexit_registered = true;
        }
        rval = true;
    }

    return rval;
}

static void print_message(const char* tag, int eno, const char* message)
{
    fprintf(stderr,
            "%s: %s%s%s%s\n",
            tag,
            message,
            eno == 0 ? "" : ": ",
            eno == 0 ? "" : mxs_strerror(eno),
            eno == 0 ? "" : ".");
}

/**
 * Print message to stderr
 *
 * @param eno      Errno value, ignored if 0.
 * @param message  Message to be printed.
 */
static void print_alert(int eno, const char* format, ...)
{
    VA_MESSAGE(message, format);

    print_message("alert  ", eno, message);
}

static void print_alert(const char* format, ...)
{
    VA_MESSAGE(message, format);

    print_message("alert  ", 0, message);
}

static void print_info(int eno, const char* format, ...)
{
    VA_MESSAGE(message, format);

    print_message("info   ", eno, message);
}

static void print_info(const char* format, ...)
{
    VA_MESSAGE(message, format);

    print_message("info   ", 0, message);
}

static void print_warning(int eno, const char* format, ...)
{
    VA_MESSAGE(message, format);

    print_message("warning", eno, message);
}

static void print_warning(const char* format, ...)
{
    VA_MESSAGE(message, format);

    print_message("warning", 0, message);
}

static void log_startup_message(int eno, const char* message)
{
    if (mxb_log_inited() || init_log())
    {
        MXS_ALERT("%s%s%s%s",
                  message,
                  eno == 0 ? "" : ": ",
                  eno == 0 ? "" : mxs_strerror(eno),
                  eno == 0 ? "" : ".");
    }

    print_alert(eno, "%s", message);
}

/**
 * Log startup error.
 *
 * - If possible, log message as an error to the log.
 * - Always print the message to stdeerr.
 *
 * @param eno     Errno value, ignored if 0.
 * @param format  Printf format string.
 * @param ...     Arguments according to @c format.
 */
static void log_startup_error(int eno, const char* format, ...)
{
    VA_MESSAGE(message, format);

    log_startup_message(eno, message);
}

/**
 * Log startup error.
 *
 * - If possible, log message as an error to the log.
 * - Always print the message to stdeerr.
 *
 * @param format  Printf format string.
 * @param ...     Arguments according to @c format.
 */
static void log_startup_error(const char* format, ...)
{
    VA_MESSAGE(message, format);

    log_startup_message(0, message);
}

/**
 * Check that a path refers to a readable file.
 *
 * @param absolute_pathname The path to check.
 * @return True if the path refers to a readable file. is readable
 */
static bool is_file_and_readable(const char* absolute_pathname)
{
    bool rv = false;

    struct stat info;

    if (stat(absolute_pathname, &info) == 0)
    {
        if ((info.st_mode & S_IFMT) == S_IFREG)
        {
            // There is a race here as the file can be deleted and a directory
            // created in its stead between the stat() call here and the access()
            // call in file_is_readable().
            rv = path_is_readable(absolute_pathname);
        }
        else
        {
            log_startup_error("'%s' does not refer to a regular file.", absolute_pathname);
        }
    }
    else
    {
        log_startup_error(errno, "Could not access '%s'", absolute_pathname);
    }

    return rv;
}

/**
 * Check if the file or directory is readable
 * @param absolute_pathname Path of the file or directory to check
 * @return True if file is readable
 */
static bool path_is_readable(const char* absolute_pathname)
{
    bool succp = true;

    if (access(absolute_pathname, R_OK) != 0)
    {
        log_startup_error(errno, "Opening file '%s' for reading failed", absolute_pathname);
        succp = false;
    }
    return succp;
}

/**
 * Check if the file or directory is writable
 * @param absolute_pathname Path of the file or directory to check
 * @return True if file is writable
 */
static bool path_is_writable(const char* absolute_pathname)
{
    bool succp = true;

    if (access(absolute_pathname, W_OK) != 0)
    {
        log_startup_error(errno, "Opening file '%s' for writing failed.", absolute_pathname);
        succp = false;
    }
    return succp;
}


/**
 * Get absolute pathname, given a relative path and a filename.
 *
 * @param relative_path  Relative path.
 * @param fname          File name to be concatenated to the path.
 *
 * @return Absolute path if resulting path exists and the file is
 *         readable, otherwise an empty string.
 */
static string get_absolute_fname(const char* relative_path,
                                 const char* fname)
{
    mxb_assert(relative_path);
    mxb_assert(fname);

    string absolute_fname;

    /*<
     * Expand possible relative pathname to absolute path
     */
    char expanded_path[PATH_MAX];
    if (realpath(relative_path, expanded_path) == NULL)
    {
        log_startup_error(errno, "Failed to read the directory '%s'.", relative_path);
    }
    else
    {
        /*<
         * Concatenate an absolute filename and test its existence and
         * readability.
         */

        absolute_fname += expanded_path;
        absolute_fname += "/";
        absolute_fname += fname;

        if (!path_is_readable(absolute_fname.c_str()))
        {
            absolute_fname.clear();
        }
    }

    return absolute_fname;
}

static void usage()
{
    fprintf(stderr,
            "\nUsage : %s [OPTION]...\n\n"
            "  -c, --config-check          validate configuration file and exit\n"
            "  -e, --export-config=FILE    export configuration to a single file\n"
            "  -d, --nodaemon              enable running in terminal process\n"
            "  -f, --config=FILE           relative or absolute pathname of config file\n"
            "  -l, --log=[file|stdout]     log to file or stdout\n"
            "                              (default: file)\n"
            "  -L, --logdir=PATH           path to log file directory\n"
            "  -A, --cachedir=PATH         path to cache directory\n"
            "  -B, --libdir=PATH           path to module directory\n"
            "  -C, --configdir=PATH        path to configuration file directory\n"
            "  -D, --datadir=PATH          path to data directory,\n"
            "                              stores internal MaxScale data\n"
            "  -E, --execdir=PATH          path to the maxscale and other executable files\n"
            "  -F, --persistdir=PATH       path to persisted configuration directory\n"
            "  -M, --module_configdir=PATH path to module configuration directory\n"
            "  -H, --connector_plugindir=PATH\n"
            "                              path to MariaDB Connector-C plugin directory\n"
            "  -N, --language=PATH         path to errmsg.sys file\n"
            "  -P, --piddir=PATH           path to PID file directory\n"
            "  -R, --basedir=PATH          base path for all other paths\n"
            "  -r  --runtimedir=PATH       base path for all other paths expect binaries\n"
            "  -U, --user=USER             user ID and group ID of specified user are used to\n"
            "                              run MaxScale\n"
            "  -s, --syslog=[yes|no]       log messages to syslog (default:yes)\n"
            "  -S, --maxlog=[yes|no]       log messages to MaxScale log (default: yes)\n"
            "  -G, --log_augmentation=0|1  augment messages with the name of the function\n"
            "                              where the message was logged (default: 0)\n"
            "  -p, --passive               start MaxScale as a passive standby\n"
            "  -g, --debug=arg1,arg2,...   enable or disable debug features. Supported arguments:\n",
            program_invocation_short_name);
    for (int i = 0; debug_arguments[i].action != NULL; i++)
    {
        fprintf(stderr,
                "   %-25s  %s\n",
                debug_arguments[i].name,
                debug_arguments[i].description);
    }
    fprintf(stderr,
            "  -v, --version               print version info and exit\n"
            "  -V, --version-full          print full version info and exit\n"
            "  -?, --help                  show this help\n"
            "\n"
            "Defaults paths:\n"
            "  config file       : %s/%s\n"
            "  configdir         : %s\n"
            "  logdir            : %s\n"
            "  cachedir          : %s\n"
            "  libdir            : %s\n"
            "  datadir           : %s\n"
            "  execdir           : %s\n"
            "  language          : %s\n"
            "  piddir            : %s\n"
            "  persistdir        : %s\n"
            "  module configdir  : %s\n"
            "  connector plugins : %s\n"
            "\n"
            "If '--basedir' is provided then all other paths, including the default\n"
            "configuration file path, are defined relative to that. As an example,\n"
            "if '--basedir /path/maxscale' is specified, then, for instance, the log\n"
            "dir will be '/path/maxscale/var/log/maxscale', the config dir will be\n"
            "'/path/maxscale/etc' and the default config file will be\n"
            "'/path/maxscale/etc/maxscale.cnf'.\n\n"
            "MaxScale documentation: https://mariadb.com/kb/en/mariadb-enterprise/mariadb-maxscale-21/ \n",
            get_configdir(),
            default_cnf_fname,
            get_configdir(),
            get_logdir(),
            get_cachedir(),
            get_libdir(),
            get_datadir(),
            get_execdir(),
            get_langdir(),
            get_piddir(),
            get_config_persistdir(),
            get_module_configdir(),
            get_connector_plugindir());
}

/**
 * Deletes a particular signal from a provided signal set.
 *
 * @param sigset  The signal set to be manipulated.
 * @param signum  The signal to be deleted.
 * @param signame The name of the signal.
 *
 * @return True, if the signal could be deleted from the set, false otherwise.
 */
static bool delete_signal(sigset_t* sigset, int signum, const char* signame)
{
    int rc = sigdelset(sigset, signum);

    if (rc != 0)
    {
        log_startup_error(errno, "Failed to delete signal %s from the signal set of MaxScale", signame);
    }

    return rc == 0;
}

/**
 * Disables all signals.
 *
 * @return True, if all signals could be disabled, false otherwise.
 */
bool disable_signals(void)
{
    sigset_t sigset;

    if (sigfillset(&sigset) != 0)
    {
        log_startup_error(errno, "Failed to initialize set the signal set for MaxScale");
        return false;
    }

    if (!delete_signal(&sigset, SIGHUP, "SIGHUP"))
    {
        return false;
    }

    if (!delete_signal(&sigset, SIGUSR1, "SIGUSR1"))
    {
        return false;
    }

    if (!delete_signal(&sigset, SIGTERM, "SIGTERM"))
    {
        return false;
    }

    if (!delete_signal(&sigset, SIGSEGV, "SIGSEGV"))
    {
        return false;
    }

    if (!delete_signal(&sigset, SIGABRT, "SIGABRT"))
    {
        return false;
    }

    if (!delete_signal(&sigset, SIGILL, "SIGILL"))
    {
        return false;
    }

    if (!delete_signal(&sigset, SIGFPE, "SIGFPE"))
    {
        return false;
    }

    if (!delete_signal(&sigset, SIGCHLD, "SIGCHLD"))
    {
        return false;
    }

#ifdef SIGBUS
    if (!delete_signal(&sigset, SIGBUS, "SIGBUS"))
    {
        return false;
    }
#endif

    if (sigprocmask(SIG_SETMASK, &sigset, NULL) != 0)
    {
        log_startup_error(errno, "Failed to set the signal set for MaxScale");
        return false;
    }

    return true;
}

/**
 * Configures the handling of a particular signal.
 *
 * @param signum  The signal number.
 * @param signame The name of the signal.
 * @param handler The handler function for the signal.
 *
 * @return True, if the signal could be configured, false otherwise.
 */
static bool configure_signal(int signum, const char* signame, void (* handler)(int))
{
    int rc = signal_set(signum, handler);

    if (rc != 0)
    {
        log_startup_error("Failed to set signal handler for %s.", signame);
    }

    return rc == 0;
}

/**
 * Configures signal handling of MaxScale.
 *
 * @return True, if all signals could be configured, false otherwise.
 */
bool configure_signals(void)
{
    if (!configure_signal(SIGHUP, "SIGHUP", sighup_handler))
    {
        return false;
    }

    if (!configure_signal(SIGUSR1, "SIGUSR1", sigusr1_handler))
    {
        return false;
    }

    if (!configure_signal(SIGTERM, "SIGTERM", sigterm_handler))
    {
        return false;
    }

    if (!configure_signal(SIGINT, "SIGINT", sigint_handler))
    {
        return false;
    }

    if (!configure_signal(SIGSEGV, "SIGSEGV", sigfatal_handler))
    {
        return false;
    }

    if (!configure_signal(SIGABRT, "SIGABRT", sigfatal_handler))
    {
        return false;
    }

    if (!configure_signal(SIGILL, "SIGILL", sigfatal_handler))
    {
        return false;
    }

    if (!configure_signal(SIGFPE, "SIGFPE", sigfatal_handler))
    {
        return false;
    }

#ifdef SIGBUS
    if (!configure_signal(SIGBUS, "SIGBUS", sigfatal_handler))
    {
        return false;
    }
#endif

    return true;
}

bool setup_signals()
{
    bool rv = false;

    if (!configure_signals())
    {
        log_startup_error("Failed to configure signal handlers.");
    }
    else
    {
        sigset_t sigpipe_mask;
        sigemptyset(&sigpipe_mask);
        sigaddset(&sigpipe_mask, SIGPIPE);
        sigset_t saved_mask;
        int eno = pthread_sigmask(SIG_BLOCK, &sigpipe_mask, &saved_mask);

        if (eno != 0)
        {
            log_startup_error(eno, "Failed to initialise signal mask for MaxScale");
        }
        else
        {
            rv = true;
        }
    }

    return rv;
}

bool set_runtime_dirs(const char* basedir)
{
    bool rv = true;
    char* path;

    if (rv && (rv = handle_path_arg(&path, basedir, "var/" MXS_DEFAULT_LOG_SUBPATH, true, false)))
    {
        set_logdir(path);
    }

    if (rv && (rv = handle_path_arg(&path, basedir, "var/" MXS_DEFAULT_CACHE_SUBPATH, true, true)))
    {
        set_cachedir(path);
    }

    if (rv && (rv = handle_path_arg(&path, basedir, MXS_DEFAULT_CONFIG_SUBPATH, true, false)))
    {
        set_configdir(path);
    }

    if (rv && (rv = handle_path_arg(&path, basedir, MXS_DEFAULT_MODULE_CONFIG_SUBPATH, true, false)))
    {
        set_module_configdir(path);
    }

    if (rv && (rv = handle_path_arg(&path, basedir, "var/" MXS_DEFAULT_DATA_SUBPATH, true, false)))
    {
        set_datadir(path);
    }

    if (rv && (rv = handle_path_arg(&path, basedir, "var/" MXS_DEFAULT_LANG_SUBPATH, true, false)))
    {
        set_langdir(path);
    }

    if (rv && (rv = handle_path_arg(&path, basedir, "var/" MXS_DEFAULT_PID_SUBPATH, true, true)))
    {
        set_piddir(path);
    }

    if (rv && (rv = handle_path_arg(&path,
                                    basedir,
                                    "var/" MXS_DEFAULT_DATA_SUBPATH "/"
                                    MXS_DEFAULT_CONFIG_PERSIST_SUBPATH,
                                    true,
                                    true)))
    {
        set_config_persistdir(path);
    }

    if (rv && (rv = handle_path_arg(&path,
                                    basedir,
                                    "var/" MXS_DEFAULT_CONNECTOR_PLUGIN_SUBPATH,
                                    true,
                                    true)))
    {
        set_connector_plugindir(path);
    }

    return rv;
}

/**
 * Set the directories of MaxScale relative to a basedir
 *
 * @param basedir The base directory relative to which the other are set.
 *
 * @return True if the directories could be set, false otherwise.
 */
bool set_dirs(const char* basedir)
{
    bool rv = true;
    char* path;

    rv = set_runtime_dirs(basedir);

    if (rv && (rv = handle_path_arg(&path, basedir, MXS_DEFAULT_LIB_SUBPATH, true, false)))
    {
        set_libdir(path);
    }

    if (rv && (rv = handle_path_arg(&path, basedir, MXS_DEFAULT_EXEC_SUBPATH, true, false)))
    {
        set_execdir(path);
    }

    return rv;
}

static mxb::ThreadPool thread_pool;

mxb::ThreadPool& mxs::thread_pool()
{
    return ::thread_pool;
}

/**
 * A RAII class that at construction time takes overship of pipe
 * handle and at destruction time notifies parent if there is
 * a need for that.
 */
class ChildExit
{
public:
    ChildExit(const ChildExit&) = delete;
    ChildExit& operator=(const ChildExit&) = delete;

    ChildExit(int child_pipe, int* pRc)
        : m_child_pipe(child_pipe)
        , m_rc(*pRc)
    {
    }

    ~ChildExit()
    {
        if (m_child_pipe != -1 && m_rc != MAXSCALE_SHUTDOWN)
        {
            write_child_exit_code(m_child_pipe, m_rc);
            ::close(m_child_pipe);
        }

        if (this_unit.unload_modules_at_exit)
        {
            unload_all_modules();
        }

        log_exit_status();
        config_finish();
    }

private:
    int        m_child_pipe;
    const int& m_rc;
};

/**
 * @mainpage
 * The main entry point into MaxScale
 *
 * Logging and error printing
 * ---
 * What is printed to the terminal is something that the user can understand,
 * and/or something what the user can do for. For example, fix configuration.
 * More detailed messages are printed to error log, and optionally to trace
 * and debug log.
 *
 * As soon as process switches to daemon process, stderr printing is stopped -
 * except when it comes to command-line argument processing.
 * This is not an obvious solution because stderr is often directed to somewhere,
 * but currently this is the case.
 *
 * The configuration file is by default /etc/maxscale.cnf
 * The name of configuration file and its location can also be specified with a
 * command-line argument.
 *
 * @param argc The argument count
 * @param argv The array of arguments themselves
 * @return 0 if process exited normally, otherwise a non-zero value is returned
 */
int main(int argc, char** argv)
{
    int rc = MAXSCALE_SHUTDOWN;

    config_set_global_defaults();
    maxscale_reset_starttime();

    snprintf(this_unit.datadir, PATH_MAX, "%s", default_datadir);
    this_unit.datadir[PATH_MAX] = '\0';

    // Option string for getopt
    const char accepted_opts[] = "dnce:f:g:l:vVs:S:?L:D:C:B:U:A:P:G:N:E:F:M:H:p";

    MXS_CONFIG* cnf = config_get_global_options();
    mxb_assert(cnf);
    const char* specified_user = NULL;
    char export_cnf[PATH_MAX + 1] = "";
    string cnf_file_arg;  /*< conf filename from cmd-line arg */
    char* tmp_path;
    int opt;
#ifdef HAVE_GLIBC
    int option_index;
    while ((opt = getopt_long(argc,
                              argv,
                              accepted_opts,
                              long_options,
                              &option_index)) != -1)
#else
    while ((opt = getopt(argc, argv, accepted_opts)) != -1)
#endif
    {
        bool succp = true;

        switch (opt)
        {
        case 'n':
            /*< Daemon mode, MaxScale forks and parent exits. */
            this_unit.daemon_mode = true;
            break;

        case 'd':
            /*< Non-daemon mode, MaxScale does not fork. */
            this_unit.daemon_mode = false;
            break;

        case 'f':
            /*<
             * Simply copy the conf file argument. Expand or validate
             * it when MaxScale home directory is resolved.
             */
            if (optarg[0] != '-')
            {
                cnf_file_arg = optarg;
            }
            if (cnf_file_arg.empty())
            {
                log_startup_error("Configuration file argument identifier \'-f\' was specified but "
                                  "the argument didn't specify a valid configuration file or the "
                                  "argument was missing.");
                usage();
                succp = false;
            }
            break;

        case 'v':
            printf("MaxScale %s\n", MAXSCALE_VERSION);
            return EXIT_SUCCESS;

        case 'V':
            printf("MaxScale %s - %s\n", MAXSCALE_VERSION, maxscale_commit);

            // MAXSCALE_SOURCE is two values separated by a space, see CMakeLists.txt
            if (strcmp(MAXSCALE_SOURCE, " ") != 0)
            {
                printf("Source:        %s\n", MAXSCALE_SOURCE);
            }
            if (strcmp(MAXSCALE_CMAKE_FLAGS, "") != 0)
            {
                printf("CMake flags:   %s\n", MAXSCALE_CMAKE_FLAGS);
            }
            if (strcmp(MAXSCALE_JENKINS_BUILD_TAG, "") != 0)
            {
                printf("Jenkins build: %s\n", MAXSCALE_JENKINS_BUILD_TAG);
            }
            return EXIT_SUCCESS;

        case 'l':
            if (strncasecmp(optarg, "file", PATH_MAX) == 0)
            {
                cnf->log_target = MXB_LOG_TARGET_FS;
            }
            else if (strncasecmp(optarg, "stdout", PATH_MAX) == 0)
            {
                cnf->log_target = MXB_LOG_TARGET_STDOUT;
            }
            else
            {
                log_startup_error("Configuration file argument identifier \'-l\' was specified but "
                                  "the argument didn't specify a valid configuration file or the "
                                  "argument was missing.");
                usage();
                succp = false;
            }
            break;

        case 'L':
            if (handle_path_arg(&tmp_path, optarg, NULL, true, false))
            {
                set_logdir(tmp_path);
            }
            else
            {
                succp = false;
            }
            break;

        case 'N':
            if (handle_path_arg(&tmp_path, optarg, NULL, true, false))
            {
                set_langdir(tmp_path);
            }
            else
            {
                succp = false;
            }
            break;

        case 'P':
            if (handle_path_arg(&tmp_path, optarg, NULL, true, true))
            {
                set_piddir(tmp_path);
            }
            else
            {
                succp = false;
            }
            break;

        case 'D':
            snprintf(this_unit.datadir, PATH_MAX, "%s", optarg);
            this_unit.datadir[PATH_MAX] = '\0';
            set_datadir(MXS_STRDUP_A(optarg));
            this_unit.datadir_defined = true;
            break;

        case 'C':
            if (handle_path_arg(&tmp_path, optarg, NULL, true, false))
            {
                set_configdir(tmp_path);
            }
            else
            {
                succp = false;
            }
            break;

        case 'B':
            if (handle_path_arg(&tmp_path, optarg, NULL, true, false))
            {
                set_libdir(tmp_path);
            }
            else
            {
                succp = false;
            }
            break;

        case 'A':
            if (handle_path_arg(&tmp_path, optarg, NULL, true, true))
            {
                set_cachedir(tmp_path);
            }
            else
            {
                succp = false;
            }
            break;

        case 'E':
            if (handle_path_arg(&tmp_path, optarg, NULL, true, false))
            {
                set_execdir(tmp_path);
            }
            else
            {
                succp = false;
            }
            break;

        case 'H':
            if (handle_path_arg(&tmp_path, optarg, NULL, true, false))
            {
                set_connector_plugindir(tmp_path);
            }
            else
            {
                succp = false;
            }
            break;

        case 'F':
            if (handle_path_arg(&tmp_path, optarg, NULL, true, true))
            {
                set_config_persistdir(tmp_path);
            }
            else
            {
                succp = false;
            }
            break;

        case 'M':
            if (handle_path_arg(&tmp_path, optarg, NULL, true, true))
            {
                set_module_configdir(tmp_path);
            }
            else
            {
                succp = false;
            }
            break;

        case 'R':
            if (handle_path_arg(&tmp_path, optarg, NULL, true, false))
            {
                succp = set_dirs(tmp_path);
                free(tmp_path);
            }
            else
            {
                succp = false;
            }
            break;

        case 'r':
            if (handle_path_arg(&tmp_path, optarg, NULL, true, false))
            {
                succp = set_runtime_dirs(tmp_path);
                free(tmp_path);
            }
            else
            {
                succp = false;
            }
            break;

        case 'S':
            {
                char* tok = strstr(optarg, "=");
                if (tok)
                {
                    tok++;
                    if (tok)
                    {
                        cnf->maxlog = config_truth_value(tok);
                        this_unit.maxlog_configured = true;
                    }
                }
                else
                {
                    cnf->maxlog = config_truth_value(optarg);
                    this_unit.maxlog_configured = true;
                }
            }
            break;

        case 's':
            {
                char* tok = strstr(optarg, "=");
                if (tok)
                {
                    tok++;
                    if (tok)
                    {
                        cnf->syslog = config_truth_value(tok);
                        this_unit.syslog_configured = true;
                    }
                }
                else
                {
                    cnf->syslog = config_truth_value(optarg);
                    this_unit.syslog_configured = true;
                }
            }
            break;

        case 'U':
            specified_user = optarg;
            if (set_user(specified_user) != 0)
            {
                succp = false;
            }
            break;

        case 'G':
            set_log_augmentation(optarg);
            break;

        case '?':
            usage();
            return EXIT_SUCCESS;

        case 'c':
            cnf->config_check = true;
            break;

        case 'e':
            cnf->config_check = true;
            strcpy(export_cnf, optarg);
            break;

        case 'p':
            cnf->passive = true;
            break;

        case 'g':
            if (!handle_debug_args(optarg))
            {
                succp = false;
            }
            break;

        default:
            usage();
            succp = false;
            break;
        }

        if (!succp)
        {
            return MAXSCALE_BADARG;
        }
    }

    if (!user_is_acceptable(specified_user))
    {
        // Error was logged in user_is_acceptable().
        return EXIT_FAILURE;
    }

    if (cnf->config_check)
    {
        this_unit.daemon_mode = false;
        cnf->log_target = MXB_LOG_TARGET_STDOUT;
    }

    uint64_t systemd_interval = 0; // in microseconds
#ifdef HAVE_SYSTEMD
    // Systemd watchdog. Must be called in the initial thread */
    if (sd_watchdog_enabled(false, &systemd_interval) <= 0)
    {
        systemd_interval = 0; // Disabled
    }
#endif

    int child_pipe = -1;
    if (!this_unit.daemon_mode)
    {
        print_info("MaxScale will be run in the terminal process.");
    }
    else
    {
        // If the function returns, we are in the child.
        child_pipe = daemonize();

        if (child_pipe == -1)
        {
            return MAXSCALE_INTERNALERROR;
        }
    }

    // This RAII class ensures that the parent is notified at process exit.
    ChildExit child_exit(child_pipe, &rc);

    // NOTE: From here on, rc *must* be assigned the return value, before returning.
    if (!setup_signals())
    {
        rc = MAXSCALE_INTERNALERROR;
        return rc;
    }

    string cnf_file_path;
    if (!resolve_maxscale_conf_fname(&cnf_file_path, cnf_file_arg))
    {
        rc = MAXSCALE_BADCONFIG;
        return rc;
    }

    if (!sniff_configuration(cnf_file_path.c_str()))
    {
        rc = MAXSCALE_BADCONFIG;
        return rc;
    }

    if (mxb_log_inited())
    {
        // If the log was inited due to some error logging *and* we did not exit,
        // we need to close it so that it can be opened again, this time with
        // the final settings.
        mxs_log_finish();
    }

    if (cnf->log_target != MXB_LOG_TARGET_STDOUT && this_unit.daemon_mode)
    {
        mxs_log_redirect_stdout(true);
    }

    if (!init_log())
    {
        rc = MAXSCALE_BADCONFIG;
        return rc;
    }

    if (!init_base_libraries())
    {
        rc = MAXSCALE_INTERNALERROR;
        return rc;
    }

    atexit(finish_base_libraries);

    mxb::WatchdogNotifier watchdog_notifier(systemd_interval);
    MainWorker main_worker(&watchdog_notifier);

    if (!config_load_global(cnf_file_path.c_str()))
    {
        rc = MAXSCALE_BADCONFIG;
        return rc;
    }

    if (!this_unit.redirect_output_to.empty())
    {
        if (!redirect_stdout_and_stderr(this_unit.redirect_output_to))
        {
            rc = MAXSCALE_INTERNALERROR;
            return rc;
        }
    }

    if (!cnf->config_check)
    {
        if (is_maxscale_already_running())
        {
            rc = MAXSCALE_ALREADYRUNNING;
            return rc;
        }
    }

    if (!cnf->syslog && !cnf->maxlog)
    {
        print_warning("Both MaxScale and Syslog logging disabled.");
    }

    // Config successfully read and we are a unique MaxScale, time to log some info.
    struct utsname name;
    uname(&name);
    MXS_NOTICE("Running OS: %s@%s, %s, %s with %lu processor cores.",
               name.sysname, name.release, name.version, name.machine, get_processor_count());

    struct sysinfo info;
    sysinfo(&info);
    MXS_NOTICE("Total usable main memory: %s.",
               mxb::pretty_size(info.mem_unit * info.totalram).c_str());
    MXS_NOTICE("MariaDB MaxScale %s started (Commit: %s)", MAXSCALE_VERSION, MAXSCALE_COMMIT);
    MXS_NOTICE("MaxScale is running in process %i", getpid());

    if (!this_unit.daemon_mode)
    {
        fprintf(stderr,
                "\n"
                "Configuration file : %s\n"
                "Log directory      : %s\n"
                "Data directory     : %s\n"
                "Module directory   : %s\n"
                "Service cache      : %s\n\n",
                cnf_file_path.c_str(),
                get_logdir(),
                get_datadir(),
                get_libdir(),
                get_cachedir());
    }

    MXS_NOTICE("Configuration file: %s", cnf_file_path.c_str());
    MXS_NOTICE("Log directory: %s", get_logdir());
    MXS_NOTICE("Data directory: %s", get_datadir());
    MXS_NOTICE("Module directory: %s", get_libdir());
    MXS_NOTICE("Service cache: %s", get_cachedir());

    if (this_unit.daemon_mode)
    {
        if (!change_cwd())
        {
            rc = MAXSCALE_INTERNALERROR;
            return rc;
        }
    }

    cleanup_old_process_datadirs();
    if (!cnf->config_check)
    {
        /*
         * Set the data directory. We use a unique directory name to avoid conflicts
         * if multiple instances of MaxScale are being run on the same machine.
         */
        if (create_datadir(get_datadir(), this_unit.datadir))
        {
            set_process_datadir(this_unit.datadir);
            atexit(cleanup_process_datadir);
        }
        else
        {
            log_startup_error(errno, "Cannot create data directory '%s'", this_unit.datadir);
            rc = MAXSCALE_BADCONFIG;
            return rc;
        }
    }

    if (!qc_setup(&cnf->qc_cache_properties, cnf->qc_sql_mode, cnf->qc_name, cnf->qc_args))
    {
        log_startup_error("Failed to initialise query classifier library.");
        rc = MAXSCALE_INTERNALERROR;
        return rc;
    }

    /** Load the admin users */
    admin_users_init();

    /**
     * The following lambda function is executed as the first event on the main worker. This is what starts
     * up the listeners for all services.
     *
     * Due to the fact that the main thread runs a worker thread we have to queue the starting
     * of the listeners to happen after all workers have started. This allows worker messages to be used
     * when listeners are being started.
     *
     * Once the main worker is dedicated to doing work other than handling traffic the code could be executed
     * immediately after the worker thread have been started. This would make the startup logic clearer as
     * the order of the events would be the way they appear to be.
     */
    auto do_startup = [&]() {
            if (!config_load(cnf_file_path.c_str()))
            {
                print_alert("Failed to open, read or process the MaxScale configuration "
                            "file. See the error log for details.");
                MXS_ALERT("Failed to open, read or process the MaxScale configuration file %s.",
                          cnf_file_path.c_str());
                rc = MAXSCALE_BADCONFIG;
                maxscale_shutdown();
                return;
            }

            if (cnf->config_check)
            {
                MXS_NOTICE("Configuration was successfully verified.");

                if (*export_cnf && export_config_file(export_cnf))
                {
                    MXS_NOTICE("Configuration exported to '%s'", export_cnf);
                }

                rc = MAXSCALE_SHUTDOWN;
                maxscale_shutdown();
                return;
            }

            if (cnf->admin_enabled)
            {
                bool success = mxs_admin_init();

                if (!success && strcmp(cnf->admin_host, "::") == 0)
                {
                    MXS_WARNING("Failed to bind on address '::', attempting to "
                                "bind on IPv4 address '0.0.0.0'.");
                    strcpy(cnf->admin_host, "0.0.0.0");
                    success = mxs_admin_init();
                }

                if (success)
                {
                    MXS_NOTICE("Started REST API on [%s]:%u", cnf->admin_host, cnf->admin_port);
                }
                else
                {
                    log_startup_error("Failed to initialize REST API.");
                    rc = MAXSCALE_INTERNALERROR;
                    maxscale_shutdown();
                    return;
                }
            }

            if (!service_launch_all())
            {
                log_startup_error("Failed to start all MaxScale services.");
                rc = MAXSCALE_NOSERVICES;
                maxscale_shutdown();
            }
            else
            {
                MonitorManager::start_all_monitors();

                if (this_unit.daemon_mode)
                {
                    // Successful start, notify the parent process that it can exit.
                    write_child_exit_code(child_pipe, rc);
                }
            }
        };

    watchdog_notifier.start();

    // Initialize the internal query classifier. The actual plugin will be
    // initialized via the module initialization below.
    if (qc_process_init(QC_INIT_SELF))
    {
        // Before we start the workers we need to check if a shutdown signal has been received
        if (!maxscale_is_shutting_down())
        {
            if (RoutingWorker::init(&watchdog_notifier))
            {
                // If a shutdown signal was received while we were initializing the workers,
                // we need to exit. After this point, the shutdown will be driven by the workers.
                if (!maxscale_is_shutting_down())
                {
                    if (modules_process_init())
                    {
                        // Start the routing workers, each in a thread of its own.
                        if (RoutingWorker::start_workers())
                        {
                            MXS_NOTICE("MaxScale started with %d worker threads, each with a stack "
                                       "size of %lu bytes.",
                                       config_threadcount(),
                                       config_thread_stack_size());

                            if (main_worker.execute(do_startup, RoutingWorker::EXECUTE_QUEUED))
                            {
                                // This call will block until MaxScale is shut down.
                                main_worker.run();
                                MXS_NOTICE("MaxScale is shutting down.");

                                // Shutting down started, wait for all routing workers.
                                RoutingWorker::join_workers();
                                MXS_NOTICE("All workers have shut down.");

                                MonitorManager::destroy_all_monitors();

                                maxscale_start_teardown();
                                service_destroy_instances();
                                filter_destroy_instances();
                                listener_destroy_instances();
                                ServerManager::destroy_all();

                                MXS_NOTICE("MaxScale shutdown completed.");
                            }
                            else
                            {
                                log_startup_error("Failed to queue startup task.");
                                rc = MAXSCALE_INTERNALERROR;
                            }
                        }
                        else
                        {
                            log_startup_error("Failed to start routing workers.");
                            rc = MAXSCALE_INTERNALERROR;
                        }

                        modules_process_finish();
                    }
                    else
                    {
                        log_startup_error("Failed to initialize all modules at startup");
                        rc = MAXSCALE_BADCONFIG;
                    }
                }
                else
                {
                    rc = MAXSCALE_SHUTDOWN;
                }

                RoutingWorker::finish();
            }
            else
            {
                log_startup_error("Failed to initialize routing workers.");
                rc = MAXSCALE_INTERNALERROR;
            }
        }
        else
        {
            rc = MAXSCALE_SHUTDOWN;
        }

        // Finalize the internal query classifier. The actual plugin was finalized
        // via the module finalizarion above.
        qc_process_end(QC_INIT_SELF);
    }
    else
    {
        log_startup_error("Failed to initialize the internal query classifier.");
        rc = MAXSCALE_INTERNALERROR;
    }

    watchdog_notifier.stop();

    return rc;
}   /*< End of main */

static void unlock_pidfile()
{
    if (this_unit.pidfd != PIDFD_CLOSED)
    {
        if (flock(this_unit.pidfd, LOCK_UN | LOCK_NB) != 0)
        {
            log_startup_error(errno, "Failed to unlock PID file '%s'", this_unit.pidfile);
        }
        close(this_unit.pidfd);
        this_unit.pidfd = PIDFD_CLOSED;
    }
}

/**
 * Unlink pid file, called at program exit
 */
static void unlink_pidfile(void)
{
    unlock_pidfile();

    if (strlen(this_unit.pidfile))
    {
        if (unlink(this_unit.pidfile))
        {
            MXS_WARNING("Failed to remove pidfile %s: %s", this_unit.pidfile, mxs_strerror(errno));
        }
    }
}

bool pid_is_maxscale(int pid)
{
    bool rval = false;
    std::stringstream ss;
    ss << "/proc/" << pid << "/comm";
    std::ifstream file(ss.str());
    std::string line;

    if (file && std::getline(file, line))
    {
        if (line == "maxscale" && pid != getpid())
        {
            rval = true;
        }
    }

    return rval;
}

/**
 * Check if the maxscale.pid file exists and has a valid PID in it. If one has already been
 * written and a MaxScale process is running, this instance of MaxScale should shut down.
 * @return True if the conditions for starting MaxScale are not met and false if
 * no PID file was found or there is no process running with the PID of the maxscale.pid
 * file. If false is returned, this process should continue normally.
 */
bool pid_file_exists()
{
    const int PIDSTR_SIZE = 1024;

    char pathbuf[PATH_MAX + 1];
    char pidbuf[PIDSTR_SIZE];
    pid_t pid;
    bool lock_failed = false;

    snprintf(pathbuf, PATH_MAX, "%s/maxscale.pid", get_piddir());
    pathbuf[PATH_MAX] = '\0';

    if (access(pathbuf, F_OK) != 0)
    {
        return false;
    }

    if (access(pathbuf, R_OK) == 0)
    {
        int fd, b;

        if ((fd = open(pathbuf, O_RDWR)) == -1)
        {
            log_startup_error(errno, "Failed to open PID file '%s'", pathbuf);
            return true;
        }
        if (flock(fd, LOCK_EX | LOCK_NB))
        {
            if (errno != EWOULDBLOCK)
            {
                log_startup_error(errno, "Failed to lock PID file '%s'", pathbuf);
                close(fd);
                return true;
            }
            lock_failed = true;
        }

        this_unit.pidfd = fd;
        b = read(fd, pidbuf, sizeof(pidbuf));

        if (b == -1)
        {
            log_startup_error(errno, "Failed to read from PID file '%s'", pathbuf);
            unlock_pidfile();
            return true;
        }
        else if (b == 0)
        {
            /** Empty file */
            log_startup_error("PID file read from '%s'. File was empty. If the file is the "
                              "correct PID file and no other MaxScale processes are running, "
                              "please remove it manually and start MaxScale again.", pathbuf);
            unlock_pidfile();
            return true;
        }

        pidbuf[(size_t)b < sizeof(pidbuf) ? (size_t)b : sizeof(pidbuf) - 1] = '\0';
        pid = strtol(pidbuf, NULL, 0);

        if (pid < 1)
        {
            /** Bad PID */
            log_startup_error("PID file read from '%s'. File contents not valid. If the file "
                              "is the correct PID file and no other MaxScale processes are "
                              "running, please remove it manually and start MaxScale again.", pathbuf);
            unlock_pidfile();
            return true;
        }

        if (pid_is_maxscale(pid))
        {
            log_startup_error("MaxScale is already running. Process id: %d. "
                              "Use another location for the PID file to run multiple "
                              "instances of MaxScale on the same machine.", pid);
            unlock_pidfile();
        }
        else
        {
            /** no such process, old PID file */
            if (lock_failed)
            {
                log_startup_error("Locking the PID file '%s' failed. Read PID from file "
                                  "and no process found with PID %d. Confirm that no other "
                                  "process holds the lock on the PID file.",
                                  this_unit.pidfile, pid);
                close(fd);
            }
            return lock_failed;
        }
    }
    else
    {
        log_startup_error("Cannot open PID file '%s', no read permissions. Please confirm "
                          "that the user running MaxScale has read permissions on the file.",
                          pathbuf);
    }
    return true;
}

/**
 * Write process pid into pidfile anc close it
 * Parameters:
 * @param home_dir The MaxScale home dir
 * @return 0 on success, 1 on failure
 *
 */

static int write_pid_file()
{
    if (!mxs_mkdir_all(get_piddir(), S_IRWXU | S_IRWXG | S_IROTH | S_IXOTH))
    {
        MXS_ERROR("Failed to create PID directory.");
        return 1;
    }

    snprintf(this_unit.pidfile, PATH_MAX, "%s/maxscale.pid", get_piddir());

    if (this_unit.pidfd == PIDFD_CLOSED)
    {
        int fd = -1;

        fd = open(this_unit.pidfile, O_WRONLY | O_CREAT, 0777);
        if (fd == -1)
        {
            log_startup_error(errno, "Failed to open PID file '%s'", this_unit.pidfile);
            return -1;
        }

        if (flock(fd, LOCK_EX | LOCK_NB))
        {
            if (errno == EWOULDBLOCK)
            {
                log_startup_error("Failed to lock PID file '%s', another process is holding a lock on it. "
                                  "Please confirm that no other MaxScale process is using the same "
                                  "PID file location.",
                                  this_unit.pidfile);
            }
            else
            {
                log_startup_error("Failed to lock PID file '%s'.", this_unit.pidfile);
            }
            close(fd);
            return -1;
        }
        this_unit.pidfd = fd;
    }

    /* truncate pidfile content */
    if (ftruncate(this_unit.pidfd, 0))
    {
        log_startup_error("MaxScale failed to truncate PID file '%s'.", this_unit.pidfile);
        unlock_pidfile();
        return -1;
    }

    string pidstr = std::to_string(getpid());
    ssize_t len = pidstr.length();

    if (pwrite(this_unit.pidfd, pidstr.c_str(), len, 0) != len)
    {
        log_startup_error(errno, "MaxScale failed to write into PID file '%s'", this_unit.pidfile);
        unlock_pidfile();
        return -1;
    }

    /* success */
    return 0;
}

bool handle_path_arg(char** dest, const char* path, const char* arg, bool rd, bool wr)
{
    char pathbuffer[PATH_MAX + 2];
    char* errstr;
    bool rval = false;

    if (path == NULL && arg == NULL)
    {
        return rval;
    }

    if (path)
    {
        snprintf(pathbuffer, PATH_MAX, "%s", path);
        if (pathbuffer[strlen(path) - 1] != '/')
        {
            strcat(pathbuffer, "/");
        }
        if (arg && strlen(pathbuffer) + strlen(arg) + 1 < PATH_MAX)
        {
            strcat(pathbuffer, arg);
        }

        if ((errstr = check_dir_access(pathbuffer, rd, wr)) == NULL)
        {
            *dest = MXS_STRDUP_A(pathbuffer);
            rval = true;
        }
        else
        {
            log_startup_error("%s", errstr);
            MXS_FREE(errstr);
            errstr = NULL;
        }
    }

    return rval;
}

void set_log_augmentation(const char* value)
{
    // Command line arguments are handled first, thus command line argument
    // has priority.

    static bool augmentation_set = false;

    if (!augmentation_set)
    {
        mxs_log_set_augmentation(atoi(value));

        augmentation_set = true;
    }
}

/**
 * Pre-parse the configuration file for various directory paths.
 * @param data    Pointer to variable where custom dynamically allocated
 *                error message can be stored.
 * @param section Section name
 * @param name    Parameter name
 * @param value   Parameter value
 * @return 0 on error, 1 when successful
 */
static int cnf_preparser(void* data, const char* section, const char* name, const char* value)
{
    MXS_CONFIG* cnf = config_get_global_options();

    char* tmp;
    /** These are read from the configuration file. These will not override
     * command line parameters but will override default values. */
    if (strcasecmp(section, "maxscale") == 0)
    {
        if (cnf->substitute_variables)
        {
            if (*value == '$')
            {
                char* env_value = getenv(value + 1);

                if (!env_value)
                {
                    char** s = (char**)data;

                    static const char FORMAT[] = "The environment variable %s does not exist.";
                    *s = (char*)MXS_MALLOC(sizeof(FORMAT) + strlen(value));

                    if (*s)
                    {
                        sprintf(*s, FORMAT, value + 1);
                    }

                    return 0;
                }

                value = env_value;
            }
        }

        if (strcmp(name, CN_LOGDIR) == 0)
        {
            if (strcmp(get_logdir(), default_logdir) == 0)
            {
                if (handle_path_arg(&tmp, (char*)value, NULL, true, true))
                {
                    set_logdir(tmp);
                }
                else
                {
                    return 0;
                }
            }
        }
        else if (strcmp(name, CN_LIBDIR) == 0)
        {
            if (strcmp(get_libdir(), default_libdir) == 0)
            {
                if (handle_path_arg(&tmp, (char*)value, NULL, true, false))
                {
                    set_libdir(tmp);
                }
                else
                {
                    return 0;
                }
            }
        }
        else if (strcmp(name, CN_PIDDIR) == 0)
        {
            if (strcmp(get_piddir(), default_piddir) == 0)
            {
                if (handle_path_arg(&tmp, (char*)value, NULL, true, true))
                {
                    set_piddir(tmp);
                }
                else
                {
                    return 0;
                }
            }
        }
        else if (strcmp(name, CN_DATADIR) == 0)
        {
            if (!this_unit.datadir_defined)
            {
                if (handle_path_arg(&tmp, (char*)value, NULL, true, false))
                {
                    snprintf(this_unit.datadir, PATH_MAX, "%s", tmp);
                    this_unit.datadir[PATH_MAX] = '\0';
                    set_datadir(tmp);
                    this_unit.datadir_defined = true;
                }
                else
                {
                    return 0;
                }
            }
        }
        else if (strcmp(name, CN_CACHEDIR) == 0)
        {
            if (strcmp(get_cachedir(), default_cachedir) == 0)
            {
                if (handle_path_arg((char**)&tmp, (char*)value, NULL, true, false))
                {
                    set_cachedir(tmp);
                }
                else
                {
                    return 0;
                }
            }
        }
        else if (strcmp(name, CN_LANGUAGE) == 0)
        {
            if (strcmp(get_langdir(), default_langdir) == 0)
            {
                if (handle_path_arg((char**)&tmp, (char*)value, NULL, true, false))
                {
                    set_langdir(tmp);
                }
                else
                {
                    return 0;
                }
            }
        }
        else if (strcmp(name, CN_EXECDIR) == 0)
        {
            if (strcmp(get_execdir(), default_execdir) == 0)
            {
                if (handle_path_arg((char**)&tmp, (char*)value, NULL, true, false))
                {
                    set_execdir(tmp);
                }
                else
                {
                    return 0;
                }
            }
        }
        else if (strcmp(name, CN_CONNECTOR_PLUGINDIR) == 0)
        {
            if (strcmp(get_connector_plugindir(), default_connector_plugindir) == 0)
            {
                if (handle_path_arg((char**)&tmp, (char*)value, NULL, true, false))
                {
                    set_connector_plugindir(tmp);
                }
                else
                {
                    return 0;
                }
            }
        }
        else if (strcmp(name, CN_PERSISTDIR) == 0)
        {
            if (strcmp(get_config_persistdir(), default_config_persistdir) == 0)
            {
                if (handle_path_arg((char**)&tmp, (char*)value, NULL, true, false))
                {
                    set_config_persistdir(tmp);
                }
                else
                {
                    return 0;
                }
            }
        }
        else if (strcmp(name, CN_MODULE_CONFIGDIR) == 0)
        {
            if (strcmp(get_module_configdir(), default_module_configdir) == 0)
            {
                if (handle_path_arg((char**)&tmp, (char*)value, NULL, true, false))
                {
                    set_module_configdir(tmp);
                }
                else
                {
                    return 0;
                }
            }
        }
        else if (strcmp(name, CN_SYSLOG) == 0)
        {
            if (!this_unit.syslog_configured)
            {
                cnf->syslog = config_truth_value((char*)value);
            }
        }
        else if (strcmp(name, CN_MAXLOG) == 0)
        {
            if (!this_unit.maxlog_configured)
            {
                cnf->maxlog = config_truth_value((char*)value);
            }
        }
        else if (strcmp(name, CN_LOG_AUGMENTATION) == 0)
        {
            set_log_augmentation(value);
        }
        else if (strcmp(name, CN_SUBSTITUTE_VARIABLES) == 0)
        {
            cnf->substitute_variables = config_truth_value(value);
        }
    }

    return 1;
}

static int set_user(const char* user)
{
    errno = 0;
    struct passwd* pwname;
    int rval;

    pwname = getpwnam(user);
    if (pwname == NULL)
    {
        printf("Error: Failed to retrieve user information for '%s': %d %s\n",
               user,
               errno,
               errno == 0 ? "User not found" : mxs_strerror(errno));
        return -1;
    }

    rval = setgid(pwname->pw_gid);
    if (rval != 0)
    {
        printf("Error: Failed to change group to '%d': %d %s\n",
               pwname->pw_gid,
               errno,
               mxs_strerror(errno));
        return rval;
    }

    rval = setuid(pwname->pw_uid);
    if (rval != 0)
    {
        printf("Error: Failed to change user to '%s': %d %s\n",
               pwname->pw_name,
               errno,
               mxs_strerror(errno));
        return rval;
    }
    if (prctl(PR_GET_DUMPABLE) == 0)
    {
        if (prctl(PR_SET_DUMPABLE, 1) == -1)
        {
            printf("Error: Failed to set dumpable flag on for the process '%s': %d %s\n",
                   pwname->pw_name,
                   errno,
                   mxs_strerror(errno));
            return -1;
        }
    }
#ifdef SS_DEBUG
    else
    {
        printf("Running MaxScale as: %s %d:%d\n", pwname->pw_name, pwname->pw_uid, pwname->pw_gid);
    }
#endif


    return rval;
}

/**
 * Write the exit status of the child process to the parent process.
 * @param fd File descriptor to write to
 * @param code Exit status of the child process
 */
void write_child_exit_code(int fd, int code)
{
    /** Notify the parent process that an error has occurred */
    if (write(fd, &code, sizeof(int)) == -1)
    {
        printf("Failed to write child process message!\n");
    }
    close(fd);
}

/**
 * Change the current working directory
 *
 * Change the current working directory to the log directory. If this is not
 * possible, try to change location to the file system root. If this also fails,
 * return with an error.
 * @return True if changing the current working directory was successful.
 */
static bool change_cwd()
{
    bool rval = true;

    if (chdir(get_logdir()) != 0)
    {
        MXS_ERROR("Failed to change working directory to '%s': %d, %s. "
                  "Trying to change working directory to '/'.",
                  get_logdir(),
                  errno,
                  mxs_strerror(errno));
        if (chdir("/") != 0)
        {
            MXS_ERROR("Failed to change working directory to '/': %d, %s",
                      errno,
                      mxs_strerror(errno));
            rval = false;
        }
        else
        {
            MXS_WARNING("Using '/' instead of '%s' as the current working directory.",
                        get_logdir());
        }
    }
    else
    {
        MXS_NOTICE("Working directory: %s", get_logdir());
    }

    return rval;
}

/**
 * @brief Log a message about the last received signal
 */
static void log_exit_status()
{
    switch (this_unit.last_signal)
    {
    case SIGTERM:
        MXS_NOTICE("MaxScale received signal SIGTERM. Exiting.");
        break;

    case SIGINT:
        MXS_NOTICE("MaxScale received signal SIGINT. Exiting.");
        break;

    default:
        break;
    }
}

/**
 * Daemonize the process by forking and putting the process into the
 * background.
 *
 * @return File descriptor the child process should write its exit
           code to. -1 if the daemonization failed.
 */
static int daemonize(void)
{
    int child_pipe = -1;

    int daemon_pipe[2] = {-1, -1};
    if (pipe(daemon_pipe) == -1)
    {
        log_startup_error(errno, "Failed to create pipe for inter-process communication");
    }
    else
    {
        if (!disable_signals())
        {
            log_startup_error("Failed to disable signals.");
        }
        else
        {
            pid_t pid = fork();

            if (pid < 0)
            {
                log_startup_error(errno,
                                  "Forking MaxScale failed, the process cannot be turned into a daemon");
            }
            else if (pid != 0)
            {
                // The parent.
                close(daemon_pipe[1]);
                int child_status;
                int nread = read(daemon_pipe[0], (void*)&child_status, sizeof(int));
                close(daemon_pipe[0]);

                if (nread == -1)
                {
                    log_startup_error(errno, "Failed to read data from child process pipe");
                    exit(MAXSCALE_INTERNALERROR);
                }
                else if (nread == 0)
                {
                    /** Child process has exited or closed write pipe */
                    log_startup_error("No data read from child process pipe.");
                    exit(MAXSCALE_INTERNALERROR);
                }

                _exit(child_status);
            }
            else
            {
                // The child.
                close(daemon_pipe[0]);
                if (setsid() < 0)
                {
                    log_startup_error(errno,
                                      "Creating a new session for the daemonized MaxScale process failed");
                    close(daemon_pipe[1]);
                }
                else
                {
                    child_pipe = daemon_pipe[1];
                }
            }
        }
    }

    return child_pipe;
}

/**
 * Sniffs the configuration file, primarily for various directory paths,
 * so that certain settings take effect immediately.
 *
 * @param filepath The path of the configuration file.
 *
 * @return True, if the sniffing succeeded, false otherwise.
 */
static bool sniff_configuration(const char* filepath)
{
    char* s = NULL;

    int rv = ini_parse(filepath, cnf_preparser, &s);

    if (rv != 0)
    {
        if (rv > 0)
        {
            if (s)
            {
                print_alert("Failed to pre-parse configuration file %s. Error on line %d. %s",
                            filepath, rv, s);
                MXS_FREE(s);
            }
            else
            {
                print_alert("Failed to pre-parse configuration file %s. Error on line %d.",
                            filepath, rv);
            }
        }
        else if (rv == -1)
        {
            print_alert("Failed to pre-parse configuration file %s. Failed to open file.",
                        filepath);
        }
        else
        {
            print_alert("Failed to pre-parse configuration file %s. Memory allocation failed.",
                        filepath);
        }
    }

    return rv == 0;
}

/**
 * Calls init on all loaded modules.
 *
 * @return True, if all modules were successfully initialized.
 */
static bool modules_process_init()
{
    bool initialized = false;

    MXS_MODULE_ITERATOR i = mxs_module_iterator_get(NULL);
    MXS_MODULE* module = NULL;

    while ((module = mxs_module_iterator_get_next(&i)) != NULL)
    {
        if (module->process_init)
        {
            int rc = (module->process_init)();

            if (rc != 0)
            {
                break;
            }
        }
    }

    if (module)
    {
        // If module is non-NULL it means that the initialization failed for
        // that module. We now need to call finish on all modules that were
        // successfully initialized.
        MXS_MODULE* failed_module = module;
        i = mxs_module_iterator_get(NULL);

        while ((module = mxs_module_iterator_get_next(&i)) != failed_module)
        {
            if (module->process_finish)
            {
                (module->process_finish)();
            }
        }
    }
    else
    {
        initialized = true;
    }

    return initialized;
}

/**
 * Calls process_finish on all loaded modules.
 */
static void modules_process_finish()
{
    MXS_MODULE_ITERATOR i = mxs_module_iterator_get(NULL);
    MXS_MODULE* module = NULL;

    while ((module = mxs_module_iterator_get_next(&i)) != NULL)
    {
        if (module->process_finish)
        {
            (module->process_finish)();
        }
    }
}

static void enable_module_unloading(const char* arg)
{
    this_unit.unload_modules_at_exit = true;
}

static void disable_module_unloading(const char* arg)
{
    this_unit.unload_modules_at_exit = false;
}

static void enable_statement_logging(const char* arg)
{
    maxsql::mysql_set_log_statements(true);
}

static void disable_statement_logging(const char* arg)
{
    maxsql::mysql_set_log_statements(false);
}

static void redirect_output_to_file(const char* arg)
{
    if (arg)
    {
        this_unit.redirect_output_to = arg;
    }
}

/**
 * Process command line debug arguments
 *
 * @param args The debug argument list
 * @return True on success, false on error
 */
static bool handle_debug_args(char* args)
{
    bool arg_error = false;
    int args_found = 0;
    char* endptr = NULL;
    char* token = strtok_r(args, ",", &endptr);
    while (token)
    {
        char* value = strchr(token, '=');

        if (value)
        {
            *value++ = '\0';
        }

        bool found = false;
        for (int i = 0; debug_arguments[i].action != NULL; i++)
        {

            // Debug features are activated by running functions in the struct-array.
            if (strcmp(token, debug_arguments[i].name) == 0)
            {
                found = true;
                args_found++;
                debug_arguments[i].action(value);
                break;
            }
        }
        if (!found)
        {
            log_startup_error("Unrecognized debug setting: '%s'.", token);
            arg_error = true;
        }
        token = strtok_r(NULL, ",", &endptr);
    }
    if (args_found == 0)
    {
        arg_error = true;
    }
    if (arg_error)
    {
        // Form a string with all debug argument names listed.
        size_t total_len = 1;
        for (int i = 0; debug_arguments[i].action != NULL; i++)
        {
            total_len += strlen(debug_arguments[i].name) + 1;
        }
        char arglist[total_len];
        arglist[0] = '\0';
        for (int i = 0; debug_arguments[i].action != NULL; i++)
        {
            strcat(arglist, debug_arguments[i].name);
            // If not the last element, add a comma
            if (debug_arguments[i + 1].action != NULL)
            {
                strcat(arglist, ", ");
            }
        }
        log_startup_error("Debug argument identifier '-g' or '--debug' was specified "
                          "but no arguments were found or one of them was invalid. Supported "
                          "arguments are: %s.",
                          arglist);
    }
    return !arg_error;
}

static bool user_is_acceptable(const char* specified_user)
{
    bool acceptable = false;

    // This is very early, so we do not have logging available, but write to stderr.
    // As this is security related, we want to do as little as possible.

    uid_t uid = getuid();   // Always succeeds
    errno = 0;
    struct passwd* pw = getpwuid(uid);
    if (pw)
    {
        if (strcmp(pw->pw_name, "root") == 0)
        {
            if (specified_user && (strcmp(specified_user, "root") == 0))
            {
                // MaxScale was invoked as root and with --user=root.
                acceptable = true;
            }
            else
            {
                log_startup_error("MaxScale cannot be run as root.");
            }
        }
        else
        {
            acceptable = true;
        }
    }
    else
    {
        log_startup_error(errno, "Could not obtain user information, MaxScale will not run");
    }

    return acceptable;
}

static bool init_sqlite3()
{
    bool rv = true;

    // Collecting the memstatus introduces locking that, according to customer reports,
    // has a significant impact on the performance.
    if (sqlite3_config(SQLITE_CONFIG_MEMSTATUS, (int)0) == SQLITE_OK)   // 0 turns off.
    {
        MXS_NOTICE("The collection of SQLite memory allocation statistics turned off.");
    }
    else
    {
        MXS_WARNING("Could not turn off the collection of SQLite memory allocation statistics.");
        // Non-fatal, we simply will take a small performance hit.
    }

    if (sqlite3_config(SQLITE_CONFIG_MULTITHREAD) == SQLITE_OK)
    {
        MXS_NOTICE("Threading mode of SQLite set to Multi-thread.");
    }
    else
    {
        MXS_ERROR("Could not set the threading mode of SQLite to Multi-thread. "
                  "MaxScale will terminate.");
        rv = false;
    }

    return rv;
}

static bool lock_dir(const std::string& path)
{
    std::string lock = path + "/maxscale.lock";
    int fd = open(lock.c_str(), O_WRONLY | O_CREAT, 0777);
    std::string pid = std::to_string(getpid());

    if (fd == -1)
    {
        MXS_ERROR("Failed to open lock file %s: %s", lock.c_str(), mxs_strerror(errno));
        return false;
    }

    if (lockf(fd, F_TLOCK, 0) == -1)
    {
        if (errno == EACCES || errno == EAGAIN)
        {
            MXS_ERROR("Failed to lock directory with file '%s', another process is holding a lock on it. "
                      "Please confirm that no other MaxScale process is using the "
                      "directory %s",
                      lock.c_str(),
                      path.c_str());
        }
        else
        {
            MXS_ERROR("Failed to lock file %s. %s", lock.c_str(), mxs_strerror(errno));
        }
        close(fd);
        return false;
    }

    if (ftruncate(fd, 0) == -1)
    {
        MXS_ERROR("Failed to truncate lock file %s: %s", lock.c_str(), mxs_strerror(errno));
        close(fd);
        unlink(lock.c_str());
        return false;
    }

    if (write(fd, pid.c_str(), pid.length()) == -1)
    {
        MXS_ERROR("Failed to write into lock file %s: %s", lock.c_str(), mxs_strerror(errno));
        close(fd);
        unlink(lock.c_str());
        return false;
    }

    this_unit.directory_locks.insert(std::pair<std::string, int>(lock, fd));

    return true;
}

bool lock_directories()
{
    std::set<std::string> paths {get_cachedir(), get_datadir()};
    return std::all_of(paths.begin(), paths.end(), lock_dir);
}

static void unlock_directories()
{
    std::for_each(this_unit.directory_locks.begin(),
                  this_unit.directory_locks.end(),
                  [&](std::pair<std::string, int> pair) {
                      close(pair.second);
                      unlink(pair.first.c_str());
                  });
}

static bool init_ssl()
{
    bool initialized = true;

#ifndef OPENSSL_1_1
    int numlocks = CRYPTO_num_locks();
    this_unit.ssl_locks = (pthread_mutex_t*)MXS_MALLOC(sizeof(pthread_mutex_t) * (numlocks + 1));

    if (this_unit.ssl_locks != NULL)
    {
        for (int i = 0; i < numlocks + 1; i++)
        {
            pthread_mutex_init(&this_unit.ssl_locks[i], NULL);
        }
    }
    else
    {
        initialized = false;
    }
#endif

    if (initialized)
    {
        SSL_library_init();
        SSL_load_error_strings();
        OPENSSL_add_all_algorithms_noconf();

#ifndef OPENSSL_1_1
        CRYPTO_set_locking_callback(ssl_locking_function);
        CRYPTO_set_dynlock_create_callback(ssl_create_dynlock);
        CRYPTO_set_dynlock_destroy_callback(ssl_free_dynlock);
        CRYPTO_set_dynlock_lock_callback(ssl_lock_dynlock);
#ifdef OPENSSL_1_0
        CRYPTO_THREADID_set_callback(maxscale_ssl_id);
#else
        CRYPTO_set_id_callback(pthread_self);
#endif
#endif
    }

    return initialized;
}

static void finish_ssl()
{
    ERR_free_strings();
    EVP_cleanup();

#ifndef OPENSSL_1_1
    int numlocks = CRYPTO_num_locks();
    for (int i = 0; i < numlocks + 1; i++)
    {
        pthread_mutex_destroy(&this_unit.ssl_locks[i]);
    }

    MXS_FREE(this_unit.ssl_locks);
    this_unit.ssl_locks = nullptr;
#endif
}

static bool init_base_libraries()
{
    bool initialized = false;

    if (init_ssl())
    {
        if (init_sqlite3())
        {
            if (utils_init())
            {
                if (maxbase::init())
                {
                    initialized = true;
                }
                else
                {
                    log_startup_error("Failed to initialize MaxScale base library.");

                    utils_end();
                    // No finalization of sqlite3
                    finish_ssl();
                }
            }
            else
            {
                log_startup_error("Failed to initialize utility library.");

                // No finalization of sqlite3
                finish_ssl();
            }
        }
        else
        {
            log_startup_error("Failed to initialize sqlite3.");

            finish_ssl();
        }
    }
    else
    {
        log_startup_error("Failed to initialize SSL.");
    }

    return initialized;
}

static void finish_base_libraries()
{
    maxbase::finish();
    utils_end();
    // No finalization of sqlite3
    finish_ssl();
}

static bool redirect_stdout_and_stderr(const std::string& path)
{
    bool rv = false;

    if (freopen(path.c_str(), "a", stdout))
    {
        if (freopen(path.c_str(), "a", stderr))
        {
            rv = true;
        }
        else
        {
            // The state of stderr is now somewhat unclear. We log nonetheless.
            log_startup_error(errno, "Failed to redirect stderr to file");
        }
    }
    else
    {
        log_startup_error(errno,
                          "Failed to redirect stdout (and will not attempt to redirect stderr) to file");
    }

    return rv;
}

static bool is_maxscale_already_running()
{
    bool rv = true;

    if (!pid_file_exists())
    {
        if (write_pid_file() == 0)
        {
            atexit(unlink_pidfile);

            if (lock_directories())
            {
                atexit(unlock_directories);

                rv = false;
            }
        }
    }

    return rv;
}<|MERGE_RESOLUTION|>--- conflicted
+++ resolved
@@ -93,17 +93,18 @@
 
 static struct ThisUnit
 {
-    char datadir[PATH_MAX + 1] = "";    /* Data directory created for this gateway instance */
-    bool datadir_defined       = false; /*< If the datadir was already set */
+    char datadir[PATH_MAX + 1] = "";/* Data directory created for this gateway instance */
+    bool datadir_defined = false;   /*< If the datadir was already set */
     char pidfile[PATH_MAX + 1] = "";
-    int pidfd                  = PIDFD_CLOSED;
+    int  pidfd = PIDFD_CLOSED;
+
     std::map<std::string, int> directory_locks;
-    bool daemon_mode           = true;
-    bool syslog_configured     = false;
-    bool maxlog_configured     = false;
-    volatile sig_atomic_t last_signal = 0;
-    bool unload_modules_at_exit = true;
-    std::string redirect_output_to;
+    bool                       daemon_mode = true;
+    bool                       syslog_configured = false;
+    bool                       maxlog_configured = false;
+    volatile sig_atomic_t      last_signal = 0;
+    bool                       unload_modules_at_exit = true;
+    std::string                redirect_output_to;
 #ifndef OPENSSL_1_1
     /** SSL multi-threading functions and structures */
     pthread_mutex_t* ssl_locks = nullptr;
@@ -148,61 +149,61 @@
 };
 #endif
 
-static int   cnf_preparser(void* data, const char* section, const char* name, const char* value);
-static int   write_pid_file();  /* write MaxScale pidfile */
-static bool  lock_dir(const std::string& path);
-static bool  lock_directories();
-static void  unlock_directories();
-static void  unlink_pidfile(void);  /* remove pidfile */
-static void  unlock_pidfile();
-static int   ntfw_cb(const char*, const struct stat*, int, struct FTW*);
-static bool  is_file_and_readable(const char* absolute_pathname);
-static bool  path_is_readable(const char* absolute_pathname);
-static bool  path_is_writable(const char* absolute_pathname);
-bool         handle_path_arg(char** dest, const char* path, const char* arg, bool rd, bool wr);
-static bool  handle_debug_args(char* args);
-static void  set_log_augmentation(const char* value);
-static void  usage(void);
+static int    cnf_preparser(void* data, const char* section, const char* name, const char* value);
+static int    write_pid_file(); /* write MaxScale pidfile */
+static bool   lock_dir(const std::string& path);
+static bool   lock_directories();
+static void   unlock_directories();
+static void   unlink_pidfile(void); /* remove pidfile */
+static void   unlock_pidfile();
+static int    ntfw_cb(const char*, const struct stat*, int, struct FTW*);
+static bool   is_file_and_readable(const char* absolute_pathname);
+static bool   path_is_readable(const char* absolute_pathname);
+static bool   path_is_writable(const char* absolute_pathname);
+bool          handle_path_arg(char** dest, const char* path, const char* arg, bool rd, bool wr);
+static bool   handle_debug_args(char* args);
+static void   set_log_augmentation(const char* value);
+static void   usage(void);
 static string get_absolute_fname(const char* relative_path, const char* fname);
-static void print_alert(int eno, const char* format, ...) mxb_attribute((format(printf, 2, 3)));
-static void print_alert(const char* format, ...) mxb_attribute((format(printf, 1, 2)));
-static void print_info(int eno, const char* format, ...) mxb_attribute((format(printf, 2, 3)));
-static void print_info(const char* format, ...) mxb_attribute((format(printf, 1, 2)));
-static void print_warning(int eno, const char* format, ...) mxb_attribute((format(printf, 2, 3)));
-static void print_warning(const char* format, ...) mxb_attribute((format(printf, 1, 2)));
-static void log_startup_error(int eno, const char* format, ...) mxb_attribute((format(printf, 2, 3)));
-static void log_startup_error(const char* format, ...) mxb_attribute((format(printf, 1, 2)));
-static bool resolve_maxscale_conf_fname(string* cnf_full_path, const string& cnf_file_arg);
-static char* check_dir_access(char* dirname, bool, bool);
-static int   set_user(const char* user);
-bool         pid_file_exists();
-void         write_child_exit_code(int fd, int code);
-static bool  change_cwd();
-static void  log_exit_status();
-static int   daemonize();
-static bool  sniff_configuration(const char* filepath);
-static bool  modules_process_init();
-static void  modules_process_finish();
-static void  disable_module_unloading(const char* arg);
-static void  enable_module_unloading(const char* arg);
-static void  enable_statement_logging(const char* arg);
-static void  disable_statement_logging(const char* arg);
-static void  redirect_output_to_file(const char* arg);
-static bool  user_is_acceptable(const char* specified_user);
-static bool  init_sqlite3();
-static bool  init_base_libraries();
-static void  finish_base_libraries();
-static bool  redirect_stdout_and_stderr(const std::string& path);
-static bool  is_maxscale_already_running();
-
-#define VA_MESSAGE(message, format)\
-    va_list ap ## __LINE__;\
-    va_start(ap ## __LINE__, format);\
-    int len ## __LINE__ = vsnprintf(nullptr, 0, format, ap ## __LINE__);\
-    va_end(ap ## __LINE__);\
-    char message[len ## __LINE__ + 1];\
-    va_start(ap ## __LINE__, format);\
-    vsnprintf(message, sizeof(message), format, ap ## __LINE__);\
+static void   print_alert(int eno, const char* format, ...) mxb_attribute((format(printf, 2, 3)));
+static void   print_alert(const char* format, ...) mxb_attribute((format(printf, 1, 2)));
+static void   print_info(int eno, const char* format, ...) mxb_attribute((format(printf, 2, 3)));
+static void   print_info(const char* format, ...) mxb_attribute((format(printf, 1, 2)));
+static void   print_warning(int eno, const char* format, ...) mxb_attribute((format(printf, 2, 3)));
+static void   print_warning(const char* format, ...) mxb_attribute((format(printf, 1, 2)));
+static void   log_startup_error(int eno, const char* format, ...) mxb_attribute((format(printf, 2, 3)));
+static void   log_startup_error(const char* format, ...) mxb_attribute((format(printf, 1, 2)));
+static bool   resolve_maxscale_conf_fname(string* cnf_full_path, const string& cnf_file_arg);
+static char*  check_dir_access(char* dirname, bool, bool);
+static int    set_user(const char* user);
+bool          pid_file_exists();
+void          write_child_exit_code(int fd, int code);
+static bool   change_cwd();
+static void   log_exit_status();
+static int    daemonize();
+static bool   sniff_configuration(const char* filepath);
+static bool   modules_process_init();
+static void   modules_process_finish();
+static void   disable_module_unloading(const char* arg);
+static void   enable_module_unloading(const char* arg);
+static void   enable_statement_logging(const char* arg);
+static void   disable_statement_logging(const char* arg);
+static void   redirect_output_to_file(const char* arg);
+static bool   user_is_acceptable(const char* specified_user);
+static bool   init_sqlite3();
+static bool   init_base_libraries();
+static void   finish_base_libraries();
+static bool   redirect_stdout_and_stderr(const std::string& path);
+static bool   is_maxscale_already_running();
+
+#define VA_MESSAGE(message, format) \
+    va_list ap ## __LINE__; \
+    va_start(ap ## __LINE__, format); \
+    int len ## __LINE__ = vsnprintf(nullptr, 0, format, ap ## __LINE__); \
+    va_end(ap ## __LINE__); \
+    char message[len ## __LINE__ + 1]; \
+    va_start(ap ## __LINE__, format); \
+    vsnprintf(message, sizeof(message), format, ap ## __LINE__); \
     va_end(ap ## __LINE__);
 
 struct DEBUG_ARGUMENT
@@ -445,19 +446,15 @@
             char buf[512];
             snprintf(buf, sizeof(buf), "  %s: %s\n", symbol, cmd);
             strcat(msg, buf);
-    };
+        };
 
     mxb::dump_stacktrace(cb);
 
     MXS_ALERT("\n%s", msg);
 
     /* re-raise signal to enforce core dump */
-<<<<<<< HEAD
     print_alert("Writing core dump.");
-=======
-    fprintf(stderr, "\n\nWriting core dump\n");
     signal_set(i, SIG_DFL);
->>>>>>> 9428c31b
     raise(i);
 }
 
@@ -1339,7 +1336,7 @@
     {
         if (m_child_pipe != -1 && m_rc != MAXSCALE_SHUTDOWN)
         {
-            write_child_exit_code(m_child_pipe, m_rc);
+            write_child_exit_code(m_child_pipe, m_rc) ;
             ::close(m_child_pipe);
         }
 
@@ -1398,7 +1395,7 @@
     mxb_assert(cnf);
     const char* specified_user = NULL;
     char export_cnf[PATH_MAX + 1] = "";
-    string cnf_file_arg;  /*< conf filename from cmd-line arg */
+    string cnf_file_arg;    /*< conf filename from cmd-line arg */
     char* tmp_path;
     int opt;
 #ifdef HAVE_GLIBC
@@ -1727,12 +1724,12 @@
         cnf->log_target = MXB_LOG_TARGET_STDOUT;
     }
 
-    uint64_t systemd_interval = 0; // in microseconds
+    uint64_t systemd_interval = 0;      // in microseconds
 #ifdef HAVE_SYSTEMD
     // Systemd watchdog. Must be called in the initial thread */
     if (sd_watchdog_enabled(false, &systemd_interval) <= 0)
     {
-        systemd_interval = 0; // Disabled
+        systemd_interval = 0;   // Disabled
     }
 #endif
 
@@ -2715,7 +2712,7 @@
  * background.
  *
  * @return File descriptor the child process should write its exit
-           code to. -1 if the daemonization failed.
+ *          code to. -1 if the daemonization failed.
  */
 static int daemonize(void)
 {
