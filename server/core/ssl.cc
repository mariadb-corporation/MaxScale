/*
 * Copyright (c) 2016 MariaDB Corporation Ab
 *
 * Use of this software is governed by the Business Source License included
 * in the LICENSE.TXT file and at www.mariadb.com/bsl11.
 *
 * Change Date: 2026-06-06
 *
 * On the date above, in accordance with the Business Source License, use
 * of this software will be governed by version 2 or later of the General
 * Public License.
 */

#include <maxscale/cn_strings.hh>
#include <maxscale/config.hh>
#include <maxscale/ssl.hh>
#include <maxscale/routingworker.hh>

#ifdef OPENSSL_1_1
#include <openssl/x509v3.h>
#endif

namespace
{

static thread_local std::string ssl_errbuf;

static const char* get_ssl_errors()
{
    char errbuf[200];   // Enough space according to OpenSSL documentation
    ssl_errbuf.clear();

    for (int err = ERR_get_error(); err; err = ERR_get_error())
    {
        if (!ssl_errbuf.empty())
        {
            ssl_errbuf.append(", ");
        }
        ssl_errbuf.append(ERR_error_string(err, errbuf));
    }

    return ssl_errbuf.c_str();
}
}

namespace maxscale
{

// static
std::unique_ptr<SSLContext> SSLContext::create(const mxb::SSLConfig& config)
{
    std::unique_ptr<SSLContext> rval(new(std::nothrow) SSLContext());
    if (rval)
    {
        if (!rval->configure(config))
        {
            rval = nullptr;
        }
    }
    return rval;
}

bool SSLContext::init()
{
    switch (m_cfg.version)
    {
    case mxb::ssl_version::TLS10:
#ifndef OPENSSL_1_1
        m_method = (SSL_METHOD*)TLSv1_method();
#else
        MXB_ERROR("TLSv1.0 is not supported on this system.");
        return false;
#endif
        break;


    case mxb::ssl_version::TLS11:
#if defined (OPENSSL_1_0) || defined (OPENSSL_1_1)
        m_method = (SSL_METHOD*)TLSv1_1_method();
#else
        MXB_ERROR("TLSv1.1 is not supported on this system.");
        return false;
#endif
        break;

    case mxb::ssl_version::TLS12:
#if defined (OPENSSL_1_0) || defined (OPENSSL_1_1)
        m_method = (SSL_METHOD*)TLSv1_2_method();
#else
        MXB_ERROR("TLSv1.2 is not supported on this system.");
        return false;
#endif
        break;

    case mxb::ssl_version::TLS13:
#ifdef OPENSSL_1_1
        m_method = (SSL_METHOD*)TLS_method();
#else
        MXB_ERROR("TLSv1.3 is not supported on this system.");
        return false;
#endif
        break;

    /** Rest of these use the maximum available SSL/TLS methods */
    case mxb::ssl_version::SSL_MAX:
    case mxb::ssl_version::TLS_MAX:
    case mxb::ssl_version::SSL_TLS_MAX:
        m_method = (SSL_METHOD*)SSLv23_method();
        break;

    default:
        m_method = (SSL_METHOD*)SSLv23_method();
        break;
    }

    m_ctx = SSL_CTX_new(m_method);

    if (m_ctx == NULL)
    {
        MXB_ERROR("SSL context initialization failed: %s", get_ssl_errors());
        return false;
    }

    SSL_CTX_set_default_read_ahead(m_ctx, 0);

    /** Enable all OpenSSL bug fixes */
    SSL_CTX_set_options(m_ctx, SSL_OP_ALL);

    /** Disable SSLv3 */
    SSL_CTX_set_options(m_ctx, SSL_OP_NO_SSLv3);

    if (m_cfg.version == mxb::ssl_version::TLS13)
    {
        // There is no TLSv1_3_method function as the TLSv1_X_method functions are deprecated in favor of
        // disabling them via options.
        SSL_CTX_set_options(m_ctx, SSL_OP_NO_TLSv1 | SSL_OP_NO_TLSv1_1 | SSL_OP_NO_TLSv1_2);
    }

    // Disable session cache
    SSL_CTX_set_session_cache_mode(m_ctx, SSL_SESS_CACHE_OFF);

<<<<<<< HEAD
    //
    // Note: This is not safe if SSL initialization is done concurrently
    //
    /** Generate the 512-bit and 1024-bit RSA keys */
    if (rsa_512 == NULL && (rsa_512 = create_rsa(512)) == NULL)
    {
        MXB_ERROR("512-bit RSA key generation failed.");
        return false;
    }
    else if (rsa_1024 == NULL && (rsa_1024 = create_rsa(1024)) == NULL)
    {
        MXB_ERROR("1024-bit RSA key generation failed.");
        return false;
    }
    else
    {
        mxb_assert(rsa_512 && rsa_1024);
        SSL_CTX_set_tmp_rsa_callback(m_ctx, tmp_rsa_callback);
    }
=======
    SSL_CTX_set_ecdh_auto(ctx, 1);
>>>>>>> 2d2eadde

    if (!m_cfg.ca.empty())
    {
        /* Load the CA certificate into the SSL_CTX structure */
        if (!SSL_CTX_load_verify_locations(m_ctx, m_cfg.ca.c_str(), NULL))
        {
            MXB_ERROR("Failed to set Certificate Authority file: %s", get_ssl_errors());
            return false;
        }
    }
    else if (SSL_CTX_set_default_verify_paths(m_ctx) == 0)
    {
        MXB_ERROR("Failed to set default CA verify paths: %s", get_ssl_errors());
        return false;
    }

    if (!m_cfg.crl.empty())
    {
        X509_STORE* store = SSL_CTX_get_cert_store(m_ctx);

        if (FILE* fp = fopen(m_cfg.crl.c_str(), "rb"))
        {
            X509_CRL* crl = nullptr;

            if (!PEM_read_X509_CRL(fp, &crl, nullptr, nullptr))
            {
                MXB_ERROR("Failed to process CRL file: %s", get_ssl_errors());
                fclose(fp);
                return false;
            }
            else if (!X509_STORE_add_crl(store, crl))
            {
                MXB_ERROR("Failed to set CRL: %s", get_ssl_errors());
                fclose(fp);
                return false;
            }
            else
            {
                X509_VERIFY_PARAM* param = X509_VERIFY_PARAM_new();
                X509_VERIFY_PARAM_set_flags(param, X509_V_FLAG_CRL_CHECK);
                SSL_CTX_set1_param(m_ctx, param);
                X509_VERIFY_PARAM_free(param);
            }
        }
        else
        {
            MXB_ERROR("Failed to load CRL file: %d, %s", errno, mxb_strerror(errno));
            return false;
        }
    }

    if (!m_cfg.cert.empty() && !m_cfg.key.empty())
    {
        /** Load the server certificate */
        if (SSL_CTX_use_certificate_chain_file(m_ctx, m_cfg.cert.c_str()) <= 0)
        {
            MXB_ERROR("Failed to set server SSL certificate: %s", get_ssl_errors());
            return false;
        }

        /* Load the private-key corresponding to the server certificate */
        if (SSL_CTX_use_PrivateKey_file(m_ctx, m_cfg.key.c_str(), SSL_FILETYPE_PEM) <= 0)
        {
            MXB_ERROR("Failed to set server SSL key: %s", get_ssl_errors());
            return false;
        }

        /* Check if the server certificate and private-key matches */
        if (!SSL_CTX_check_private_key(m_ctx))
        {
            MXB_ERROR("Server SSL certificate and key do not match: %s", get_ssl_errors());
            return false;
        }

        if (SSL_CTX_build_cert_chain(m_ctx, SSL_BUILD_CHAIN_FLAG_CHECK) != 1)
        {
            std::string err = get_ssl_errors();
            std::string extra;

            if (err.find("ssl_build_cert_chain:certificate verify failed") != std::string::npos)
            {
                extra = ". This is expected for certificates that do "
                        "not contain the whole certificate chain.";
            }

            MXB_NOTICE("OpenSSL reported problems in the certificate chain: %s%s",
                       err.c_str(), extra.c_str());
        }

#ifdef OPENSSL_1_1
        X509* cert = SSL_CTX_get0_certificate(m_ctx);
        uint32_t usage = X509_get_extended_key_usage(cert);

        // OpenSSL explicitly states that it returns UINT32_MAX if it doesn't have the extended key usage.
        if (usage != UINT32_MAX)
        {
            bool is_client = (usage & (XKU_SSL_SERVER | XKU_SSL_CLIENT)) == XKU_SSL_CLIENT;
            bool is_server = (usage & (XKU_SSL_SERVER | XKU_SSL_CLIENT)) == XKU_SSL_SERVER;

            if (!is_client && is_server && m_usage == mxb::KeyUsage::CLIENT)
            {
                MXB_ERROR("Certificate has serverAuth extended key usage when clientAuth was expected.");
                return false;
            }
            else if (!is_server && is_client && m_usage == mxb::KeyUsage::SERVER)
            {
                MXB_ERROR("Certificate has clientAuth extended key usage when serverAuth was expected.");
                return false;
            }
        }
#endif
    }

    /* Set to require peer (client) certificate verification */
    if (m_cfg.verify_peer)
    {
        SSL_CTX_set_verify(m_ctx, SSL_VERIFY_PEER | SSL_VERIFY_FAIL_IF_NO_PEER_CERT, NULL);
    }

    /* Set the verification depth */
    SSL_CTX_set_verify_depth(m_ctx, m_cfg.verify_depth);

    if (!m_cfg.cipher.empty())
    {
        if (SSL_CTX_set_cipher_list(m_ctx, m_cfg.cipher.c_str()) == 0)
        {
            MXB_ERROR("Could not set cipher list '%s': %s", m_cfg.cipher.c_str(), get_ssl_errors());
            return false;
        }
    }

    return true;
}

SSLContext::~SSLContext()
{
    SSL_CTX_free(m_ctx);
}

SSLContext::SSLContext(SSLContext&& rhs) noexcept
    : m_ctx(rhs.m_ctx)
    , m_method(rhs.m_method)
    , m_cfg(std::move(rhs.m_cfg))
{
    rhs.m_method = nullptr;
    rhs.m_ctx = nullptr;
}

SSLContext& SSLContext::operator=(SSLContext&& rhs) noexcept
{
    reset();
    m_cfg = std::move(rhs.m_cfg);
    std::swap(m_method, rhs.m_method);
    std::swap(m_ctx, rhs.m_ctx);
    return *this;
}

void SSLContext::reset()
{
    m_cfg = mxb::SSLConfig();
    m_method = nullptr;
    SSL_CTX_free(m_ctx);
    m_ctx = nullptr;
}

bool SSLContext::configure(const mxb::SSLConfig& config)
{
    reset();
    mxb_assert(config.ca.empty() || access(config.ca.c_str(), F_OK) == 0);
    mxb_assert(config.cert.empty() || access(config.cert.c_str(), F_OK) == 0);
    mxb_assert(config.key.empty() || access(config.key.c_str(), F_OK) == 0);

    m_cfg = config;

#ifndef OPENSSL_1_1
    if (m_cfg.verify_host)
    {
        MXB_ERROR("%s is not supported on this system.", CN_SSL_VERIFY_PEER_HOST);
        return false;
    }
#endif

    return m_cfg.enabled ? init() : true;
}
}<|MERGE_RESOLUTION|>--- conflicted
+++ resolved
@@ -101,7 +101,7 @@
 #endif
         break;
 
-    /** Rest of these use the maximum available SSL/TLS methods */
+        /** Rest of these use the maximum available SSL/TLS methods */
     case mxb::ssl_version::SSL_MAX:
     case mxb::ssl_version::TLS_MAX:
     case mxb::ssl_version::SSL_TLS_MAX:
@@ -139,29 +139,7 @@
     // Disable session cache
     SSL_CTX_set_session_cache_mode(m_ctx, SSL_SESS_CACHE_OFF);
 
-<<<<<<< HEAD
-    //
-    // Note: This is not safe if SSL initialization is done concurrently
-    //
-    /** Generate the 512-bit and 1024-bit RSA keys */
-    if (rsa_512 == NULL && (rsa_512 = create_rsa(512)) == NULL)
-    {
-        MXB_ERROR("512-bit RSA key generation failed.");
-        return false;
-    }
-    else if (rsa_1024 == NULL && (rsa_1024 = create_rsa(1024)) == NULL)
-    {
-        MXB_ERROR("1024-bit RSA key generation failed.");
-        return false;
-    }
-    else
-    {
-        mxb_assert(rsa_512 && rsa_1024);
-        SSL_CTX_set_tmp_rsa_callback(m_ctx, tmp_rsa_callback);
-    }
-=======
-    SSL_CTX_set_ecdh_auto(ctx, 1);
->>>>>>> 2d2eadde
+    SSL_CTX_set_ecdh_auto(m_ctx, 1);
 
     if (!m_cfg.ca.empty())
     {
