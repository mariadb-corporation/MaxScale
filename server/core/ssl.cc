--- conflicted
+++ resolved
@@ -214,16 +214,6 @@
             return false;
         }
 
-<<<<<<< HEAD
-        if (SSL_CTX_build_cert_chain(m_ctx, SSL_BUILD_CHAIN_FLAG_CHECK
-                                     | SSL_BUILD_CHAIN_FLAG_IGNORE_ERROR
-                                     | SSL_BUILD_CHAIN_FLAG_CLEAR_ERROR) == 0)
-        {
-            MXB_ERROR("Failed to build certificate chain: %s", get_ssl_errors());
-        }
-
-=======
->>>>>>> 7f5ad6ad
 #ifdef OPENSSL_1_1
         X509* cert = SSL_CTX_get0_certificate(m_ctx);
         uint32_t usage = X509_get_extended_key_usage(cert);
