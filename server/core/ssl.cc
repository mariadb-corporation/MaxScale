--- conflicted
+++ resolved
@@ -66,14 +66,11 @@
 
 bool SSLContext::init()
 {
-<<<<<<< HEAD
-    SSL_METHOD* method = nullptr;
-=======
     // Always use the general-purpose version-flexible TLS method, then disable old versions according to
     // configuration.
-    m_method = (SSL_METHOD*)SSLv23_method();
-
-    m_ctx = SSL_CTX_new(m_method);
+    auto method = (SSL_METHOD*)SSLv23_method();
+
+    m_ctx = SSL_CTX_new(method);
     if (m_ctx == NULL)
     {
         MXB_ERROR("SSL context initialization failed: %s", get_ssl_errors());
@@ -87,44 +84,17 @@
 
     /** Disable SSLv3 always, SSLv2 should be disabled by default. */
     SSL_CTX_set_options(m_ctx, SSL_OP_NO_SSLv3);
->>>>>>> 98de3e8c
 
     switch (m_cfg.version)
     {
     case mxb::ssl_version::TLS10:
-<<<<<<< HEAD
-#ifndef OPENSSL_1_1
-        method = (SSL_METHOD*)TLSv1_method();
-#else
-        MXB_ERROR("TLSv1.0 is not supported on this system.");
-        return false;
-#endif
-=======
     case mxb::ssl_version::SSL_TLS_MAX:
     default:
         // Disable nothing, allow 1.0, 1.1, 1.2, 1.3. In practice, recent OpenSSL-versions may not support
         // some old protocols. OpenSSL selects the best available SSL/TLS method both ends support.
->>>>>>> 98de3e8c
         break;
 
     case mxb::ssl_version::TLS11:
-<<<<<<< HEAD
-#if defined (OPENSSL_1_0) || defined (OPENSSL_1_1)
-        method = (SSL_METHOD*)TLSv1_1_method();
-#else
-        MXB_ERROR("TLSv1.1 is not supported on this system.");
-        return false;
-#endif
-        break;
-
-    case mxb::ssl_version::TLS12:
-#if defined (OPENSSL_1_0) || defined (OPENSSL_1_1)
-        method = (SSL_METHOD*)TLSv1_2_method();
-#else
-        MXB_ERROR("TLSv1.2 is not supported on this system.");
-        return false;
-#endif
-=======
         // Allow 1.1, 1.2, 1.3 (in OpenSSL 1.1)
         SSL_CTX_set_options(m_ctx, SSL_OP_NO_TLSv1);
         break;
@@ -132,59 +102,17 @@
     case mxb::ssl_version::TLS12:
         // Allow 1.2, 1.3 (in OpenSSL 1.1)
         SSL_CTX_set_options(m_ctx, SSL_OP_NO_TLSv1 | SSL_OP_NO_TLSv1_1);
->>>>>>> 98de3e8c
         break;
 
     case mxb::ssl_version::TLS13:
         // Allow 1.3 (in OpenSSL 1.1)
 #ifdef OPENSSL_1_1
-<<<<<<< HEAD
-        method = (SSL_METHOD*)TLS_method();
-=======
         SSL_CTX_set_options(m_ctx, SSL_OP_NO_TLSv1 | SSL_OP_NO_TLSv1_1 | SSL_OP_NO_TLSv1_2);
->>>>>>> 98de3e8c
 #else
         MXB_ERROR("TLSv1.3 is not supported on this system.");
         return false;
 #endif
         break;
-<<<<<<< HEAD
-
-        /** Rest of these use the maximum available SSL/TLS methods */
-    case mxb::ssl_version::SSL_MAX:
-    case mxb::ssl_version::TLS_MAX:
-    case mxb::ssl_version::SSL_TLS_MAX:
-        method = (SSL_METHOD*)SSLv23_method();
-        break;
-
-    default:
-        method = (SSL_METHOD*)SSLv23_method();
-        break;
-    }
-
-    m_ctx = SSL_CTX_new(method);
-
-    if (m_ctx == NULL)
-    {
-        MXB_ERROR("SSL context initialization failed: %s", get_ssl_errors());
-        return false;
-    }
-
-    SSL_CTX_set_default_read_ahead(m_ctx, 0);
-
-    /** Enable all OpenSSL bug fixes */
-    SSL_CTX_set_options(m_ctx, SSL_OP_ALL);
-
-    /** Disable SSLv3 */
-    SSL_CTX_set_options(m_ctx, SSL_OP_NO_SSLv3);
-
-    if (m_cfg.version == mxb::ssl_version::TLS13)
-    {
-        // There is no TLSv1_3_method function as the TLSv1_X_method functions are deprecated in favor of
-        // disabling them via options.
-        SSL_CTX_set_options(m_ctx, SSL_OP_NO_TLSv1 | SSL_OP_NO_TLSv1_1 | SSL_OP_NO_TLSv1_2);
-=======
->>>>>>> 98de3e8c
     }
 
     // Disable session cache
