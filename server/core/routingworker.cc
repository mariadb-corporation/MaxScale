--- conflicted
+++ resolved
@@ -139,7 +139,6 @@
         this->initialized = false;
     }
 
-<<<<<<< HEAD
     bool             initialized {false};           // Whether the initialization has been performed.
     bool             running {false};               // True if worker threads are running
     int              nMax {0};                      // Hard maximum of workers
@@ -149,18 +148,7 @@
     int              epoll_listener_fd {-1};        // Shared epoll descriptor for listening descriptors.
     WN*              pNotifier {nullptr};           // Watchdog notifier.
     bool             termination_in_process {false};// Is a routing worker being terminated.
-=======
-    bool             initialized {false};            // Whether the initialization has been performed.
-    bool             running {false};                // True if worker threads are running
-    int              nMax {0};                       // Hard maximum of workers
-    std::atomic<int> nRunning {0};                   // "Running" amount of workers.
-    std::atomic<int> nConfigured {0};                // The configured amount of workers.
-    RoutingWorker**  ppWorkers {nullptr};            // Array of routing worker instances.
-    int              epoll_listener_fd {-1};         // Shared epoll descriptor for listening descriptors.
-    WN*              pNotifier {nullptr};            // Watchdog notifier.
-    bool             termination_in_process {false}; // Is a routing worker being terminated.
     int64_t          shutdown_started {std::numeric_limits<int64_t>::max()};
->>>>>>> c8cb8a1b
 } this_unit;
 
 thread_local struct this_thread
