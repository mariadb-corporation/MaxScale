--- conflicted
+++ resolved
@@ -32,7 +32,6 @@
  * 11/07/13	Mark Riddoch		Add reference count mechanism
  * 16/07/2013	Massimiliano Pinto	Added command type to gwbuf struct
  * 24/06/2014	Mark Riddoch		Addition of gwbuf_trim
- * 15/07/2014	Mark Riddoch		Addition of properties
  *
  * @endverbatim
  */
@@ -78,14 +77,11 @@
 		free(sbuf);
 		return NULL;
 	}
-	spinlock_init(&rval->lock);
 	rval->start = sbuf->data;
 	rval->end = rval->start + size;
 	sbuf->refcount = 1;
 	rval->sbuf = sbuf;
 	rval->next = NULL;
-	rval->hint = NULL;
-	rval->properties = NULL;
         rval->gwbuf_type = GWBUF_TYPE_UNDEFINED;
         rval->gwbuf_parsing_info = NULL;
         CHK_GWBUF(rval);
@@ -100,35 +96,16 @@
 void
 gwbuf_free(GWBUF *buf)
 {
-BUF_PROPERTY	*prop;
-
 	CHK_GWBUF(buf);
 	if (atomic_add(&buf->sbuf->refcount, -1) == 1)
 	{
                 free(buf->sbuf->data);
                 free(buf->sbuf);
 	}
-<<<<<<< HEAD
-	while (buf->properties)
-	{
-		prop = buf->properties;
-		buf->properties = prop->next;
-		free(prop->name);
-		free(prop->value);
-		free(prop);
-	}
-        /** Release the hint */
-	while (buf->hint)
-        {
-                HINT* h = buf->hint;
-                buf->hint = buf->hint->next;
-                hint_free(h);
-=======
 	if (buf->gwbuf_parsing_info != NULL)
         {
                 parsing_info_t* pi = (parsing_info_t *)buf->gwbuf_parsing_info;
                 pi->pi_done_fp(pi);
->>>>>>> 4a2d81e0
         }
 	free(buf);
 }
@@ -158,8 +135,6 @@
 	rval->start = buf->start;
 	rval->end = buf->end;
         rval->gwbuf_type = buf->gwbuf_type;
-	rval->properties = NULL;
-        rval->hint = NULL;
 	rval->next = NULL;
         rval->gwbuf_parsing_info = NULL;
         CHK_GWBUF(rval);
@@ -187,8 +162,6 @@
         clonebuf->start = (void *)((char*)buf->start)+start_offset;
         clonebuf->end = (void *)((char *)clonebuf->start)+length;
         clonebuf->gwbuf_type = buf->gwbuf_type; /*< clone the type for now */ 
-	clonebuf->properties = NULL;
-        clonebuf->hint = NULL;
         clonebuf->next = NULL;
         clonebuf->gwbuf_parsing_info = NULL;
         CHK_GWBUF(clonebuf);
@@ -370,116 +343,9 @@
         }
 }
 
-<<<<<<< HEAD
-
-/**
- * Add a property to a buffer.
- *
- * @param buf	The buffer to add the property to
- * @param name	The property name
- * @param value	The property value
- * @return	Non-zero on success
- */
-int
-gwbuf_add_property(GWBUF *buf, char *name, char *value)
-{
-BUF_PROPERTY	*prop;
-
-	if ((prop = malloc(sizeof(BUF_PROPERTY))) == NULL)
-		return 0;
-
-	prop->name = strdup(name);
-	prop->value = strdup(value);
-	spinlock_acquire(&buf->lock);
-	prop->next = buf->properties;
-	buf->properties = prop;
-	spinlock_release(&buf->lock);
-	return 1;
-}
-
-/**
- * Return the value of a buffer property
- * @param buf	The buffer itself
- * @param name	The name of the property to return
- * @return The property value or NULL if the property was not found.
- */
-char *
-gwbuf_get_property(GWBUF *buf, char *name)
-{
-BUF_PROPERTY	*prop;
-
-	spinlock_acquire(&buf->lock);
-	prop = buf->properties;
-	while (prop && strcmp(prop->name, name) != 0)
-		prop = prop->next;
-	spinlock_release(&buf->lock);
-	if (prop)
-		return prop->value;
-	return NULL;
-}
-
-
-/**
- * Convert a chain of GWBUF structures into a single GWBUF structure
- *
- * @param orig		The chain to convert
- * @return		The contiguous buffer
- */
-GWBUF *
-gwbuf_make_contiguous(GWBUF *orig)
-{
-GWBUF	*newbuf;
-char	*ptr;
-int	len;
-
-	if (orig->next == NULL)
-		return orig;
-
-	if ((newbuf = gwbuf_alloc(gwbuf_length(orig))) != NULL)
-	{
-		ptr = GWBUF_DATA(newbuf);
-		while (orig)
-		{
-			len = GWBUF_LENGTH(orig);
-			memcpy(ptr, GWBUF_DATA(orig), len);
-			ptr += len;
-			orig = gwbuf_consume(orig, len);
-		}
-	}
-	return newbuf;
-}
-
-/**
- * Add hint to a buffer.
- *
- * @param buf	The buffer to add the hint to
- * @param hint	The hint itself
- * @return	Non-zero on success
- */
-int
-gwbuf_add_hint(GWBUF *buf, HINT *hint)
-{
-HINT	*ptr; 
-
-	spinlock_acquire(&buf->lock);
-	if (buf->hint)
-	{
-		ptr = buf->hint;
-		while (ptr->next)
-			ptr = ptr->next;
-		ptr->next = hint;
-	}
-	else
-	{
-		buf->hint = hint;
-	}
-	spinlock_release(&buf->lock);
-	return 1;
-=======
 void* gwbuf_get_parsing_info(
         GWBUF* buf)
 {
         CHK_GWBUF(buf);
         return buf->gwbuf_parsing_info;
->>>>>>> 4a2d81e0
-}
+}
