--- conflicted
+++ resolved
@@ -476,9 +476,6 @@
     return session ? session->id() : 0;
 }
 
-<<<<<<< HEAD
-void session_set_response(MXS_SESSION* session, SERVICE* service, mxs::Routable* up, GWBUF* buffer)
-=======
 MXS_SESSION::Scope::Scope(MXS_SESSION* session)
     : m_prev(std::exchange(this_thread.session, session))
 {
@@ -489,35 +486,7 @@
     this_thread.session = m_prev;
 }
 
-bool session_add_variable(MXS_SESSION* session,
-                          const char* name,
-                          session_variable_handler_t handler,
-                          void* context)
-{
-    Session* pSession = static_cast<Session*>(session);
-    return pSession->add_variable(name, handler, context);
-}
-
-char* session_set_variable_value(MXS_SESSION* session,
-                                 const char* name_begin,
-                                 const char* name_end,
-                                 const char* value_begin,
-                                 const char* value_end)
-{
-    Session* pSession = static_cast<Session*>(session);
-    return pSession->set_variable_value(name_begin, name_end, value_begin, value_end);
-}
-
-bool session_remove_variable(MXS_SESSION* session,
-                             const char* name,
-                             void** context)
-{
-    Session* pSession = static_cast<Session*>(session);
-    return pSession->remove_variable(name, context);
-}
-
-void session_set_response(MXS_SESSION* session, SERVICE* service, const mxs::Upstream* up, GWBUF* buffer)
->>>>>>> c1c1ed11
+void session_set_response(MXS_SESSION* session, SERVICE* service, mxs::Routable* up, GWBUF* buffer)
 {
     // Valid arguments.
     mxb_assert(session && up && buffer);
@@ -613,16 +582,11 @@
         {
             if (mxs::RoutingWorker::get_current() == m_session->worker())
             {
+                MXS_SESSION::Scope scope(m_session);
                 GWBUF* buffer = m_buffer;
                 m_buffer = NULL;
 
-                // Setting the current client DCB adds the session ID to the log messages
-                DCB* old_dcb = dcb_get_current();
-                dcb_set_current(m_session->client_dcb);
-
                 int rc = m_down->routeQuery(buffer);
-
-                dcb_set_current(old_dcb);
 
                 if (rc == 0)
                 {
@@ -1802,6 +1766,7 @@
     bool call_again = true;
     if (action == Worker::Call::action_t::EXECUTE)
     {
+        MXS_SESSION::Scope scope(this);
         // Session has been idle for long enough, check that the connections have not had
         // any activity.
         auto* client = client_dcb;
