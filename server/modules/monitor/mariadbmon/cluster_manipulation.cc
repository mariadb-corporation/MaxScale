--- conflicted
+++ resolved
@@ -570,14 +570,8 @@
             {
                 // Assume that server is an old master which was failed over. Even if this is not really
                 // the case, the following is unlikely to do damage.
-<<<<<<< HEAD
                 ServerOperation demotion(joinable, true);
-                if (joinable->demote(general, demotion))
-=======
-                ServerOperation demotion(joinable, true,  /* treat as old master */
-                                         m_handle_event_scheduler, m_demote_sql_file);
                 if (joinable->demote(general, demotion, OperationType::REJOIN))
->>>>>>> 39df8293
                 {
                     MXS_NOTICE("Directing standalone server '%s' to replicate from '%s'.", name, master_name);
                     // A slave connection description is required. As this is the only connection, no name
