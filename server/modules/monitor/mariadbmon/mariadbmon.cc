/*
 * Copyright (c) 2016 MariaDB Corporation Ab
 *
 * Use of this software is governed by the Business Source License included
 * in the LICENSE.TXT file and at www.mariadb.com/bsl11.
 *
 * Change Date: 2026-03-08
 *
 * On the date above, in accordance with the Business Source License, use
 * of this software will be governed by version 2 or later of the General
 * Public License.
 */

/**
 * @file A MariaDB replication cluster monitor
 */
#include "mariadbmon.hh"

#include <future>
#include <cinttypes>
#include <mysql.h>
#include <maxbase/assert.hh>
#include <maxbase/format.hh>
#include <maxscale/dcb.hh>
#include <maxscale/mainworker.hh>
#include <maxscale/modulecmd.hh>
#include <maxscale/secrets.hh>
#include <maxscale/utils.hh>

using std::string;
using maxbase::string_printf;
using maxscale::Monitor;
using maxscale::MonitorServer;

// Config parameter names
const char* const CN_AUTO_FAILOVER = "auto_failover";
const char* const CN_SWITCHOVER_ON_LOW_DISK_SPACE = "switchover_on_low_disk_space";
const char* const CN_PROMOTION_SQL_FILE = "promotion_sql_file";
const char* const CN_DEMOTION_SQL_FILE = "demotion_sql_file";
const char* const CN_HANDLE_EVENTS = "handle_events";

static const char CN_AUTO_REJOIN[] = "auto_rejoin";
static const char CN_FAILCOUNT[] = "failcount";
static const char CN_ENFORCE_READONLY[] = "enforce_read_only_slaves";
static const char CN_ENFORCE_SIMPLE_TOPOLOGY[] = "enforce_simple_topology";
static const char CN_NO_PROMOTE_SERVERS[] = "servers_no_promotion";
static const char CN_FAILOVER_TIMEOUT[] = "failover_timeout";
static const char CN_SWITCHOVER_TIMEOUT[] = "switchover_timeout";
static const char CN_MAINTENANCE_ON_LOW_DISK_SPACE[] = "maintenance_on_low_disk_space";
static const char CN_ASSUME_UNIQUE_HOSTNAMES[] = "assume_unique_hostnames";


// Parameters for master failure verification and timeout
static const char CN_VERIFY_MASTER_FAILURE[] = "verify_master_failure";
static const char CN_MASTER_FAILURE_TIMEOUT[] = "master_failure_timeout";
// Replication credentials parameters for failover/switchover/join
static const char CN_REPLICATION_USER[] = "replication_user";
static const char CN_REPLICATION_PASSWORD[] = "replication_password";
static const char CN_REPLICATION_MASTER_SSL[] = "replication_master_ssl";

namespace
{
const char ENFORCE_WRITABLE_MASTER[] = "enforce_writable_master";
const char failover_cmd[] = "failover";
const char switchover_cmd[] = "switchover";
const char rejoin_cmd[] = "rejoin";
const char reset_repl_cmd[] = "reset-replication";
const char release_locks_cmd[] = "release-locks";

const char CLUSTER_OP_REQUIRE_LOCKS[] = "cooperative_monitoring_locks";
const char MASTER_CONDITIONS[] = "master_conditions";
const char SLAVE_CONDITIONS[] = "slave_conditions";
const char SCRIPT_MAX_RLAG[] = "script_max_replication_lag";

using namespace std::chrono_literals;
namespace cfg = mxs::config;

class Spec : public cfg::Specification
{
public:
    using cfg::Specification::Specification;

protected:
    template<class Params>
    bool do_post_validate(Params params) const;

    bool post_validate(const mxs::ConfigParameters& params) const override
    {
        return do_post_validate(params);
    }

    bool post_validate(json_t* json) const override
    {
        return do_post_validate(json);
    }
};

cfg::Specification s_spec(MXB_MODULE_NAME, cfg::Specification::MONITOR);

cfg::ParamCount s_failcount(
    &s_spec, CN_FAILCOUNT,
    "Number of failures to tolerate before failover occurs",
    5, cfg::Param::AT_RUNTIME);

cfg::ParamBool s_auto_failover(
    &s_spec, CN_AUTO_FAILOVER,
    "Enable automatic server failover",
    false, cfg::Param::AT_RUNTIME);

cfg::ParamSeconds s_failover_timeout(
    &s_spec, CN_FAILOVER_TIMEOUT,
    "Timeout for failover",
    cfg::INTERPRET_AS_SECONDS, 90s, cfg::Param::AT_RUNTIME);

cfg::ParamSeconds s_switchover_timeout(
    &s_spec, CN_SWITCHOVER_TIMEOUT,
    "Timeout for switchover",
    cfg::INTERPRET_AS_SECONDS, 90s, cfg::Param::AT_RUNTIME);

cfg::ParamString s_replication_user(
    &s_spec, CN_REPLICATION_USER,
    "User used for replication",
    "", cfg::Param::AT_RUNTIME);

cfg::ParamPassword s_replication_password(
    &s_spec, CN_REPLICATION_PASSWORD,
    "Password for the user that is used for replication",
    "", cfg::Param::AT_RUNTIME);

cfg::ParamBool s_replication_master_ssl(
    &s_spec, CN_REPLICATION_MASTER_SSL,
    "Enable SSL when configuring replication",
    false, cfg::Param::AT_RUNTIME);

cfg::ParamBool s_verify_master_failure(
    &s_spec, CN_VERIFY_MASTER_FAILURE,
    "Verify master failure",
    true, cfg::Param::AT_RUNTIME);

cfg::ParamSeconds s_master_failure_timeout(
    &s_spec, CN_MASTER_FAILURE_TIMEOUT,
    "Master failure timeout",
    cfg::INTERPRET_AS_SECONDS, 10s, cfg::Param::AT_RUNTIME);

cfg::ParamBool s_auto_rejoin(
    &s_spec, CN_AUTO_REJOIN,
    "Enable automatic server rejoin",
    false, cfg::Param::AT_RUNTIME);

cfg::ParamBool s_enforce_read_only_slaves(
    &s_spec, CN_ENFORCE_READONLY,
    "Enable read_only on all slave servers",
    false, cfg::Param::AT_RUNTIME);

cfg::ParamBool s_enforce_writable_master(
    &s_spec, ENFORCE_WRITABLE_MASTER,
    "Disable read_only on the current master server",
    false, cfg::Param::AT_RUNTIME);

cfg::ParamServerList s_server_no_promotion(
    &s_spec, CN_NO_PROMOTE_SERVERS,
    "List of servers that are never promoted",
    cfg::Param::OPTIONAL, cfg::Param::AT_RUNTIME);

cfg::ParamPath s_promotion_sql_file(
    &s_spec, CN_PROMOTION_SQL_FILE,
    "Path to SQL file that is executed during node promotion",
    cfg::ParamPath::R, "", cfg::Param::AT_RUNTIME);

cfg::ParamPath s_demotion_sql_file(
    &s_spec, CN_DEMOTION_SQL_FILE,
    "Path to SQL file that is executed during node demotion",
    cfg::ParamPath::R, "", cfg::Param::AT_RUNTIME);

cfg::ParamBool s_switchover_on_low_disk_space(
    &s_spec, CN_SWITCHOVER_ON_LOW_DISK_SPACE,
    "Perform a switchover when a server runs out of disk space",
    false, cfg::Param::AT_RUNTIME);

cfg::ParamBool s_maintenance_on_low_disk_space(
    &s_spec, CN_MAINTENANCE_ON_LOW_DISK_SPACE,
    "Put the server into maintenance mode when it runs out of disk space",
    true, cfg::Param::AT_RUNTIME);

cfg::ParamBool s_handle_events(
    &s_spec, CN_HANDLE_EVENTS,
    "Manage server-side events",
    true, cfg::Param::AT_RUNTIME);

cfg::ParamBool s_assume_unique_hostnames(
    &s_spec, CN_ASSUME_UNIQUE_HOSTNAMES,
    "Assume that hostnames are unique",
    true, cfg::Param::AT_RUNTIME);

cfg::ParamBool s_enforce_simple_topology(
    &s_spec, CN_ENFORCE_SIMPLE_TOPOLOGY,
    "Enforce a simple topology",
    false, cfg::Param::AT_RUNTIME);

cfg::ParamEnum<MariaDBMonitor::RequireLocks> s_cooperative_monitoring_locks(
    &s_spec, CLUSTER_OP_REQUIRE_LOCKS,
    "Cooperative monitoring type",
    {
        {MariaDBMonitor::LOCKS_NONE, "none"},
        {MariaDBMonitor::LOCKS_MAJORITY_RUNNING, "majority_of_running"},
        {MariaDBMonitor::LOCKS_MAJORITY_ALL, "majority_of_all"},
    }, MariaDBMonitor::LOCKS_NONE, cfg::Param::AT_RUNTIME);

cfg::ParamEnumMask<MariaDBMonitor::MasterConds> s_master_conditions(
    &s_spec, MASTER_CONDITIONS,
    "Conditions that the master servers must meet",
    {
        {MariaDBMonitor::MCOND_NONE, "none"},
        {MariaDBMonitor::MCOND_CONNECTING_S, "connecting_slave"},
        {MariaDBMonitor::MCOND_CONNECTED_S, "connected_slave"},
        {MariaDBMonitor::MCOND_RUNNING_S, "running_slave"},
        {MariaDBMonitor::MCOND_COOP_M, "primary_monitor_master"}
    },
    MariaDBMonitor::MCOND_COOP_M, cfg::Param::AT_RUNTIME);

cfg::ParamEnumMask<MariaDBMonitor::SlaveConds> s_slave_conditions(
    &s_spec, SLAVE_CONDITIONS,
    "Conditions that the slave servers must meet",
    {
        {MariaDBMonitor::SCOND_LINKED_M, "linked_master"},
        {MariaDBMonitor::SCOND_RUNNING_M, "running_master"},
        {MariaDBMonitor::SCOND_WRITABLE_M, "writable_master"},
        {MariaDBMonitor::SCOND_COOP_M, "primary_monitor_master"},
        {MariaDBMonitor::SCOND_NONE, "none"}
    },
    MariaDBMonitor::SCOND_NONE, cfg::Param::AT_RUNTIME);

cfg::ParamInteger s_script_max_rlag(
    &s_spec, SCRIPT_MAX_RLAG,
    "Replication lag limit at which the script is run",
    -1, cfg::Param::AT_RUNTIME);

template<class Params>
bool Spec::do_post_validate(Params params) const
{
    bool ok = true;
    auto repl_user = s_replication_user.get(params);
    auto repl_pw = s_replication_password.get(params);

    if (repl_user.empty() != repl_pw.empty())
    {
        MXB_ERROR("Both '%s' and '%s' must be defined.",
                  s_replication_user.name().c_str(), s_replication_password.name().c_str());
        ok = false;
    }

    if (!s_assume_unique_hostnames.get(params))
    {
        const char PARAM_REQUIRES[] = "'%s' requires that '%s' is enabled.";
        if (s_auto_failover.get(params))
        {
            MXB_ERROR(PARAM_REQUIRES, s_auto_failover.name().c_str(),
                      s_assume_unique_hostnames.name().c_str());
            ok = false;
        }
        if (s_switchover_on_low_disk_space.get(params))
        {
            MXB_ERROR(PARAM_REQUIRES, s_switchover_on_low_disk_space.name().c_str(),
                      s_assume_unique_hostnames.name().c_str());
            ok = false;
        }
        if (s_auto_rejoin.get(params))
        {
            MXB_ERROR(PARAM_REQUIRES, s_auto_rejoin.name().c_str(), s_assume_unique_hostnames.name().c_str());
            ok = false;
        }
    }

    return ok;
}

auto mo_relaxed = std::memory_order_relaxed;
auto mo_acquire = std::memory_order_acquire;
auto mo_release = std::memory_order_release;
}

MariaDBMonitor::MariaDBMonitor(const string& name, const string& module)
    : MonitorWorker(name, module)
    , m_settings(name, this)
{
}

mxs::MonitorServer*
MariaDBMonitor::create_server(SERVER* server, const mxs::MonitorServer::SharedSettings& shared)
{
    return new MariaDBServer(server, servers().size(), shared, m_settings.shared);
}

const ServerArray& MariaDBMonitor::servers() const
{
    return reinterpret_cast<const ServerArray&>(Monitor::servers());
}

/**
 * Reset and initialize server arrays and related data.
 */
void MariaDBMonitor::reset_server_info()
{
    m_servers_by_id.clear();
    assign_new_master(NULL);
    m_next_master = NULL;
    m_master_gtid_domain = GTID_DOMAIN_UNKNOWN;
    m_resolver = DNSResolver();     // Erases result cache.
}

void MariaDBMonitor::reset_node_index_info()
{
    for (auto server : servers())
    {
        server->m_node.reset_indexes();
    }
}

MariaDBServer* MariaDBMonitor::get_server(const EndPoint& search_ep)
{
    MariaDBServer* found = NULL;
    // Phase 1: Direct string compare
    for (auto server : servers())
    {
        EndPoint srv(server->server);
        if (srv == search_ep)
        {
            found = server;
            break;
        }
    }

    if (!found)
    {
        // Phase 2: Was not found with simple string compare. Try DNS resolving for endpoints with
        // matching ports.
        DNSResolver::StringSet target_addresses = m_resolver.resolve_server(search_ep.host());
        if (!target_addresses.empty())
        {
            for (auto server : servers())
            {
                SERVER* srv = server->server;
                if (srv->port() == search_ep.port())
                {
                    auto server_addresses = m_resolver.resolve_server(srv->address());
                    // The number of elements in the arrays is rarely over 1.
                    for (auto& address : server_addresses)
                    {
                        if (target_addresses.count(address) > 0)
                        {
                            found = server;
                            goto breakout;
                        }
                    }
                }
            }
breakout:   ;
        }
    }
    return found;
}

MariaDBServer* MariaDBMonitor::get_server(int64_t id)
{
    auto found = m_servers_by_id.find(id);
    return (found != m_servers_by_id.end()) ? (*found).second : NULL;
}

MariaDBServer* MariaDBMonitor::get_server(MonitorServer* mon_server) const
{
    return get_server(mon_server->server);
}

MariaDBServer* MariaDBMonitor::get_server(SERVER* server) const
{
    for (auto iter : servers())
    {
        if (iter->server == server)
        {
            return iter;
        }
    }
    return NULL;
}

MariaDBMonitor* MariaDBMonitor::create(const string& name, const string& module)
{
    return new MariaDBMonitor(name, module);
}

mxs::config::Configuration& MariaDBMonitor::configuration()
{
    return m_settings;
}

MariaDBMonitor::Settings::Settings(const std::string& name, MariaDBMonitor* monitor)
    : mxs::config::Configuration(name, &s_spec)
    , m_monitor(monitor)
{
    using Shared = MariaDBServer::SharedSettings;

    add_native(&Settings::assume_unique_hostnames, &s_assume_unique_hostnames);
    add_native(&Settings::failcount, &s_failcount);
    add_native(&Settings::failover_timeout, &s_failover_timeout);
    add_native(&Settings::switchover_timeout, &s_switchover_timeout);
    add_native(&Settings::auto_failover, &s_auto_failover);
    add_native(&Settings::auto_rejoin, &s_auto_rejoin);
    add_native(&Settings::enforce_read_only_slaves, &s_enforce_read_only_slaves);
    add_native(&Settings::enforce_writable_master, &s_enforce_writable_master);
    add_native(&Settings::enforce_simple_topology, &s_enforce_simple_topology);
    add_native(&Settings::verify_master_failure, &s_verify_master_failure);
    add_native(&Settings::master_failure_timeout, &s_master_failure_timeout);
    add_native(&Settings::switchover_on_low_disk_space, &s_switchover_on_low_disk_space);
    add_native(&Settings::maintenance_on_low_disk_space, &s_maintenance_on_low_disk_space);
    add_native(&Settings::require_server_locks, &s_cooperative_monitoring_locks);
    add_native(&Settings::master_conds, &s_master_conditions);
    add_native(&Settings::slave_conds, &s_slave_conditions);
    add_native(&Settings::script_max_rlag, &s_script_max_rlag);
    add_native(&Settings::servers_no_promotion, &s_server_no_promotion);
    add_native(&Settings::shared, &Shared::promotion_sql_file, &s_promotion_sql_file);
    add_native(&Settings::shared, &Shared::demotion_sql_file, &s_demotion_sql_file);
    add_native(&Settings::shared, &Shared::handle_event_scheduler, &s_handle_events);
    add_native(&Settings::shared, &Shared::replication_ssl, &s_replication_master_ssl);
    add_native(&Settings::shared, &Shared::replication_user, &s_replication_user);
    add_native(&Settings::shared, &Shared::replication_password, &s_replication_password);
}

bool MariaDBMonitor::Settings::post_configure(const std::map<std::string,
                                                             mxs::ConfigParameters>& nested_params)
{
    shared.server_locks_enabled = require_server_locks != RequireLocks::LOCKS_NONE;

    if (enforce_simple_topology)
    {
        // This is a "mega-setting" which turns on several other features regardless of their individual
        // settings.
        auto warn_and_enable = [](bool* setting, const char* setting_name) {
                const char setting_activated[] = "%s enables %s, overriding any existing setting or default.";
                if (*setting == false)
                {
                    *setting = true;
                    MXB_WARNING(setting_activated, CN_ENFORCE_SIMPLE_TOPOLOGY, setting_name);
                }
            };

        warn_and_enable(&assume_unique_hostnames, CN_ASSUME_UNIQUE_HOSTNAMES);
        warn_and_enable(&auto_failover, CN_AUTO_FAILOVER);
        warn_and_enable(&auto_rejoin, CN_AUTO_REJOIN);
    }

    return m_monitor->post_configure();
}

/**
 * Load config parameters
 *
 * @param params Config parameters
 * @return True if settings are ok
 */
bool MariaDBMonitor::post_configure()
{
    /* Reset all monitored state info. The server dependent values must be reset as servers could have been
     * added, removed and modified. */
    reset_server_info();

    if (m_settings.shared.replication_user.empty())
    {
        m_settings.shared.replication_user = conn_settings().username;
        m_settings.shared.replication_password = conn_settings().password;
    }

    auto [ok, excluded] = get_monitored_serverlist(m_settings.servers_no_promotion);

    if (ok)
    {
        m_excluded_servers.clear();

        for (auto* srv : excluded)
        {
            m_excluded_servers.push_back(static_cast<MariaDBServer*>(srv));
        }
    }

    return ok;
}

json_t* MariaDBMonitor::diagnostics() const
{
    mxb_assert(mxs::MainWorker::is_main_worker());
    return to_json();
}

json_t* MariaDBMonitor::diagnostics(MonitorServer* srv) const
{
    mxb_assert(mxs::MainWorker::is_main_worker());
    json_t* result = nullptr;

    if (auto server = get_server(srv))
    {
        result = server->to_json();
        json_object_set_new(result, "state_details", !server->m_node.external_masters.empty() ?
                            json_string("Slave of External Server") : json_null());
    }

    return result;
}

json_t* MariaDBMonitor::to_json(State op)
{
    switch (op)
    {
    case State::IDLE:
        return json_string("Idle");

    case State::MONITOR:
        return json_string("Monitoring servers");

    case State::EXECUTE_SCRIPTS:
        return json_string("Executing scripts");

    case State::DEMOTE:
        return json_string("Demoting old master");

    case State::WAIT_FOR_TARGET_CATCHUP:
        return json_string("Waiting for candidate master to catch up");

    case State::PROMOTE_TARGET:
        return json_string("Promoting candidate master");

    case State::REJOIN:
        return json_string("Rejoining slave servers");

    case State::CONFIRM_REPLICATION:
        return json_string("Confirming that replication works");

    case State::RESET_REPLICATION:
        return json_string("Resetting replication on all servers");
    }

    mxb_assert(!true);
    return nullptr;
}

json_t* MariaDBMonitor::to_json() const
{
    json_t* rval = MonitorWorker::diagnostics();

    // The m_master-pointer can be modified during a tick, but the pointed object cannot be deleted.
    auto master = mxb::atomic::load(&m_master, mxb::atomic::RELAXED);
    json_object_set_new(rval, "master", master == nullptr ? json_null() : json_string(master->name()));
    json_object_set_new(rval,
                        "master_gtid_domain_id",
                        m_master_gtid_domain == GTID_DOMAIN_UNKNOWN ? json_null() :
                        json_integer(m_master_gtid_domain));
    json_object_set_new(rval, "state", to_json(m_state));
    json_object_set_new(rval, "primary",
                        server_locks_in_use() ? json_boolean(is_cluster_owner()) : json_null());

    json_t* server_info = json_array();
    for (MariaDBServer* server : servers())
    {
        json_array_append_new(server_info, server->to_json());
    }
    json_object_set_new(rval, "server_info", server_info);
    return rval;
}

bool MariaDBMonitor::can_be_disabled(const mxs::MonitorServer& mserver, DisableType type,
                                     std::string* errmsg_out) const
{
    // If the server is the master, it cannot be disabled.
    bool can_be = !status_is_master(mserver.server->status());

    if (!can_be)
    {
        *errmsg_out =
            "The server is master, so it cannot be set in maintenance or draining mode. "
            "First perform a switchover and then retry the operation.";
    }

    return can_be;
}

bool MariaDBMonitor::is_cluster_owner() const
{
    return m_locks_info.have_lock_majority.load(std::memory_order_relaxed);
}

void MariaDBMonitor::pre_loop()
{
    // Read the journal and the last known master.
    // Write the corresponding MariaDBServer into the class-specific m_master variable.
    MonitorServer* journal_master = nullptr;
    read_journal();
    if (journal_master)
    {
        // This is somewhat questionable, as the journal only contains status bits but no actual topology
        // info. In a fringe case the actual queried topology may not match the journal data, freezing the
        // master to a suboptimal choice.
        assign_new_master(get_server(journal_master));
    }

    /* This loop can be removed if/once the replication check code is inside tick. It's required so that
     * the monitor makes new connections when starting. */
    for (MariaDBServer* server : servers())
    {
        if (server->con)
        {
            mysql_close(server->con);
            server->con = NULL;
        }
    }

    m_locks_info.reset();
}

void MariaDBMonitor::post_loop()
{
    write_journal();
}

void MariaDBMonitor::tick()
{
    m_state = State::MONITOR;
    check_maintenance_requests();

    /* Update MonitorServer->pending_status. This is where the monitor loop writes it's findings.
     * Also, backup current status so that it can be compared to any deduced state. */
    for (auto srv : servers())
    {
        auto status = srv->server->status();
        srv->pending_status = status;
        srv->mon_prev_status = status;
    }

    // Query all servers for their status.
    bool first_tick = ticks() == 0;
    bool should_update_disk_space = check_disk_space_this_tick();

    // Concurrently query all servers for their status.
    auto update_task = [should_update_disk_space, first_tick](MariaDBServer* server) {
            server->update_server(should_update_disk_space, first_tick);
        };
    execute_task_all_servers(update_task);

    update_cluster_lock_status();

    for (MariaDBServer* server : servers())
    {
        if (server->m_topology_changed)
        {
            m_cluster_topology_changed = true;
            server->m_topology_changed = false;
        }
    }
    update_topology();

    if (m_cluster_topology_changed)
    {
        m_cluster_topology_changed = false;
        // If cluster operations are enabled, check topology support and disable if needed.
        if (m_settings.auto_failover || m_settings.switchover_on_low_disk_space || m_settings.auto_rejoin)
        {
            check_cluster_operations_support();
        }
    }

    // Always re-assign master, slave etc bits as these depend on other factors outside topology
    // (e.g. slave sql state).
    assign_server_roles();

    if (m_master != NULL && m_master->is_master())
    {
        // Update cluster-wide values dependant on the current master.
        update_gtid_domain();
    }

    /* Set low disk space slaves to maintenance. This needs to happen after roles have been assigned.
     * Is not a real cluster operation, since nothing on the actual backends is changed. */
    if (m_settings.maintenance_on_low_disk_space)
    {
        set_low_disk_slaves_maintenance();
    }

    // Sanity check. Master may not be both slave and master.
    mxb_assert(m_master == NULL || !m_master->has_status(SERVER_SLAVE | SERVER_MASTER));

    if (server_locks_in_use() && is_cluster_owner())
    {
        check_acquire_masterlock();
    }

    flush_server_status();
    process_state_changes();
    hangup_failed_servers();
    write_journal_if_needed();
    m_state = State::IDLE;
}

void MariaDBMonitor::process_state_changes()
{
    using ExecState = ManualCommand::ExecState;
    m_state = State::EXECUTE_SCRIPTS;
    MonitorWorker::process_state_changes();

    m_cluster_modified = false;
    if (cluster_operation_disable_timer > 0)
    {
        cluster_operation_disable_timer--;
    }

    // Check for manual commands
    if (m_manual_cmd.exec_state.load(mo_acquire) == ExecState::SCHEDULED)
    {
        // Looks like a command is waiting. Lock mutex, check again.
        bool scheduled = false;
        ManualCommand::CmdMethod command_method;

        std::unique_lock<std::mutex> lock(m_manual_cmd.lock);
        scheduled = m_manual_cmd.exec_state.load(mo_acquire) == ExecState::SCHEDULED;
        if (scheduled)
        {
            command_method = std::move(m_manual_cmd.method);
            m_manual_cmd.exec_state.store(ExecState::RUNNING, mo_release);
        }
        lock.unlock();

        // Run the command outside the lock. Enables checking result state while command is running.
        if (scheduled)
        {
            auto cmd_result = command_method();
            // Manual command ran, signal the sender to continue.
            lock.lock();
            m_manual_cmd.exec_state.store(ExecState::DONE, mo_release);
            // Remove any previous saved errors and replace with new ones.
            json_decref(m_manual_cmd.cmd_result.errors);
            m_manual_cmd.cmd_result = cmd_result;
            lock.unlock();
            m_manual_cmd.cmd_complete_notifier.notify_one();
        }
    }

    if (m_settings.auto_failover)
    {
        handle_auto_failover();
    }

    // Do not auto-join servers on this monitor loop if a failover (or any other cluster modification)
    // has been performed, as server states have not been updated yet. It will happen next iteration.
    if (m_settings.auto_rejoin && cluster_can_be_joined() && can_perform_cluster_ops())
    {
        // Check if any servers should be autojoined to the cluster and try to join them.
        handle_auto_rejoin();
    }

    /* Check if the master has read-only on and turn it off if user so wishes. */
    if (m_settings.enforce_writable_master && can_perform_cluster_ops())
    {
        enforce_writable_on_master();
    }

    /* Check if any slave servers have read-only off and turn it on if user so wishes. Again, do not
     * perform this if cluster has been modified this loop since it may not be clear which server
     * should be a slave. */
    if (m_settings.enforce_read_only_slaves && can_perform_cluster_ops())
    {
        enforce_read_only_on_slaves();
    }

    /* Check if the master server is on low disk space and act on it. */
    if (m_settings.switchover_on_low_disk_space && can_perform_cluster_ops())
    {
        handle_low_disk_space_master();
    }

    m_state = State::MONITOR;
}

std::string MariaDBMonitor::annotate_state_change(MonitorServer* server)
{
    std::string rval;

    if (server->get_event_type() == LOST_SLAVE_EVENT)
    {
        MariaDBServer* srv = get_server(server);
        rval = srv->print_changed_slave_connections();
    }

    return rval;
}

/**
 * Save info on the master server's multimaster group, if any. This is required when checking for changes
 * in the topology.
 */
void MariaDBMonitor::update_master_cycle_info()
{
    if (m_master)
    {
        int new_cycle_id = m_master->m_node.cycle;
        m_master_cycle_status.cycle_id = new_cycle_id;
        if (new_cycle_id == NodeData::CYCLE_NONE)
        {
            m_master_cycle_status.cycle_members.clear();
        }
        else
        {
            m_master_cycle_status.cycle_members = m_cycles[new_cycle_id];
        }
    }
    else
    {
        m_master_cycle_status.cycle_id = NodeData::CYCLE_NONE;
        m_master_cycle_status.cycle_members.clear();
    }
}

void MariaDBMonitor::update_gtid_domain()
{
    int64_t old_domain = m_master_gtid_domain;
    int64_t new_domain = m_master->m_gtid_domain_id;

    if (new_domain != old_domain)
    {
        if (old_domain != GTID_DOMAIN_UNKNOWN)
        {
            MXB_NOTICE("Gtid domain id of master has changed: %li -> %li.",
                       old_domain, new_domain);
        }
        request_journal_update();
        m_master_gtid_domain = new_domain;
    }
}

void MariaDBMonitor::assign_new_master(MariaDBServer* new_master)
{
    if (m_master != new_master)
    {
        mxb::atomic::store(&m_master, new_master, mxb::atomic::RELAXED);
        request_journal_update();
    }
    update_master_cycle_info();
    m_warn_current_master_invalid = true;
    m_warn_cannot_find_master = true;
}

/**
 * Check sql text file parameters. A parameter should either be empty or a valid file which can be opened.
 *
 * @return True if no errors occurred when opening the files
 */
bool MariaDBMonitor::check_sql_files()
{
    const char ERRMSG[] = "%s ('%s') does not exist or cannot be accessed for reading: '%s'.";

    bool rval = true;
    auto prom_file = m_settings.shared.promotion_sql_file;
    if (!prom_file.empty() && access(prom_file.c_str(), R_OK) != 0)
    {
        rval = false;
        MXB_ERROR(ERRMSG, CN_PROMOTION_SQL_FILE, prom_file.c_str(), mxb_strerror(errno));
    }

    auto dem_file = m_settings.shared.demotion_sql_file;
    if (!dem_file.empty() && access(dem_file.c_str(), R_OK) != 0)
    {
        rval = false;
        MXB_ERROR(ERRMSG, CN_DEMOTION_SQL_FILE, dem_file.c_str(), mxb_strerror(errno));
    }
    return rval;
}

/**
 * Run a manual command. It will be ran during the next monitor tick. This method waits
 * for the command to have finished running.
 *
 * @param command Function object containing the method the monitor should execute.
 * @param cmd_name Command name, for logging
 * @param error_out Json error output
 * @return True if command execution succeeded. False if monitor was in an invalid state
 * to run the command or command failed.
 */
bool MariaDBMonitor::execute_manual_command(ManualCommand::CmdMethod command, const string& cmd_name,
                                            json_t** error_out)
{
    bool rval = false;
    if (schedule_manual_command(std::move(command), cmd_name, error_out))
    {
        // Wait for the result.
        std::unique_lock<std::mutex> lock(m_manual_cmd.lock);
        auto cmd_complete = [this] {
                return m_manual_cmd.exec_state == ManualCommand::ExecState::DONE;
            };
        m_manual_cmd.cmd_complete_notifier.wait(lock, cmd_complete);

        // Copy results similar to fetch-results.
        ManualCommand::Result res;
        res.deep_copy_from(m_manual_cmd.cmd_result);

        // There should not be any existing errors in the error output.
        mxb_assert(*error_out == nullptr);
        rval = res.success;
        *error_out = res.errors;
    }
    return rval;
}

/**
 * Schedule a manual command for execution. Does not wait for the command to complete.
 *
 * @param command Function object containing the method the monitor should execute.
 * @param cmd_name Command name, for logging
 * @param error_out Json error output
 * @return True if command execution was attempted. False if monitor was in an invalid state
 * to run the command.
 */
bool MariaDBMonitor::schedule_manual_command(ManualCommand::CmdMethod command, const string& cmd_name,
                                             json_t** error_out)
{
    mxb_assert(is_main_worker());
    using ExecState = ManualCommand::ExecState;
    bool cmd_sent = false;
    if (!is_running())
    {
        PRINT_MXS_JSON_ERROR(error_out, "The monitor is not running, cannot execute manual command.");
    }
    else
    {
        auto seen_state = ExecState::NONE;
        string current_cmd_name;
        // The lock is not essential, but does remove dependency on variable write order.
        std::unique_lock<std::mutex> lock(m_manual_cmd.lock);
        seen_state = m_manual_cmd.exec_state.load(mo_acquire);
        if (seen_state == ExecState::NONE || seen_state == ExecState::DONE)
        {
            // Write the command. No need to signal monitor thread, as it checks for commands every loop.
            m_manual_cmd.method = std::move(command);
            m_manual_cmd.cmd_name = cmd_name;
            m_manual_cmd.exec_state.store(ExecState::SCHEDULED, mo_release);
            cmd_sent = true;
        }
        else
        {
            current_cmd_name = m_manual_cmd.cmd_name;
        }
        lock.unlock();

        if (!cmd_sent)
        {
            auto seen_state_str = (seen_state == ExecState::SCHEDULED) ? "pending" : "running";
            PRINT_MXS_JSON_ERROR(error_out, "Cannot run manual %s, previous %s is still %s.",
                                 cmd_name.c_str(), current_cmd_name.c_str(), seen_state_str);
        }
    }
    return cmd_sent;
}

bool MariaDBMonitor::immediate_tick_required()
{
    return mxs::MonitorWorker::immediate_tick_required() || m_cluster_modified
           || (m_manual_cmd.exec_state.load(mo_relaxed) == ManualCommand::ExecState::SCHEDULED);
}

bool MariaDBMonitor::server_locks_in_use() const
{
    return (m_settings.require_server_locks == LOCKS_MAJORITY_ALL)
           || (m_settings.require_server_locks == LOCKS_MAJORITY_RUNNING);
}

bool MariaDBMonitor::try_acquire_locks_this_tick()
{
    mxb_assert(server_locks_in_use());

    auto calc_interval = [this](int base_intervals, int deviation_max_intervals) {
            // Scale the interval calculation by the monitor interval.
            int mon_interval_ms = settings().interval.count();
            int deviation = m_random_gen.b_to_e_co(0, deviation_max_intervals);
            return (base_intervals + deviation) * mon_interval_ms;
        };

    bool try_acquire_locks = false;
    if (m_locks_info.time_to_update())
    {
        try_acquire_locks = true;
        // Calculate time until next update check. Randomize a bit to reduce possibility that multiple
        // monitors would attempt to get locks simultaneously. The randomization parameters are not user
        // configurable, but the correct values are not obvious.
        int next_check_interval = calc_interval(5, 3);
        m_locks_info.next_lock_attempt_delay = std::chrono::milliseconds(next_check_interval);
        m_locks_info.last_locking_attempt.restart();
    }
    return try_acquire_locks;
}

bool MariaDBMonitor::run_manual_switchover(SERVER* new_master, SERVER* current_master, json_t** error_out)
{
    auto func = [this, new_master, current_master]() {
            return manual_switchover(new_master, current_master);
        };
    return execute_manual_command(func, switchover_cmd, error_out);
}

bool MariaDBMonitor::schedule_async_switchover(SERVER* new_master, SERVER* current_master, json_t** error_out)
{
    auto func = [this, new_master, current_master]() {
            return manual_switchover(new_master, current_master);
        };
    return schedule_manual_command(func, switchover_cmd, error_out);
}

bool MariaDBMonitor::run_manual_failover(json_t** error_out)
{
    auto func = [this]() {
            return manual_failover();
        };
    return execute_manual_command(func, failover_cmd, error_out);
}

bool MariaDBMonitor::schedule_async_failover(json_t** error_out)
{
    auto func = [this]() {
            return manual_failover();
        };
    return schedule_manual_command(func, failover_cmd, error_out);
}

bool MariaDBMonitor::run_manual_rejoin(SERVER* rejoin_server, json_t** error_out)
{
    auto func = [this, rejoin_server]() {
            return manual_rejoin(rejoin_server);
        };
    return execute_manual_command(func, rejoin_cmd, error_out);
}

bool MariaDBMonitor::schedule_async_rejoin(SERVER* rejoin_server, json_t** error_out)
{
    auto func = [this, rejoin_server]() {
            return manual_rejoin(rejoin_server);
        };
    return schedule_manual_command(func, rejoin_cmd, error_out);
}

bool MariaDBMonitor::run_manual_reset_replication(SERVER* master_server, json_t** error_out)
{
    auto func = [this, master_server]() {
            return manual_reset_replication(master_server);
        };
    return execute_manual_command(func, reset_repl_cmd, error_out);
}

bool MariaDBMonitor::schedule_reset_replication(SERVER* master_server, json_t** error_out)
{
    auto func = [this, master_server]() {
            return manual_reset_replication(master_server);
        };
    return schedule_manual_command(func, reset_repl_cmd, error_out);
}

bool MariaDBMonitor::run_release_locks(json_t** error_out)
{
    auto func = [this]() {
            return manual_release_locks();
        };
    return execute_manual_command(func, release_locks_cmd, error_out);
}

bool MariaDBMonitor::schedule_release_locks(json_t** error_out)
{
    auto func = [this]() {
            return manual_release_locks();
        };
    return schedule_manual_command(func, release_locks_cmd, error_out);
}

bool MariaDBMonitor::fetch_cmd_result(json_t** output)
{
    using ExecState = ManualCommand::ExecState;
    auto current_state = ExecState::NONE;
    string current_cmd_name;
    ManualCommand::Result cmd_result;

    std::unique_lock<std::mutex> lock(m_manual_cmd.lock);
    // Copy the manual command related fields to local variables under the lock.
    current_state = m_manual_cmd.exec_state.load(mo_acquire);
    if (current_state != ExecState::NONE)
    {
        current_cmd_name = m_manual_cmd.cmd_name;
        if (current_state == ExecState::DONE)
        {
            // Deep copy the json, as another manual command may start writing to the container
            // right after mutex is released.
            cmd_result.deep_copy_from(m_manual_cmd.cmd_result);
        }
    }
    lock.unlock();

    // The string contents here must match with GUI code.
    const char cmd_running_fmt[] = "No manual command results are available, %s is still %s.";
    switch (current_state)
    {
    case ExecState::NONE:
        // Command has not been ran.
        *output = mxs_json_error_append(*output, "No manual command results are available.");
        break;

    case ExecState::SCHEDULED:
        *output = mxs_json_error_append(*output, cmd_running_fmt, current_cmd_name.c_str(), "pending");
        break;

    case ExecState::RUNNING:
        *output = mxs_json_error_append(*output, cmd_running_fmt, current_cmd_name.c_str(), "running");
        break;

    case ExecState::DONE:
        if (cmd_result.success)
        {
            *output = json_sprintf("%s completed successfully.", current_cmd_name.c_str());
        }
        else if (cmd_result.errors)
        {
            *output = cmd_result.errors;
        }
        else
        {
            // Command failed, but printed no results.
            *output = json_sprintf("%s failed.", current_cmd_name.c_str());
        }
        break;
    }
    return true;
}

bool MariaDBMonitor::cluster_operations_disabled_short() const
{
    return cluster_operation_disable_timer > 0 || m_cluster_modified;
}

void MariaDBMonitor::check_acquire_masterlock()
{
    // Check that the correct server has the masterlock. If not, release and reacquire.
    // The lock status has already been fetched by the server update code.
    const MariaDBServer* masterlock_target = nullptr;
    if (m_master && m_master->is_master())
    {
        masterlock_target = m_master;
    }

    const auto ml = MariaDBServer::LockType::MASTER;
    for (auto server : servers())
    {
        if (server != masterlock_target)
        {
            if (server->lock_owned(ml))
            {
                // Should not have the lock, release.
                server->release_lock(ml);
            }
        }
        else if (server == masterlock_target)
        {
            auto masterlock = server->masterlock_status();
            if (masterlock.is_free())
            {
                // Don't have the lock when should.
                server->get_lock(ml);
            }
            else if (masterlock.status() == ServerLock::Status::OWNED_OTHER)
            {
                // Someone else is holding the masterlock, even when this monitor has lock majority.
                // Not a problem for this monitor, but secondary MaxScales may select a wrong master.
                MXB_ERROR("Cannot acquire lock '%s' on '%s' as it's claimed by another connection (id %li). "
                          "Secondary MaxScales may select the wrong master.",
                          MASTER_LOCK_NAME, name(), masterlock.owner());
            }
        }
    }
}

bool MariaDBMonitor::is_slave_maxscale() const
{
    return server_locks_in_use() && !is_cluster_owner();
}

void MariaDBMonitor::execute_task_all_servers(const ServerFunction& task)
{
    execute_task_on_servers(task, servers());
}

void MariaDBMonitor::execute_task_on_servers(const ServerFunction& task, const ServerArray& servers)
{
    mxb::Semaphore task_complete;
    for (auto server : servers)
    {
        auto server_task = [&task, &task_complete, server]() {
                task(server);
                task_complete.post();
            };
        m_threadpool.execute(server_task, "monitor-task");
    }
    task_complete.wait_n(servers.size());
}

MariaDBMonitor::ManualCommand::Result MariaDBMonitor::manual_release_locks()
{
    // Manual commands should only run in the main monitor thread.
    mxb_assert(mxb::Worker::get_current()->id() == this->id());
    mxb_assert(m_manual_cmd.exec_state == ManualCommand::ExecState::RUNNING);

    ManualCommand::Result rval;
    auto error_out = &rval.errors;

    bool success = false;
    if (server_locks_in_use())
    {
        std::atomic_int released_locks {0};
        auto release_lock_task = [&released_locks](MariaDBServer* server) {
                released_locks += server->release_all_locks();
            };
        execute_task_all_servers(release_lock_task);
        m_locks_info.have_lock_majority.store(false, std::memory_order_relaxed);

        // Set next locking attempt 1 minute to the future.
        m_locks_info.next_lock_attempt_delay = std::chrono::minutes(1);
        m_locks_info.last_locking_attempt.restart();

        int released = released_locks.load(std::memory_order_relaxed);
        const char LOCK_DELAY_MSG[] = "Will not attempt to reacquire locks for 1 minute.";
        if (released > 0)
        {
            MXB_NOTICE("Released %i lock(s). %s", released, LOCK_DELAY_MSG);
            success = true;
        }
        else
        {
            PRINT_MXS_JSON_ERROR(error_out, "Did not release any locks. %s", LOCK_DELAY_MSG);
        }
    }
    else
    {
        PRINT_MXS_JSON_ERROR(error_out, "Server locks are not in use, cannot release them.");
    }
    rval.success = success;
    return rval;
}

bool MariaDBMonitor::ClusterLocksInfo::time_to_update() const
{
    return last_locking_attempt.split() > next_lock_attempt_delay;
}

MariaDBMonitor::~MariaDBMonitor()
{
    json_decref(m_manual_cmd.cmd_result.errors);
}

bool MariaDBMonitor::cluster_ops_configured() const
{
    return m_settings.auto_failover || m_settings.auto_rejoin
           || m_settings.enforce_read_only_slaves || m_settings.switchover_on_low_disk_space;
}

void MariaDBMonitor::ManualCommand::Result::deep_copy_from(const MariaDBMonitor::ManualCommand::Result& rhs)
{
    // If command succeeded, errors should be empty.
    mxb_assert(!(rhs.success && rhs.errors));
    success = rhs.success;
    errors = json_deep_copy(rhs.errors);
}

namespace journal_fields
{
const char MASTER[] = "master_server";
const char MASTER_GTID_DOMAIN[] = "master_gtid_domain";
}

void MariaDBMonitor::save_monitor_specific_journal_data(mxb::Json& data)
{
    data.set_string(journal_fields::MASTER, m_master ? m_master->name() : "");
    data.set_int(journal_fields::MASTER_GTID_DOMAIN, m_master_gtid_domain);
}

void MariaDBMonitor::load_monitor_specific_journal_data(const mxb::Json& data)
{
    string master_name = data.get_string(journal_fields::MASTER);
    for (auto* elem : servers())
    {
        if (strcmp(elem->name(), master_name.c_str()) == 0)
        {
            assign_new_master(elem);
            break;
        }
    }
    m_master_gtid_domain = data.get_int(journal_fields::MASTER_GTID_DOMAIN);
}

void MariaDBMonitor::flush_server_status()
{
    // Update shared status.
    bool status_changed = false;
    auto rlag_limit = m_settings.script_max_rlag;
    for (auto server : servers())
    {
        SERVER* srv = server->server;
        srv->set_replication_lag(server->m_replication_lag);
        if (server->pending_status != srv->status())
        {
            status_changed = true;
            srv->assign_status(server->pending_status);
        }
        if (rlag_limit >= 0)
        {
            server->update_rlag_state(rlag_limit);
        }
    }

    if (status_changed)
    {
        request_journal_update();
    }
}

namespace
{
// Execution mode for commands.
enum class ExecMode
{
    SYNC,   /**< Function waits for completion or error */
    ASYNC   /**< Function only schedules the operation and will not wait */
};

const char err_passive_mode[] = "%s requested but not performed, as MaxScale is in passive mode.";

/**
 * Run manual switchover.
 *
 * @param mode    Execution mode
 * @param args    The provided arguments
 * @param output  Pointer where to place output object
 *
 * @return True, if the command was executed/scheduled, false otherwise.
 */
bool manual_switchover(ExecMode mode, const MODULECMD_ARG* args, json_t** error_out)
{
    mxb_assert((args->argc >= 1) && (args->argc <= 3));
    mxb_assert(MODULECMD_GET_TYPE(&args->argv[0].type) == MODULECMD_ARG_MONITOR);
    mxb_assert((args->argc < 2) || (MODULECMD_GET_TYPE(&args->argv[1].type) == MODULECMD_ARG_SERVER));
    mxb_assert((args->argc < 3) || (MODULECMD_GET_TYPE(&args->argv[2].type) == MODULECMD_ARG_SERVER));

    bool rval = false;
    if (mxs::Config::get().passive.get())
    {
        PRINT_MXS_JSON_ERROR(error_out, err_passive_mode, "Switchover");
    }
    else
    {
        Monitor* mon = args->argv[0].value.monitor;
        auto handle = static_cast<MariaDBMonitor*>(mon);
        SERVER* promotion_server = (args->argc >= 2) ? args->argv[1].value.server : nullptr;
        SERVER* demotion_server = (args->argc == 3) ? args->argv[2].value.server : nullptr;

        switch (mode)
        {
        case ExecMode::SYNC:
            rval = handle->run_manual_switchover(promotion_server, demotion_server, error_out);
            break;

        case ExecMode::ASYNC:
            rval = handle->schedule_async_switchover(promotion_server, demotion_server, error_out);
            break;
        }
    }
    return rval;
}

/**
 * Command handler for 'switchover'
 */
bool handle_manual_switchover(const MODULECMD_ARG* args, json_t** error_out)
{
    return manual_switchover(ExecMode::SYNC, args, error_out);
}

/**
 * Command handler for 'async-switchover'
 */
bool handle_async_switchover(const MODULECMD_ARG* args, json_t** error_out)
{
    return manual_switchover(ExecMode::ASYNC, args, error_out);
}

/**
 * Run manual failover.
 *
 * @paran mode Execution mode
 * @param args Arguments given by user
 * @param output Json error output
 * @return True on success
 */
bool manual_failover(ExecMode mode, const MODULECMD_ARG* args, json_t** output)
{
    mxb_assert(args->argc == 1);
    mxb_assert(MODULECMD_GET_TYPE(&args->argv[0].type) == MODULECMD_ARG_MONITOR);
    bool rv = false;

    if (mxs::Config::get().passive.get())
    {
        PRINT_MXS_JSON_ERROR(output, err_passive_mode, "Failover");
    }
    else
    {
        Monitor* mon = args->argv[0].value.monitor;
        auto handle = static_cast<MariaDBMonitor*>(mon);

        switch (mode)
        {
        case ExecMode::SYNC:
            rv = handle->run_manual_failover(output);
            break;

        case ExecMode::ASYNC:
            rv = handle->schedule_async_failover(output);
            break;
        }
    }
    return rv;
}

/**
 * Command handler for 'failover'.
 */
bool handle_manual_failover(const MODULECMD_ARG* args, json_t** error_out)
{
    return manual_failover(ExecMode::SYNC, args, error_out);
}

/**
 * Command handler for 'async-failover'.
 */
bool handle_async_failover(const MODULECMD_ARG* args, json_t** error_out)
{
    return manual_failover(ExecMode::ASYNC, args, error_out);
}

/**
 * Run manual rejoin.
 *
 * @paran mode Execution mode
 * @param args Arguments given by user
 * @param output Json error output
 * @return True on success
 */
bool manual_rejoin(ExecMode mode, const MODULECMD_ARG* args, json_t** output)
{
    mxb_assert(args->argc == 2);
    mxb_assert(MODULECMD_GET_TYPE(&args->argv[0].type) == MODULECMD_ARG_MONITOR);
    mxb_assert(MODULECMD_GET_TYPE(&args->argv[1].type) == MODULECMD_ARG_SERVER);

    bool rv = false;
    if (mxs::Config::get().passive.get())
    {
        PRINT_MXS_JSON_ERROR(output, "Rejoin requested but not performed, as MaxScale is in passive mode.");
    }
    else
    {
        Monitor* mon = args->argv[0].value.monitor;
        SERVER* server = args->argv[1].value.server;
        auto handle = static_cast<MariaDBMonitor*>(mon);

        switch (mode)
        {
        case ExecMode::SYNC:
            rv = handle->run_manual_rejoin(server, output);
            break;

        case ExecMode::ASYNC:
            rv = handle->schedule_async_rejoin(server, output);
            break;
        }
    }
    return rv;
}

/**
 * Command handler for 'rejoin'.
 */
bool handle_manual_rejoin(const MODULECMD_ARG* args, json_t** error_out)
{
    return manual_rejoin(ExecMode::SYNC, args, error_out);
}

/**
 * Command handler for 'async-rejoin'.
 */
bool handle_async_rejoin(const MODULECMD_ARG* args, json_t** error_out)
{
    return manual_rejoin(ExecMode::ASYNC, args, error_out);
}

/**
 * Run reset replication.
 *
 * @paran mode Execution mode
 * @param args Arguments given by user
 * @param output Json error output
 * @return True on success
 */
bool manual_reset_replication(ExecMode mode, const MODULECMD_ARG* args, json_t** output)
{
    mxb_assert(args->argc >= 1);
    mxb_assert(MODULECMD_GET_TYPE(&args->argv[0].type) == MODULECMD_ARG_MONITOR);
    mxb_assert(args->argc == 1 || MODULECMD_GET_TYPE(&args->argv[1].type) == MODULECMD_ARG_SERVER);

    bool rv = false;
    if (mxs::Config::get().passive.get())
    {
        PRINT_MXS_JSON_ERROR(output, "Replication reset requested but not performed, as MaxScale is in "
                                     "passive mode.");
    }
    else
    {
        Monitor* mon = args->argv[0].value.monitor;
        SERVER* server = args->argv[1].value.server;
        auto handle = static_cast<MariaDBMonitor*>(mon);

        switch (mode)
        {
        case ExecMode::SYNC:
            rv = handle->run_manual_reset_replication(server, output);
            break;

        case ExecMode::ASYNC:
            rv = handle->schedule_reset_replication(server, output);
            break;
        }
    }
    return rv;
}

/**
 * Command handler for 'reset-replication'.
 */
bool handle_manual_reset_replication(const MODULECMD_ARG* args, json_t** error_out)
{
    return manual_reset_replication(ExecMode::SYNC, args, error_out);
}

/**
 * Command handler for 'async-reset-replication'.
 */
bool handle_async_reset_replication(const MODULECMD_ARG* args, json_t** error_out)
{
    return manual_reset_replication(ExecMode::ASYNC, args, error_out);
}

/**
 * Run release locks.
 *
 * @paran mode Execution mode
 * @param args Arguments given by user
 * @param output Json error output
 * @return True on success
 */
bool release_locks(ExecMode mode, const MODULECMD_ARG* args, json_t** output)
{
    mxb_assert(args->argc == 1);
    mxb_assert(MODULECMD_GET_TYPE(&args->argv[0].type) == MODULECMD_ARG_MONITOR);

    bool rv = false;
    Monitor* mon = args->argv[0].value.monitor;
    auto mariamon = static_cast<MariaDBMonitor*>(mon);

    switch (mode)
    {
    case ExecMode::SYNC:
        rv = mariamon->run_release_locks(output);
        break;

    case ExecMode::ASYNC:
        rv = mariamon->schedule_release_locks(output);
        break;
    }
    return rv;
}

/**
 * Command handler for 'release-locks'.
 */
bool handle_manual_release_locks(const MODULECMD_ARG* args, json_t** output)
{
    return release_locks(ExecMode::SYNC, args, output);
}

/**
 * Command handler for 'async-release-locks'.
 */
bool handle_async_release_locks(const MODULECMD_ARG* args, json_t** output)
{
    return release_locks(ExecMode::ASYNC, args, output);
}

bool handle_fetch_cmd_result(const MODULECMD_ARG* args, json_t** output)
{
    mxb_assert(args->argc == 1);
    mxb_assert(MODULECMD_GET_TYPE(&args->argv[0].type) == MODULECMD_ARG_MONITOR);
    Monitor* mon = args->argv[0].value.monitor;
    auto mariamon = static_cast<MariaDBMonitor*>(mon);
    mariamon->fetch_cmd_result(output);
    return true;    // result fetch always works, even if there is nothing to return
}
}

string monitored_servers_to_string(const ServerArray& servers)
{
    string rval;
    size_t array_size = servers.size();
    if (array_size > 0)
    {
        const char* separator = "";
        for (size_t i = 0; i < array_size; i++)
        {
            rval += separator;
            rval += string("'") + servers[i]->name() + "'";
            separator = ", ";
        }
    }
    return rval;
}

/**
 * The module entry point routine. This routine populates the module object structure.
 *
 * @return The module object
 */
extern "C" MXS_MODULE* MXS_CREATE_MODULE()
{
    static const char ARG_MONITOR_DESC[] = "Monitor name";
    static modulecmd_arg_type_t switchover_argv[] =
    {
        {MODULECMD_ARG_MONITOR | MODULECMD_ARG_NAME_MATCHES_DOMAIN, ARG_MONITOR_DESC           },
        {MODULECMD_ARG_SERVER | MODULECMD_ARG_OPTIONAL,             "New master (optional)"    },
        {MODULECMD_ARG_SERVER | MODULECMD_ARG_OPTIONAL,             "Current master (optional)"}
    };

<<<<<<< HEAD
    modulecmd_register_command(MXB_MODULE_NAME, "switchover", MODULECMD_TYPE_ACTIVE,
=======
    modulecmd_register_command(MXS_MODULE_NAME, switchover_cmd, MODULECMD_TYPE_ACTIVE,
>>>>>>> 2f6df6f1
                               handle_manual_switchover, MXS_ARRAY_NELEMS(switchover_argv), switchover_argv,
                               "Perform master switchover");

    modulecmd_register_command(MXB_MODULE_NAME, "async-switchover", MODULECMD_TYPE_ACTIVE,
                               handle_async_switchover, MXS_ARRAY_NELEMS(switchover_argv), switchover_argv,
                               "Schedule master switchover. Does not wait for completion");

    static modulecmd_arg_type_t failover_argv[] =
    {
        {MODULECMD_ARG_MONITOR | MODULECMD_ARG_NAME_MATCHES_DOMAIN, ARG_MONITOR_DESC},
    };

    modulecmd_register_command(MXB_MODULE_NAME, failover_cmd, MODULECMD_TYPE_ACTIVE,
                               handle_manual_failover, MXS_ARRAY_NELEMS(failover_argv), failover_argv,
                               "Perform master failover");

    modulecmd_register_command(MXS_MODULE_NAME, "async-failover", MODULECMD_TYPE_ACTIVE,
                               handle_async_failover, MXS_ARRAY_NELEMS(failover_argv), failover_argv,
                               "Schedule master failover. Does not wait for completion.");

    static modulecmd_arg_type_t rejoin_argv[] =
    {
        {MODULECMD_ARG_MONITOR | MODULECMD_ARG_NAME_MATCHES_DOMAIN, ARG_MONITOR_DESC},
        {MODULECMD_ARG_SERVER,                                      "Joining server"}
    };

    modulecmd_register_command(MXB_MODULE_NAME, rejoin_cmd, MODULECMD_TYPE_ACTIVE,
                               handle_manual_rejoin, MXS_ARRAY_NELEMS(rejoin_argv), rejoin_argv,
                               "Rejoin server to a cluster");

    modulecmd_register_command(MXS_MODULE_NAME, "async-rejoin", MODULECMD_TYPE_ACTIVE,
                               handle_async_rejoin, MXS_ARRAY_NELEMS(rejoin_argv), rejoin_argv,
                               "Rejoin server to a cluster. Does not wait for completion.");

    static modulecmd_arg_type_t reset_gtid_argv[] =
    {
        {MODULECMD_ARG_MONITOR | MODULECMD_ARG_NAME_MATCHES_DOMAIN, ARG_MONITOR_DESC          },
        {MODULECMD_ARG_SERVER | MODULECMD_ARG_OPTIONAL,             "Master server (optional)"}
    };

    modulecmd_register_command(MXB_MODULE_NAME, reset_repl_cmd, MODULECMD_TYPE_ACTIVE,
                               handle_manual_reset_replication,
                               MXS_ARRAY_NELEMS(reset_gtid_argv), reset_gtid_argv,
                               "Delete slave connections, delete binary logs and "
                               "set up replication (dangerous)");

    modulecmd_register_command(MXS_MODULE_NAME, "async-reset-replication", MODULECMD_TYPE_ACTIVE,
                               handle_async_reset_replication,
                               MXS_ARRAY_NELEMS(reset_gtid_argv), reset_gtid_argv,
                               "Delete slave connections, delete binary logs and "
                               "set up replication (dangerous). Does not wait for completion.");

    static modulecmd_arg_type_t release_locks_argv[] =
    {
        {MODULECMD_ARG_MONITOR | MODULECMD_ARG_NAME_MATCHES_DOMAIN, ARG_MONITOR_DESC},
    };

<<<<<<< HEAD
    modulecmd_register_command(MXB_MODULE_NAME, release_locks_cmd, MODULECMD_TYPE_ACTIVE,
                               handle_release_locks,
=======
    modulecmd_register_command(MXS_MODULE_NAME, release_locks_cmd, MODULECMD_TYPE_ACTIVE,
                               handle_manual_release_locks,
>>>>>>> 2f6df6f1
                               MXS_ARRAY_NELEMS(release_locks_argv), release_locks_argv,
                               "Release any held server locks for 1 minute.");

    modulecmd_register_command(MXS_MODULE_NAME, "async-release-locks", MODULECMD_TYPE_ACTIVE,
                               handle_async_release_locks,
                               MXS_ARRAY_NELEMS(release_locks_argv), release_locks_argv,
                               "Release any held server locks for 1 minute. Does not wait for completion.");

    static modulecmd_arg_type_t fetch_cmd_result_argv[] =
    {
        {MODULECMD_ARG_MONITOR | MODULECMD_ARG_NAME_MATCHES_DOMAIN, ARG_MONITOR_DESC},
    };

    static const char fetch_desc[] = "Fetch result of the last scheduled command.";
    modulecmd_register_command(MXB_MODULE_NAME, "fetch-cmd-results", MODULECMD_TYPE_PASSIVE,
                               handle_fetch_cmd_result,
                               MXS_ARRAY_NELEMS(fetch_cmd_result_argv), fetch_cmd_result_argv,
                               fetch_desc);

    modulecmd_register_command(MXB_MODULE_NAME, "fetch-cmd-result", MODULECMD_TYPE_PASSIVE,
                               handle_fetch_cmd_result,
                               MXS_ARRAY_NELEMS(fetch_cmd_result_argv), fetch_cmd_result_argv,
                               fetch_desc);

    static MXS_MODULE info =
    {
        mxs::MODULE_INFO_VERSION,
        MXB_MODULE_NAME,
        mxs::ModuleType::MONITOR,
        mxs::ModuleStatus::GA,
        MXS_MONITOR_VERSION,
        "A MariaDB Master/Slave replication monitor",
        "V1.5.0",
        MXS_NO_MODULE_CAPABILITIES,
        &maxscale::MonitorApi<MariaDBMonitor>::s_api,
        nullptr,                                    /* Process init. */
        nullptr,                                    /* Process finish. */
        nullptr,                                    /* Thread init. */
        nullptr,                                    /* Thread finish. */
        &s_spec
    };
    return &info;
}<|MERGE_RESOLUTION|>--- conflicted
+++ resolved
@@ -1641,11 +1641,7 @@
         {MODULECMD_ARG_SERVER | MODULECMD_ARG_OPTIONAL,             "Current master (optional)"}
     };
 
-<<<<<<< HEAD
-    modulecmd_register_command(MXB_MODULE_NAME, "switchover", MODULECMD_TYPE_ACTIVE,
-=======
-    modulecmd_register_command(MXS_MODULE_NAME, switchover_cmd, MODULECMD_TYPE_ACTIVE,
->>>>>>> 2f6df6f1
+    modulecmd_register_command(MXB_MODULE_NAME, switchover_cmd, MODULECMD_TYPE_ACTIVE,
                                handle_manual_switchover, MXS_ARRAY_NELEMS(switchover_argv), switchover_argv,
                                "Perform master switchover");
 
@@ -1662,7 +1658,7 @@
                                handle_manual_failover, MXS_ARRAY_NELEMS(failover_argv), failover_argv,
                                "Perform master failover");
 
-    modulecmd_register_command(MXS_MODULE_NAME, "async-failover", MODULECMD_TYPE_ACTIVE,
+    modulecmd_register_command(MXB_MODULE_NAME, "async-failover", MODULECMD_TYPE_ACTIVE,
                                handle_async_failover, MXS_ARRAY_NELEMS(failover_argv), failover_argv,
                                "Schedule master failover. Does not wait for completion.");
 
@@ -1676,7 +1672,7 @@
                                handle_manual_rejoin, MXS_ARRAY_NELEMS(rejoin_argv), rejoin_argv,
                                "Rejoin server to a cluster");
 
-    modulecmd_register_command(MXS_MODULE_NAME, "async-rejoin", MODULECMD_TYPE_ACTIVE,
+    modulecmd_register_command(MXB_MODULE_NAME, "async-rejoin", MODULECMD_TYPE_ACTIVE,
                                handle_async_rejoin, MXS_ARRAY_NELEMS(rejoin_argv), rejoin_argv,
                                "Rejoin server to a cluster. Does not wait for completion.");
 
@@ -1692,7 +1688,7 @@
                                "Delete slave connections, delete binary logs and "
                                "set up replication (dangerous)");
 
-    modulecmd_register_command(MXS_MODULE_NAME, "async-reset-replication", MODULECMD_TYPE_ACTIVE,
+    modulecmd_register_command(MXB_MODULE_NAME, "async-reset-replication", MODULECMD_TYPE_ACTIVE,
                                handle_async_reset_replication,
                                MXS_ARRAY_NELEMS(reset_gtid_argv), reset_gtid_argv,
                                "Delete slave connections, delete binary logs and "
@@ -1703,17 +1699,12 @@
         {MODULECMD_ARG_MONITOR | MODULECMD_ARG_NAME_MATCHES_DOMAIN, ARG_MONITOR_DESC},
     };
 
-<<<<<<< HEAD
     modulecmd_register_command(MXB_MODULE_NAME, release_locks_cmd, MODULECMD_TYPE_ACTIVE,
-                               handle_release_locks,
-=======
-    modulecmd_register_command(MXS_MODULE_NAME, release_locks_cmd, MODULECMD_TYPE_ACTIVE,
                                handle_manual_release_locks,
->>>>>>> 2f6df6f1
                                MXS_ARRAY_NELEMS(release_locks_argv), release_locks_argv,
                                "Release any held server locks for 1 minute.");
 
-    modulecmd_register_command(MXS_MODULE_NAME, "async-release-locks", MODULECMD_TYPE_ACTIVE,
+    modulecmd_register_command(MXB_MODULE_NAME, "async-release-locks", MODULECMD_TYPE_ACTIVE,
                                handle_async_release_locks,
                                MXS_ARRAY_NELEMS(release_locks_argv), release_locks_argv,
                                "Release any held server locks for 1 minute. Does not wait for completion.");
