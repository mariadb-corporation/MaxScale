/*
 * Copyright (c) 2018 MariaDB Corporation Ab
 * Copyright (c) 2023 MariaDB plc, Finnish Branch
 *
 * Use of this software is governed by the Business Source License included
 * in the LICENSE.TXT file and at www.mariadb.com/bsl11.
 *
 * Change Date: 2027-07-24
 *
 * On the date above, in accordance with the Business Source License, use
 * of this software will be governed by version 2 or later of the General
 * Public License.
 */

#include "mariadbserver.hh"

#include <fstream>
#include <cinttypes>
#include <set>
#include <utility>
#include <mysql.h>
#include <mysqld_error.h>
#include <maxbase/format.hh>
#include <maxsql/mariadb.hh>
#include <maxscale/protocol/mariadb/maxscale.hh>

using std::string;
using maxbase::string_printf;
using maxbase::Duration;
using maxbase::StopWatch;
using maxbase::QueryResult;
using Guard = std::lock_guard<std::mutex>;
using maxscale::MonitorServer;
using ConnectResult = maxscale::MonitorServer::ConnectResult;
using GtidMode = SlaveStatus::Settings::GtidMode;
using namespace std::chrono_literals;

namespace
{
const char not_a_db[] = "it is not a valid database.";
const string grant_test_query = "SHOW SLAVE STATUS;";
}

MariaDBServer::MariaDBServer(SERVER* server, int config_index,
                             const MonitorServer::SharedSettings& base_settings,
                             const MariaDBServer::SharedSettings& settings)
    : MariaServer(server, base_settings)
    , m_config_index(config_index)
    , m_settings(settings)
{
}

NodeData::NodeData()
    : index(INDEX_NOT_VISITED)
    , lowest_index(INDEX_NOT_VISITED)
    , in_stack(false)
    , cycle(CYCLE_NONE)
    , reach(REACH_UNKNOWN)
{
}

void NodeData::reset_results()
{
    cycle = CYCLE_NONE;
    parents.clear();
    children.clear();
    external_masters.clear();
}

void NodeData::reset_indexes()
{
    index = INDEX_NOT_VISITED;
    lowest_index = INDEX_NOT_VISITED;
    in_stack = false;
}

uint64_t MariaDBServer::relay_log_events(const SlaveStatus& slave_conn) const
{
    /* The events_ahead-call below ignores domains where current_pos is ahead of io_pos. This situation is
     * rare but is possible (I guess?) if the server is replicating a domain from multiple masters
     * and decides to process events from one relay log before getting new events to the other. In
     * any case, such events are obsolete and the server can be considered to have processed such logs. */
    return slave_conn.gtid_io_pos.events_ahead(m_gtid_current_pos, GtidList::MISSING_DOMAIN_IGNORE);
}

/**
 * Execute a query which does not return data. If the query returns data, an error is returned.
 *
 * @param cmd The query
 * @param masked_cmd Optional logged version of the query
 * @param mode Retry a failed query using the global query retry settings or not
 * @param errmsg_out Error output.
 * @return True on success, false on error or if query returned data
 */
bool MariaDBServer::execute_cmd_ex(const string& cmd, const std::string& masked_cmd, QueryRetryMode mode,
                                   std::string* errmsg_out, unsigned int* errno_out)
{
    auto conn = con;
    bool query_success = false;
    if (mode == QueryRetryMode::ENABLED)
    {
        query_success = (mxs_mysql_query(conn, cmd.c_str()) == 0);
    }
    else
    {
        query_success = (maxsql::mysql_query_ex(conn, cmd, 0, 0) == 0);
    }

    auto& logged_query = masked_cmd.empty() ? cmd : masked_cmd;
    bool rval = false;
    if (query_success)
    {
        // In case query was a multiquery, loop for more resultsets. Error message is produced from first
        // non-empty resultset and does not specify the subquery.
        string results_errmsg;
        do
        {
            MYSQL_RES* result = mysql_store_result(conn);
            if (result)
            {
                unsigned int cols = mysql_num_fields(result);
                my_ulonglong rows = mysql_num_rows(result);
                if (results_errmsg.empty())
                {
                    results_errmsg = string_printf("Query '%s' on '%s' returned %u columns and %llu rows "
                                                   "of data when none was expected.",
                                                   logged_query.c_str(), name(), cols, rows);
                }
            }
        }
        while (mysql_next_result(conn) == 0);

        if (results_errmsg.empty())
        {
            rval = true;
        }
    }
    else
    {
        if (errmsg_out)
        {
            *errmsg_out = string_printf("Query '%s' failed on '%s': '%s' (%i).",
                                        logged_query.c_str(), name(), mysql_error(conn), mysql_errno(conn));
        }
        if (errno_out)
        {
            *errno_out = mysql_errno(conn);
        }
    }
    return rval;
}

bool MariaDBServer::execute_cmd(const std::string& cmd, std::string* errmsg_out)
{
    return execute_cmd_ex(cmd, "", QueryRetryMode::ENABLED, errmsg_out);
}

bool MariaDBServer::execute_cmd_no_retry(const std::string& cmd, const std::string& masked_cmd,
                                         std::string* errmsg_out, unsigned int* errno_out)
{
    return execute_cmd_ex(cmd, masked_cmd, QueryRetryMode::DISABLED, errmsg_out, errno_out);
}

/**
 * Execute a query which does not return data. If the query fails because of a network error
 * (e.g. Connector-C timeout), automatically retry the query until time is up. Uses max_statement_time
 * when available to ensure no lingering timed out commands are left on the server.
 *
 * @param cmd The query to execute. Should be a query with a predictable effect even when retried or
 * ran several times.
 * @param time_limit How long to retry. This does not overwrite the connector-c timeouts which are always
 * respected.
 * @param errmsg_out Error message output
 * @param errnum_out Error number output
 * @return True, if successful.
 */
bool MariaDBServer::execute_cmd_time_limit(const std::string& cmd, maxbase::Duration time_limit,
                                           string* errmsg_out, unsigned int* errnum_out)
{
    return execute_cmd_time_limit(cmd, "", time_limit, errmsg_out, errnum_out);
}

bool MariaDBServer::execute_cmd_time_limit(const string& cmd, const string& masked_cmd,
                                           maxbase::Duration time_limit,
                                           string* errmsg_out, unsigned int* errnum_out)
{
    auto build_cmds = [this, &cmd, &masked_cmd](mxb::Duration time_limit) -> std::tuple<string, string> {
        string max_stmt_time;
        if (m_capabilities.max_statement_time)
        {
            // The effective statement timeout should be <= connector timeout, but not much greater than
            // total time limit.
            int conn_to = -1;
            MXB_AT_DEBUG(int rv = ) mysql_get_optionv(con, MYSQL_OPT_READ_TIMEOUT, &conn_to);
            mxb_assert(rv == 0);
            // Even if time has effectively run out, give an individual query a few seconds to complete.
            auto time_limit_s = std::max(round_to_seconds(time_limit), 5);

            int eff_stmt_time = -1;
            if (conn_to <= 0)
            {
                eff_stmt_time = time_limit_s;
            }
            else if (conn_to <= 4)
            {
                // Should not happen with switchover, but perhaps can happen with some other operation.
                eff_stmt_time = conn_to;
            }
            else
            {
                // Use a statement timeout a bit smaller than hard connector timeout to ensure it's hit first.
                eff_stmt_time = std::min(conn_to - 1, time_limit_s);
            }
            max_stmt_time = string_printf("SET STATEMENT max_statement_time=%i FOR ", eff_stmt_time);
        }

        string complete_cmd = max_stmt_time;
        complete_cmd.append(cmd);

        string complete_masked_cmd;
        if (!masked_cmd.empty())
        {
            complete_masked_cmd.append(max_stmt_time).append(masked_cmd);
        }
        return {std::move(complete_cmd), std::move(complete_masked_cmd)};
    };

    StopWatch timer;

    // If a query lasts less than 1s, sleep so that at most 1 query/s is sent.
    // This prevents busy-looping when faced with some network errors.
    const Duration min_query_time {1s};

    // Even if time is up, try at least once.
    bool cmd_success = false;
    bool keep_trying = true;
    do
    {
        auto time_remaining = time_limit - timer.split();
        auto [complete_cmd, complete_masked_cmd] = build_cmds(time_remaining);
        StopWatch query_timer;
        string error_msg;
        unsigned int errornum = 0;
        cmd_success = execute_cmd_no_retry(complete_cmd, complete_masked_cmd, &error_msg, &errornum);
        auto query_time = query_timer.lap();

        // Check if there is time to retry.
        time_remaining -= query_time;
        bool net_error = maxsql::mysql_is_net_error(errornum);
        keep_trying = (time_remaining.count() > 0)
            // Either a connector-c timeout or query was interrupted by max_statement_time.
            && (net_error || (m_capabilities.max_statement_time && errornum == ER_STATEMENT_TIMEOUT));

        if (!cmd_success)
        {
            if (keep_trying)
            {
                string retrying = string_printf("Retrying with %.1f seconds left.",
                                                mxb::to_secs(time_remaining));
                if (net_error)
                {
                    MXB_WARNING("%s %s", error_msg.c_str(), retrying.c_str());
                }
                else
                {
                    // Timed out because of max_statement_time.
                    auto& logged_query = complete_masked_cmd.empty() ? complete_cmd : complete_masked_cmd;
                    MXB_WARNING("Query '%s' timed out on '%s'. %s",
                                logged_query.c_str(), name(), retrying.c_str());
                }

                if (query_time < min_query_time)
                {
                    Duration query_sleep = min_query_time - query_time;
                    Duration this_sleep = std::min(time_remaining, query_sleep);
                    std::this_thread::sleep_for(this_sleep);
                }
            }
            else
            {
                if (errmsg_out)
                {
                    *errmsg_out = error_msg;
                }
                if (errnum_out)
                {
                    *errnum_out = errornum;
                }
            }
        }
    }
    while (!cmd_success && keep_trying);
    return cmd_success;
}

bool MariaDBServer::do_show_slave_status(string* errmsg_out)
{
    string query;
    bool all_slaves_status = false;
    if (m_capabilities.slave_status_all)
    {
        all_slaves_status = true;
        query = "SHOW ALL SLAVES STATUS;";
    }
    else if (m_capabilities.basic_support)
    {
        query = "SHOW SLAVE STATUS;";
    }
    else
    {
        mxb_assert(!true);      // This method should not be called for versions < 5.5
        return false;
    }

    auto result = execute_query(query, errmsg_out);
    if (!result)
    {
        return false;
    }

    // Fields common to all server versions
    auto i_master_host = result->get_col_index("Master_Host");
    auto i_master_port = result->get_col_index("Master_Port");
    auto i_slave_io_running = result->get_col_index("Slave_IO_Running");
    auto i_slave_sql_running = result->get_col_index("Slave_SQL_Running");
    auto i_master_server_id = result->get_col_index("Master_Server_Id");
    auto i_last_io_errno = result->get_col_index("Last_IO_Errno");
    auto i_last_io_error = result->get_col_index("Last_IO_Error");
    auto i_last_sql_error = result->get_col_index("Last_SQL_Error");
    auto i_seconds_behind_master = result->get_col_index("Seconds_Behind_Master");

    const char INVALID_DATA[] = "'%s' returned invalid data.";
    if (i_master_host < 0 || i_master_port < 0 || i_slave_io_running < 0 || i_slave_sql_running < 0
        || i_master_server_id < 0 || i_last_io_errno < 0 || i_last_io_error < 0 || i_last_sql_error < 0
        || i_seconds_behind_master < 0)
    {
        MXB_ERROR(INVALID_DATA, query.c_str());
        return false;
    }

    int64_t i_connection_name = -1, i_slave_rec_hbs = -1, i_slave_hb_period = -1;
    int64_t i_using_gtid = -1, i_gtid_io_pos = -1;
    if (all_slaves_status)
    {
        i_connection_name = result->get_col_index("Connection_name");
        i_slave_rec_hbs = result->get_col_index("Slave_received_heartbeats");
        i_slave_hb_period = result->get_col_index("Slave_heartbeat_period");
        i_using_gtid = result->get_col_index("Using_Gtid");
        i_gtid_io_pos = result->get_col_index("Gtid_IO_Pos");
        if (i_connection_name < 0 || i_slave_rec_hbs < 0 || i_slave_hb_period < 0
            || i_using_gtid < 0 || i_gtid_io_pos < 0)
        {
            MXB_ERROR(INVALID_DATA, query.c_str());
            return false;
        }
    }

    SlaveStatusArray slave_status_new;
    bool parse_error = false;
    while (result->next_row())
    {
        SlaveStatus new_row(name());
        new_row.settings.master_endpoint = EndPoint(result->get_string(i_master_host),
                                                    result->get_int(i_master_port));
        new_row.last_io_errno = result->get_int(i_last_io_errno);
        new_row.last_io_error = result->get_string(i_last_io_error);
        new_row.last_sql_error = result->get_string(i_last_sql_error);

        new_row.slave_io_running =
            SlaveStatus::slave_io_from_string(result->get_string(i_slave_io_running));
        new_row.slave_sql_running = (result->get_string(i_slave_sql_running) == "Yes");
        new_row.master_server_id = result->get_int(i_master_server_id);

        // If slave connection is stopped, the value given by the backend is null.
        if (result->field_is_null(i_seconds_behind_master))
        {
            new_row.seconds_behind_master = mxs::Target::RLAG_UNDEFINED;
        }
        else
        {
            // Seconds_Behind_Master is actually uint64, but it will take a long time until it goes over
            // int64 limit.
            new_row.seconds_behind_master = result->get_int(i_seconds_behind_master);
        }

        if (all_slaves_status)
        {
            new_row.settings.name = result->get_string(i_connection_name);
            new_row.received_heartbeats = result->get_int(i_slave_rec_hbs);

            string using_gtid = result->get_string(i_using_gtid);
            if (strcasecmp(using_gtid.c_str(), "Current_Pos") == 0)
            {
                new_row.settings.gtid_mode = GtidMode::CURRENT;
            }
            else if (strcasecmp(using_gtid.c_str(), "Slave_Pos") == 0)
            {
                new_row.settings.gtid_mode = GtidMode::SLAVE;
            }

            string gtid_io_pos = result->get_string(i_gtid_io_pos);
            if (!gtid_io_pos.empty() && new_row.settings.gtid_mode != GtidMode::NONE)
            {
                new_row.gtid_io_pos = GtidList::from_string(gtid_io_pos);
            }
        }

        // If parsing fails, discard all query results.
        if (result->error())
        {
            parse_error = true;
            MXB_ERROR("Query '%s' returned invalid data: %s", query.c_str(), result->error_string().c_str());
            break;
        }

        // Before adding this row to the SlaveStatus array, compare the row to the one from the previous
        // monitor tick and fill in the last pieces of data.
        auto old_row = sstatus_find_previous_row(new_row, slave_status_new.size());
        if (old_row)
        {
            // When the new row was created, 'last_data_time' was set to the current time. If it seems
            // like the slave is not receiving data from the master, set the time to the one
            // in the previous monitor tick.
            if (new_row.received_heartbeats == old_row->received_heartbeats
                && new_row.gtid_io_pos == old_row->gtid_io_pos)
            {
                new_row.last_data_time = old_row->last_data_time;
            }

            // Copy master server pointer from old row. If this line is not reached because old row does
            // not exist, then the topology rebuild will set the master pointer.
            new_row.master_server = old_row->master_server;
        }

        // Finally, set the connection status.
        if (new_row.slave_io_running == SlaveStatus::SLAVE_IO_YES)
        {
            mxb_assert(new_row.master_server_id > 0);
            new_row.seen_connected = true;
        }
        else if (new_row.slave_io_running == SlaveStatus::SLAVE_IO_CONNECTING && old_row)
        {
            // Old connection data found. Even in this case the server id:s could be wrong if the
            // slave connection was cleared and remade between monitor loops.
            if (new_row.master_server_id == old_row->master_server_id && old_row->seen_connected)
            {
                new_row.seen_connected = true;
            }
        }

        // Row complete, add it to the array.
        slave_status_new.push_back(new_row);
    }

    if (!parse_error)
    {
        // Compare the previous array to the new one.
        if (!sstatus_array_topology_equal(slave_status_new))
        {
            m_topology_changed = true;
        }

        // Always write to m_slave_status. Even if the new status is equal by topology,
        // gtid:s etc may have changed.
        Guard guard(m_arraylock);
        m_old_slave_status = std::move(m_slave_status);
        m_slave_status = std::move(slave_status_new);
    }

    return !parse_error;
}

bool MariaDBServer::update_gtids(string* errmsg_out)
{
    static const string query = "SELECT @@gtid_current_pos, @@gtid_binlog_pos;";
    const int i_current_pos = 0;
    const int i_binlog_pos = 1;

    bool rval = false;
    auto result = execute_query(query, errmsg_out);
    if (result)
    {
        GtidList current_pos;
        GtidList binlog_pos;

        if (result->next_row())
        {
            // Query returned at least some data.
            auto current_str = result->get_string(i_current_pos);
            auto binlog_str = result->get_string(i_binlog_pos);
            if (!current_str.empty())
            {
                current_pos = GtidList::from_string(current_str);
            }

            if (!binlog_str.empty())
            {
                binlog_pos = GtidList::from_string(binlog_str);
            }
        }
        else
        {
            // Query succeeded but returned 0 rows. This means that the server has no gtid:s. Write defaults.
        }

        rval = true;
        if (!(current_pos == m_gtid_current_pos && binlog_pos == m_gtid_binlog_pos))
        {
            // Gtid:s changed. If the new current_pos is valid, save it to server.
            if (!current_pos.empty())
            {
                std::vector<std::pair<uint32_t, uint64_t>> positions;
                const auto& triplets = current_pos.triplets();
                positions.reserve(triplets.size());
                for (const auto& gtid : triplets)
                {
                    positions.emplace_back(gtid.m_domain, gtid.m_sequence);
                }
                server->set_gtid_list(positions);
            }

            Guard guard(m_arraylock);
            m_gtid_current_pos = std::move(current_pos);
            m_gtid_binlog_pos = std::move(binlog_pos);
        }
    }   // If query failed, do not update gtid:s.
    return rval;
}

bool MariaDBServer::update_replication_settings(std::string* errmsg_out)
{
    const string query = "SELECT @@gtid_strict_mode, @@log_bin, @@log_slave_updates;";
    bool rval = false;

    auto result = execute_query(query, errmsg_out);
    if (result && result->next_row())
    {
        rval = true;
        m_rpl_settings.gtid_strict_mode = result->get_bool(0);
        m_rpl_settings.log_bin = result->get_bool(1);
        m_rpl_settings.log_slave_updates = result->get_bool(2);
    }
    return rval;
}

bool MariaDBServer::read_server_variables(string* errmsg_out)
{
    const string query_no_gtid = "SELECT @@global.server_id, @@read_only;";
    const string query_with_gtid = "SELECT @@global.server_id, @@read_only, @@global.gtid_domain_id;";
    const bool use_gtid = m_capabilities.gtid;
    const string& query = use_gtid ? query_with_gtid : query_no_gtid;

    int i_id = 0;
    int i_ro = 1;
    int i_domain = 2;
    bool rval = false;
    auto result = execute_query(query, errmsg_out);
    if (result != nullptr)
    {
        if (!result->next_row())
        {
            // This should not really happen, means that server is buggy.
            *errmsg_out = string_printf("Query '%s' did not return any rows.", query.c_str());
        }
        else
        {
            int64_t server_id_parsed = result->get_int(i_id);
            bool read_only_parsed = result->get_bool(i_ro);
            int64_t domain_id_parsed = GTID_DOMAIN_UNKNOWN;
            if (use_gtid)
            {
                domain_id_parsed = result->get_int(i_domain);
            }

            if (result->error())
            {
                // This is unlikely as well.
                *errmsg_out = string_printf("Query '%s' returned invalid data: %s",
                                            query.c_str(), result->error_string().c_str());
            }
            else
            {
                // All values parsed and within expected limits.
                rval = true;
                if (server_id_parsed != m_server_id)
                {
                    m_server_id = server_id_parsed;
                    m_topology_changed = true;
                }
                node_id = server_id_parsed;

                if (read_only_parsed != m_read_only)
                {
                    m_read_only = read_only_parsed;
                    m_topology_changed = true;
                }

                m_gtid_domain_id = domain_id_parsed;
            }
        }
    }
    return rval;
}

void MariaDBServer::warn_replication_settings() const
{
    const char* servername = name();
    if (m_rpl_settings.gtid_strict_mode == false)
    {
        const char NO_STRICT[] =
            "Replica '%s' has gtid_strict_mode disabled. Enabling this setting is recommended. "
            "For more information, see https://mariadb.com/kb/en/library/gtid/#gtid_strict_mode";
        MXB_WARNING(NO_STRICT, servername);
    }
    if (m_rpl_settings.log_slave_updates == false)
    {
        const char NO_SLAVE_UPDATES[] =
            "Replica '%s' has log_slave_updates disabled. It is a valid candidate but replication "
            "will break for lagging replicas if '%s' is promoted.";
        MXB_WARNING(NO_SLAVE_UPDATES, servername, servername);
    }
}

bool MariaDBServer::catchup_to_master(GeneralOpData& op, const GtidList& target)
{
    /* Prefer to use gtid_binlog_pos, as that is more reliable. But if log_slave_updates is not on,
     * use gtid_current_pos. */
    const bool use_binlog_pos = m_rpl_settings.log_bin && m_rpl_settings.log_slave_updates;
    bool time_is_up = false;    // Check at least once.
    bool gtid_reached = false;
    bool error = false;
    auto& error_out = op.error_out;

    Duration sleep_time(200ms);     // How long to sleep before next iteration. Incremented slowly.
    StopWatch timer;

    while (!time_is_up && !gtid_reached && !error)
    {
        string error_msg;
        if (update_gtids(&error_msg))
        {
            const GtidList& compare_to = use_binlog_pos ? m_gtid_binlog_pos : m_gtid_current_pos;
            if (target.events_ahead(compare_to, GtidList::MISSING_DOMAIN_IGNORE) == 0)
            {
                gtid_reached = true;
            }
            else
            {
                // Query was successful but target gtid not yet reached. Check how much time left.
                op.time_remaining -= timer.lap();
                if (op.time_remaining.count() > 0)
                {
                    // Sleep for a moment, then try again.
                    Duration this_sleep = std::min(sleep_time, op.time_remaining);
                    std::this_thread::sleep_for(this_sleep);
                    sleep_time += 100ms;    // Sleep a bit more next iteration.
                }
                else
                {
                    time_is_up = true;
                }
            }
        }
        else
        {
            error = true;
            PRINT_JSON_ERROR(error_out, "Failed to update gtid on '%s' while waiting for catchup: %s",
                             name(), error_msg.c_str());
        }
    }

    if (!error && !gtid_reached)
    {
        PRINT_JSON_ERROR(error_out, "Replica catchup timed out on replica '%s'.", name());
    }
    return gtid_reached;
}

bool MariaDBServer::binlog_on() const
{
    return m_rpl_settings.log_bin;
}

bool MariaDBServer::is_master() const
{
    return status_is_master(m_pending_status);
}

bool MariaDBServer::is_slave() const
{
    return status_is_slave(m_pending_status);
}

bool MariaDBServer::is_usable() const
{
    return status_is_usable(m_pending_status);
}

bool MariaDBServer::is_running() const
{
    return status_is_running(m_pending_status);
}

bool MariaDBServer::is_down() const
{
    return status_is_down(m_pending_status);
}

bool MariaDBServer::is_in_maintenance() const
{
    return status_is_in_maint(m_pending_status);
}

bool MariaDBServer::is_relay_master() const
{
    return status_is_relay(m_pending_status);
}

bool MariaDBServer::is_low_on_disk_space() const
{
    return status_is_disk_space_exhausted(m_pending_status);
}

bool MariaDBServer::is_read_only() const
{
    return m_read_only;
}

const char* MariaDBServer::name() const
{
    return server->name();
}

std::string MariaDBServer::print_changed_slave_connections()
{
    std::stringstream ss;
    const char* separator = "";

    for (size_t i = 0; i < m_old_slave_status.size(); i++)
    {
        const auto& old_row = m_old_slave_status[i];
        const auto* new_row = sstatus_find_previous_row(old_row, i);

        if (new_row && !new_row->equal(old_row))
        {
            ss << "Host: " << new_row->settings.master_endpoint.to_string()
               << ", IO Running: " << SlaveStatus::slave_io_to_string(new_row->slave_io_running)
               << ", SQL Running: " << (new_row->slave_sql_running ? "Yes" : "No");

            if (!new_row->last_io_error.empty())
            {
                ss << ", IO Error: " << new_row->last_io_error;
            }

            if (!new_row->last_sql_error.empty())
            {
                ss << ", SQL Error: " << new_row->last_io_error;
            }

            ss << separator;
            separator = "; ";
        }
    }

    return ss.str();
}

json_t* MariaDBServer::to_json() const
{
    json_t* result = json_object();
    json_object_set_new(result, "name", json_string(name()));
    json_object_set_new(result, "server_id", json_integer(m_server_id));
    json_object_set_new(result, "read_only", json_boolean(m_read_only));

    Guard guard(m_arraylock);
    json_object_set_new(result,
                        "gtid_current_pos",
                        m_gtid_current_pos.empty() ? json_null() :
                        json_string(m_gtid_current_pos.to_string().c_str()));

    json_object_set_new(result,
                        "gtid_binlog_pos",
                        m_gtid_binlog_pos.empty() ? json_null() :
                        json_string(m_gtid_binlog_pos.to_string().c_str()));

    json_object_set_new(result,
                        "master_group",
                        (m_node.cycle == NodeData::CYCLE_NONE) ? json_null() : json_integer(m_node.cycle));

    auto lock = m_serverlock.status();
    json_object_set_new(result, "lock_held", (lock == ServerLock::Status::UNKNOWN) ? json_null() :
                        json_boolean(lock == ServerLock::Status::OWNED_SELF));

    bool ext_master = is_running() && !m_node.external_masters.empty();
    json_object_set_new(result, "state_details",
                        ext_master ? json_string("Slave of External Server") : json_null());

    json_t* slave_connections = json_array();
    for (const auto& sstatus : m_slave_status)
    {
        json_array_append_new(slave_connections, sstatus.to_json());
    }
    json_object_set_new(result, "slave_connections", slave_connections);
    return result;
}

bool MariaDBServer::can_replicate_from(MariaDBServer* master, string* reason_out) const
{
    mxb_assert(reason_out);
    mxb_assert(is_usable());    // The server must be running.

    bool can_replicate = false;
    if (m_gtid_current_pos.empty())
    {
        *reason_out = string_printf("'%s' does not have a valid gtid_current_pos.", name());
    }
    else if (master->m_gtid_binlog_pos.empty())
    {
        *reason_out = string_printf("'%s' does not have a valid gtid_binlog_pos.", master->name());
    }
    else
    {
        can_replicate = m_gtid_current_pos.can_replicate_from(master->m_gtid_binlog_pos);
        if (!can_replicate)
        {
            *reason_out = string_printf("gtid_current_pos of '%s' (%s) is incompatible with "
                                        "gtid_binlog_pos of '%s' (%s).",
                                        name(), m_gtid_current_pos.to_string().c_str(),
                                        master->name(), master->m_gtid_binlog_pos.to_string().c_str());
        }
    }
    return can_replicate;
}

bool MariaDBServer::run_sql_from_file(const string& path, mxb::Json& error_out)
{
    MYSQL* conn = con;
    bool error = false;
    std::ifstream sql_file(path);
    if (sql_file.is_open())
    {
        MXB_NOTICE("Executing sql queries from file '%s' on server '%s'.", path.c_str(), name());
        int lines_executed = 0;

        while (!sql_file.eof() && !error)
        {
            string line;
            std::getline(sql_file, line);
            if (sql_file.bad())
            {
                PRINT_JSON_ERROR(error_out, "Error when reading sql text file '%s': '%s'.", path.c_str(),
                                 mxb_strerror(errno));
                error = true;
            }
            // Skip empty lines and comment lines
            else if (!line.empty() && line[0] != '#')
            {
                if (mxs_mysql_query(conn, line.c_str()) == 0)
                {
                    lines_executed++;
                    // Discard results if any.
                    MYSQL_RES* res = mysql_store_result(conn);
                    if (res)
                    {
                        mysql_free_result(res);
                    }
                }
                else
                {
                    PRINT_JSON_ERROR(error_out, "Failed to execute sql from text file '%s'. Query: '%s'. "
                                                "Error: '%s'.", path.c_str(), line.c_str(),
                                     mysql_error(conn));
                    error = true;
                }
            }
        }
        MXB_NOTICE("%d queries executed successfully.", lines_executed);
    }
    else
    {
        PRINT_JSON_ERROR(error_out, "Could not open sql text file '%s'.", path.c_str());
        error = true;
    }
    return !error;
}

void MariaDBServer::monitor_server()
{
    string errmsg;
    /* Query different things depending on server version/type. */
    // TODO: Handle binlog router?
    bool query_ok = read_server_variables(&errmsg) && update_slave_status(&errmsg);
    if (query_ok && m_capabilities.gtid)
    {
        query_ok = update_gtids(&errmsg);
    }
    if (query_ok && m_settings.handle_event_scheduler && m_capabilities.events)
    {
        query_ok = update_enabled_events();
    }

    if (query_ok)
    {
        m_print_update_errormsg = true;
    }
    /* If one of the queries ran to an error, print the error message, assuming it hasn't already been
     * printed. Some really unlikely errors won't produce an error message, but these are visible in other
     * ways. */
    else if (!errmsg.empty() && m_print_update_errormsg)
    {
        MXB_WARNING("Error during monitor update of server '%s': %s", name(), errmsg.c_str());
        m_print_update_errormsg = false;
    }
}

/**
 * Update slave status of the server.
 *
 * @param errmsg_out Where to store an error message if query fails. Can be null.
 * @return True on success
 */
bool MariaDBServer::update_slave_status(string* errmsg_out)
{
    bool rval = do_show_slave_status(errmsg_out);
    if (rval)
    {
        /** Store master_id of current node. */
        master_id = !m_slave_status.empty() ?
            m_slave_status[0].master_server_id : SERVER_ID_UNKNOWN;
    }
    return rval;
}

void MariaDBServer::update_server_version()
{
    auto conn = con;
    auto srv = server;

    m_capabilities = Capabilities();
    auto& info = srv->info();
    auto type = info.type();

    if (type == ServerType::MARIADB || type == ServerType::MYSQL || type == ServerType::BLR)
    {
        // Recognized server type, check version number and supported features.
        // TODO: most of the features could be just assumed if support for really old MariaDB Server versions
        // is dropped.
        auto total = info.version_num().total;
        // MariaDB/MySQL 5.5 is the oldest supported version. MySQL 6 and later are treated as 5.5.
        if (total >= 50500)
        {
            m_capabilities.basic_support = true;
            // For more specific features, at least MariaDB 10.0.2 is needed.
            if ((type == ServerType::MARIADB || type == ServerType::BLR) && total >= 100002)
            {
                m_capabilities.gtid = true;
                m_capabilities.slave_status_all = true;

                if (type == ServerType::MARIADB)
                {
                    m_capabilities.events = true;
                    // 10.1.2 and greater support max_statement_time.
                    if (total >= 100102)
                    {
                        m_capabilities.max_statement_time = true;
                        // 10.5.2 adds read-only admin.
                        if (total >= 100502)
                        {
                            m_capabilities.read_only_admin = true;
                            // 10.11.0 separates it from super.
                            if (total >= 101100)
                            {
                                m_capabilities.separate_ro_admin = true;
                            }
                        }
                    }
                }
            }
        }
    }

    if (m_capabilities.basic_support)
    {
        if (!m_capabilities.gtid)
        {
            MXB_WARNING("Server '%s' (%s) does not support MariaDB gtid.", name(), info.version_string());
        }
    }
    else
    {
        MXB_ERROR("Server '%s' (%s) is unsupported. The server is ignored by the monitor.",
                  name(), info.version_string());
    }
}

void MariaDBServer::clear_status(uint64_t bits)
{
    clear_pending_status(bits);
}

void MariaDBServer::set_status(uint64_t bits)
{
    set_pending_status(bits);
}

/**
 * Compare if the given slave status array is equal to the one stored in the MariaDBServer.
 * Only compares the parts relevant for building replication topology: slave IO/SQL state,
 * host:port and master server id:s. When unsure, return false. This must match
 * 'build_replication_graph()' in the monitor class.
 *
 * @param new_slave_status Right hand side
 * @return True if equal
 */
bool MariaDBServer::sstatus_array_topology_equal(const SlaveStatusArray& new_slave_status) const
{
    bool rval = true;
    const SlaveStatusArray& old_slave_status = m_slave_status;
    if (old_slave_status.size() != new_slave_status.size())
    {
        rval = false;
    }
    else
    {
        for (size_t i = 0; i < old_slave_status.size(); i++)
        {
            const auto& new_row = new_slave_status[i];
            const auto& old_row = old_slave_status[i];

            if (!new_row.equal(old_row))
            {
                rval = false;
                break;
            }
        }
    }
    return rval;
}

/**
 * Check the slave status array stored in the MariaDBServer and find the row matching the connection in
 * 'search_row'.
 *
 * @param search_row What connection to search for
 * @param guess_ind Index where the search row could be located at. If incorrect, the array is searched.
 * @return The found row or NULL if not found
 */
const SlaveStatus* MariaDBServer::sstatus_find_previous_row(const SlaveStatus& search_row, size_t guess_ind)
{
    // Helper function. Checks if the connection in the new row is to the same server than in the old row.
    auto compare_rows = [](const SlaveStatus& lhs, const SlaveStatus& rhs) -> bool {
        return lhs.settings.name == rhs.settings.name
               && lhs.settings.master_endpoint == rhs.settings.master_endpoint;
    };

    // Usually the same slave connection can be found from the same index than in the previous slave
    // status array, but this is not 100% (e.g. dba has just added a new connection).
    const SlaveStatus* rval = nullptr;
    if (guess_ind < m_slave_status.size() && compare_rows(m_slave_status[guess_ind], search_row))
    {
        rval = &m_slave_status[guess_ind];
    }
    else
    {
        // The correct connection was not found where it should have been. Try looping.
        for (const SlaveStatus& old_row : m_slave_status)
        {
            if (compare_rows(old_row, search_row))
            {
                rval = &old_row;
                break;
            }
        }
    }
    return rval;
}

bool MariaDBServer::can_be_demoted_switchover(SwitchoverType type, string* reason_out)
{
    bool demotable = false;
    string reason;
    string query_error;

    if (!is_usable())
    {
        reason = "it is not running or it is in maintenance.";
    }
    else if (!is_database())
    {
        reason = not_a_db;
    }
    else if (type == SwitchoverType::NORMAL)
    {
        if (!update_replication_settings(&query_error))
        {
            reason = string_printf("it could not be queried: %s", query_error.c_str());
        }
        else if (!binlog_on())
        {
            reason = "its binary log is disabled.";
        }
        else if (!is_master() && !m_rpl_settings.log_slave_updates)
        {
            // This means that gtid_binlog_pos cannot be trusted.
            // TODO: reduce dependency on gtid_binlog_pos to get rid of this requirement
            reason = "it is not the master and log_slave_updates is disabled.";
        }
        else if (m_gtid_binlog_pos.empty())
        {
            reason = "it does not have a 'gtid_binlog_pos'.";
        }
        else
        {
            demotable = true;
        }
    }
    else
    {
        // Forcing switchover. Update replication settings but don't require success or valid settings.
        update_replication_settings(&query_error);
        demotable = true;
    }

    if (!demotable && reason_out)
    {
        *reason_out = reason;
    }
    return demotable;
}

bool MariaDBServer::can_be_demoted_failover(FailoverType failover_mode, string* reason_out) const
{
    bool demotable = false;
    string reason;

    if (is_master())
    {
        reason = "it is a running master.";
    }
    else if (is_running())
    {
        reason = "it is running.";
    }
    else if (failover_mode == FailoverType::SAFE && m_gtid_binlog_pos.empty())
    {
        reason = "it does not have a 'gtid_binlog_pos' and unsafe failover is disabled.";
    }
    else
    {
        demotable = true;
    }

    if (!demotable && reason_out)
    {
        *reason_out = reason;
    }
    return demotable;
}

bool MariaDBServer::can_be_promoted(OperationType op, const MariaDBServer* demotion_target,
                                    string* reason_out)
{
    mxb_assert(op == OperationType::SWITCHOVER || op == OperationType::SWITCHOVER_FORCE
               || op == OperationType::FAILOVER);
    bool promotable = false;
    string reason;
    string query_error;

    auto sstatus = slave_connection_status(demotion_target);
    if (is_master())
    {
        reason = "it is already the primary.";
    }
    else if (!is_usable())
    {
        reason = "it is down or in maintenance.";
    }
    else if (!is_database())
    {
        reason = not_a_db;
    }
    // Failover promotion with low disk space is allowed since it's better than nothing. Unsafe switch
    // also allowed.
    else if (op == OperationType::SWITCHOVER && is_low_on_disk_space())
    {
        reason = "it is low on disk space.";
    }
    else if (sstatus == nullptr)
    {
        reason = string_printf("it is not replicating from '%s'.", demotion_target->name());
    }
    else if (sstatus->gtid_io_pos.empty())
    {
        reason = string_printf("its replica connection to '%s' is not using gtid.", demotion_target->name());
    }
    // Allow forced switchover with broken replication connection.
    else if (op == OperationType::SWITCHOVER && sstatus->slave_io_running != SlaveStatus::SLAVE_IO_YES)
    {
        reason = string_printf("its replica connection to '%s' is broken.", demotion_target->name());
    }
    // Check operation type condition second so that the function is run even for forced switchover.
    else if (!update_replication_settings(&query_error)
             && (op == OperationType::SWITCHOVER || op == OperationType::FAILOVER))
    {
        reason = string_printf("it could not be queried: %s", query_error.c_str());
    }
    else if (!binlog_on() && (op == OperationType::SWITCHOVER || op == OperationType::FAILOVER))
    {
        reason = "its binary log is disabled.";
    }
    // The following will miss cases where seconds_behind_master is undefined (-1). This condition
    // applies even to forced switchover as the dba should just wait a little.
    else if ((op == OperationType::SWITCHOVER || op == OperationType::SWITCHOVER_FORCE)
             && sstatus->seconds_behind_master > m_settings.switchover_timeout.count())
    {
        reason = string_printf("its replication lag (%lis) is greater than switchover_timeout (%lis).",
                               sstatus->seconds_behind_master, m_settings.switchover_timeout.count());
    }
    else
    {
        promotable = true;
    }

    if (!promotable && reason_out)
    {
        *reason_out = reason;
    }
    return promotable;
}

const SlaveStatus* MariaDBServer::slave_connection_status(const MariaDBServer* target) const
{
    mxb_assert(target);
    // The slave node may have several slave connections, need to find the one that is
    // connected to the parent. Most of this has already been done in 'build_replication_graph'.
    const SlaveStatus* rval = nullptr;
    for (const SlaveStatus& ss : m_slave_status)
    {
        if (ss.master_server == target)
        {
            rval = &ss;
            break;
        }
    }
    return rval;
}

const SlaveStatus* MariaDBServer::slave_connection_status_host_port(const MariaDBServer* target) const
{
    EndPoint target_endpoint(target->server);
    for (const SlaveStatus& ss : m_slave_status)
    {
        if (ss.settings.master_endpoint == target_endpoint)
        {
            return &ss;
        }
    }
    return nullptr;
}

bool
MariaDBServer::enable_events(BinlogMode binlog_mode, const EventNameSet& event_names, mxb::Json& error_out)
{
    EventStatusMapper mapper = [&event_names](const EventInfo& event) {
        string rval;
        if (event_names.count(event.name) > 0
            && (event.status == "SLAVESIDE_DISABLED" || event.status == "DISABLED"))
        {
            rval = "ENABLE";
        }
        return rval;
    };
    return alter_events(binlog_mode, mapper, error_out);
}

bool MariaDBServer::disable_events(BinlogMode binlog_mode, mxb::Json& error_out)
{
    EventStatusMapper mapper = [](const EventInfo& event) {
        string rval;
        if (event.status == "ENABLED")
        {
            rval = "DISABLE ON SLAVE";
        }
        return rval;
    };
    return alter_events(binlog_mode, mapper, error_out);
}

/**
 * Alter scheduled server events.
 *
 * @param binlog_mode Should binary logging be disabled while performing this task.
 * @param mapper A function which takes an event and returns the requested event state. If empty is returned,
 * event is not altered.
 * @param error_out Error output
 * @return True if all requested alterations succeeded.
 */
bool
MariaDBServer::alter_events(BinlogMode binlog_mode, const EventStatusMapper& mapper, mxb::Json& error_out)
{
    // If the server is rejoining the cluster, no events may be added to binlog. The ALTER EVENT query
    // itself adds events. To prevent this, disable the binlog for this method.
    string error_msg;
    const bool disable_binlog = (binlog_mode == BinlogMode::BINLOG_OFF);
    if (disable_binlog)
    {
        if (!execute_cmd("SET @@session.sql_log_bin=0;", &error_msg))
        {
            const char FMT[] = "Could not disable session binlog on '%s': %s Server events not disabled.";
            PRINT_JSON_ERROR(error_out, FMT, name(), error_msg.c_str());
            return false;
        }
    }

    int target_events = 0;
    int events_altered = 0;
    // Helper function which alters an event depending on the mapper-function.
    EventManipulator alterer = [this, &target_events, &events_altered, &mapper](const EventInfo& event,
                                                                                mxb::Json& error_out) {
        string target_state = mapper(event);
        if (!target_state.empty())
        {
            target_events++;
            if (alter_event(event, target_state, error_out))
            {
                events_altered++;
            }
        }
    };

    bool rval = false;
    // TODO: For better error handling, this function should try to re-enable any disabled events if a later
    // disable fails.
    if (events_foreach(alterer, error_out))
    {
        if (target_events > 0)
        {
            // Reset character set and collation.
            string charset_errmsg;
            if (!execute_cmd("SET NAMES latin1 COLLATE latin1_swedish_ci;", &charset_errmsg))
            {
                MXB_ERROR("Could not reset character set: %s", charset_errmsg.c_str());
            }
            warn_event_scheduler();
        }
        if (target_events == events_altered)
        {
            rval = true;
        }
    }

    if (disable_binlog)
    {
        // Failure in re-enabling the session binlog doesn't really matter because we don't want the monitor
        // generating binlog events anyway.
        execute_cmd("SET @@session.sql_log_bin=1;");
    }
    return rval;
}

/**
 * Print a warning if the event scheduler is off.
 */
void MariaDBServer::warn_event_scheduler()
{
    string error_msg;
    const string scheduler_query = "SELECT * FROM information_schema.PROCESSLIST "
                                   "WHERE User = 'event_scheduler' AND Command = 'Daemon';";
    auto proc_list = execute_query(scheduler_query, &error_msg);
    if (proc_list == nullptr)
    {
        MXB_ERROR("Could not query the event scheduler status of '%s': %s", name(), error_msg.c_str());
    }
    else
    {
        if (proc_list->get_row_count() < 1)
        {
            // This is ok, though unexpected since events were found.
            MXB_WARNING("Event scheduler is inactive on '%s' although events were found.", name());
        }
    }
}

/**
 * Run the manipulator function on every server event.
 *
 * @param func The manipulator function
 * @param error_out Error output
 * @return True if event information could be read from information_schema.EVENTS. The return value does not
 * depend on the manipulator function.
 */
bool MariaDBServer::events_foreach(EventManipulator& func, mxb::Json& error_out)
{
    string error_msg;
    // Get info about all scheduled events on the server.
    auto event_info = execute_query("SELECT * FROM information_schema.EVENTS;", &error_msg);
    if (event_info == nullptr)
    {
        MXB_ERROR("Could not query event status of '%s': %s Event handling can be disabled by "
                  "setting '%s' to false.",
                  name(), error_msg.c_str(), CN_HANDLE_EVENTS);
        return false;
    }

    auto db_name_ind = event_info->get_col_index("EVENT_SCHEMA");
    auto event_name_ind = event_info->get_col_index("EVENT_NAME");
    auto event_definer_ind = event_info->get_col_index("DEFINER");
    auto event_status_ind = event_info->get_col_index("STATUS");
    auto charset_ind = event_info->get_col_index("CHARACTER_SET_CLIENT");
    auto collation_ind = event_info->get_col_index("COLLATION_CONNECTION");
    mxb_assert(db_name_ind > 0 && event_name_ind > 0 && event_definer_ind > 0 && event_status_ind > 0
               && charset_ind > 0 && collation_ind > 0);

    while (event_info->next_row())
    {
        EventInfo event;
        event.name = event_info->get_string(db_name_ind) + "." + event_info->get_string(event_name_ind);
        event.definer = event_info->get_string(event_definer_ind);
        event.status = event_info->get_string(event_status_ind);
        event.charset = event_info->get_string(charset_ind);
        event.collation = event_info->get_string(collation_ind);
        func(event, error_out);
    }
    return true;
}

/**
 * Alter a scheduled server event, setting its status.
 *
 * @param event Event to alter
 * @param target_status Status to set
 * @param error_out Error output
 * @return True if status was set
 */
bool MariaDBServer::alter_event(const EventInfo& event, const string& target_status, mxb::Json& error_out)
{
    bool rval = false;
    string error_msg;
    // An ALTER EVENT by default changes the definer (owner) of the event to the monitor user.
    // This causes problems if the monitor user does not have privileges to run
    // the event contents. Prevent this by setting definer explicitly.
    // The definer may be of the form user@host. If host includes %, then it must be quoted.
    // For simplicity, quote the host always.
    string quoted_definer;
    auto loc_at = event.definer.find('@');
    if (loc_at != string::npos)
    {
        auto host_begin = loc_at + 1;
        quoted_definer = event.definer.substr(0, loc_at + 1)
            +   // host_begin may be the null-char if @ was the last char
            "'" + event.definer.substr(host_begin, string::npos) + "'";
    }
    else
    {
        // Just the username
        quoted_definer = event.definer;
    }

    // Change character set and collation to the values in the event description. Otherwise, the event
    // values could be changed to whatever the monitor connection happens to be using.
    string set_names = string_printf("SET NAMES %s COLLATE %s;", event.charset.c_str(),
                                     event.collation.c_str());
    if (execute_cmd(set_names, &error_msg))
    {
        string alter_event_query = string_printf("ALTER DEFINER = %s EVENT %s %s;", quoted_definer.c_str(),
                                                 event.name.c_str(), target_status.c_str());
        if (execute_cmd(alter_event_query, &error_msg))
        {
            rval = true;
            const char FMT[] = "Event '%s' on server '%s' set to '%s'.";
            MXB_NOTICE(FMT, event.name.c_str(), name(), target_status.c_str());
        }
        else
        {
            const char FMT[] = "Could not alter event '%s' on server '%s': %s";
            PRINT_JSON_ERROR(error_out, FMT, event.name.c_str(), name(), error_msg.c_str());
        }
    }
    else
    {
        PRINT_JSON_ERROR(error_out, "Could not set character set: %s", error_msg.c_str());
    }
    return rval;
}

bool MariaDBServer::reset_all_slave_conns(mxb::Json& error_out)
{
    string error_msg;
    bool error = false;
    for (const auto& slave_conn : m_slave_status)
    {
        auto conn_name = slave_conn.settings.name;
        auto stop = string_printf("STOP SLAVE '%s';", conn_name.c_str());
        auto reset = string_printf("RESET SLAVE '%s' ALL;", conn_name.c_str());
        if (!execute_cmd(stop, &error_msg) || !execute_cmd(reset, &error_msg))
        {
            error = true;
            string log_message = conn_name.empty() ?
                string_printf("Error when reseting the default replica connection of '%s': %s",
                              name(), error_msg.c_str()) :
                string_printf("Error when reseting the replica connection '%s' of '%s': %s",
                              conn_name.c_str(), name(), error_msg.c_str());
            PRINT_JSON_ERROR(error_out, "%s", log_message.c_str());
            break;
        }
    }

    if (!error && !m_slave_status.empty())
    {
        MXB_NOTICE("Removed %lu replica connection(s) from '%s'.", m_slave_status.size(), name());
    }
    return !error;
}

bool MariaDBServer::promote(GeneralOpData& general, ServerOperation& promotion, OperationType type,
                            const MariaDBServer* demotion_target)
{
    const bool is_switchover = (type == OperationType::SWITCHOVER || type == OperationType::SWITCHOVER_FORCE);
    mxb_assert(is_switchover || type == OperationType::FAILOVER || type == OperationType::UNDO_DEMOTION);
    auto& error_out = general.error_out;

    StopWatch timer;
    bool stopped = false;
    if (is_switchover || type == OperationType::FAILOVER)
    {
        // In normal circumstances, this should only be called for a master-slave pair.
        auto master_conn = slave_connection_status(demotion_target);
        mxb_assert(master_conn);
        if (master_conn == nullptr)
        {
            PRINT_JSON_ERROR(error_out, "'%s' is not a replica of '%s' and cannot be promoted to its place.",
                             name(), demotion_target->name());
            return false;
        }

        // Step 1: Stop & reset slave connections. If doing a failover, only remove the connection to demotion
        // target. In case of switchover, remove other slave connections as well since the demotion target
        // will take them over.
        if (is_switchover)
        {
            stopped = remove_slave_conns(general, m_slave_status);
        }
        else if (type == OperationType::FAILOVER)
        {
            stopped = remove_slave_conns(general, {*master_conn});
        }
    }

    bool success = false;
    if (stopped || type == OperationType::UNDO_DEMOTION)
    {
        // Step 2: If demotion target is master, meaning this server will become the master,
        // enable writing and scheduled events. Also, run promotion_sql_file.
        bool promotion_error = false;
        if (promotion.target_type == ServerOperation::TargetType::MASTER)
        {
            // Disabling read-only should be quick.
            bool ro_disabled = set_read_only(ReadOnlySetting::DISABLE, general.time_remaining, error_out);
            general.time_remaining -= timer.restart();
            if (!ro_disabled)
            {
                promotion_error = true;
            }
            else
            {
                if (m_settings.handle_event_scheduler)
                {
                    // TODO: Add query replying to enable_events
                    bool events_enabled = enable_events(BinlogMode::BINLOG_OFF, promotion.events_to_enable,
                                                        error_out);
                    general.time_remaining -= timer.restart();
                    if (!events_enabled)
                    {
                        promotion_error = true;
                        PRINT_JSON_ERROR(error_out, "Failed to enable events on '%s'.", name());
                    }
                }

                // Run promotion_sql_file if no errors so far.
                const string& sql_file = m_settings.promotion_sql_file;
                if (!promotion_error && !sql_file.empty())
                {
                    bool file_ran_ok = run_sql_from_file(sql_file, error_out);
                    general.time_remaining -= timer.restart();
                    if (!file_ran_ok)
                    {
                        promotion_error = true;
                        PRINT_JSON_ERROR(error_out, "Execution of file '%s' failed during promotion of "
                                                    "server '%s'.", sql_file.c_str(), name());
                    }
                }
            }
        }

        // Step 3: Copy or merge slave connections from demotion target. The logic used depends on the
        // operation.
        if (!promotion_error)
        {
            if (is_switchover)
            {
                // Standard promotion of a previous replica. The slave should have been
                // properly replicating and has a gtid_slave_pos, so use it when setting up.
                if (copy_slave_conns(general, promotion.conns_to_copy, demotion_target, GtidMode::SLAVE))
                {
                    success = true;
                }
                else
                {
                    PRINT_JSON_ERROR(error_out, "Could not copy replica connections from '%s' to '%s'.",
                                     demotion_target->name(), name());
                }
            }
            else if (type == OperationType::FAILOVER)
            {
                // Same as above, use value of gtid_slave_pos.
                if (merge_slave_conns(general, promotion.conns_to_copy, GtidMode::SLAVE))
                {
                    success = true;
                }
                else
                {
                    PRINT_JSON_ERROR(error_out, "Could not merge replica connections from '%s' to '%s'.",
                                     demotion_target->name(), name());
                }
            }
            else if (type == OperationType::UNDO_DEMOTION)
            {
                // Reversing demotion on a previous master, so use Current_Pos.
                if (copy_slave_conns(general, promotion.conns_to_copy, nullptr, GtidMode::CURRENT))
                {
                    success = true;
                }
                else
                {
                    PRINT_JSON_ERROR(error_out, "Could not restore replica connections of '%s' when "
                                                "reversing demotion.", name());
                }
            }
        }
    }
    return success;
}

bool MariaDBServer::demote(GeneralOpData& general, ServerOperation& demotion, OperationType type)
{
    mxb_assert(demotion.target == this);
    const bool force_switch = (type == OperationType::SWITCHOVER_FORCE);
    mxb_assert(type == OperationType::SWITCHOVER || type == OperationType::REJOIN || force_switch);
    auto& error_out = general.error_out;
    bool success = false;

    // Step 1: Stop & reset slave connections. The promotion target will copy them. The connection
    // information has been backed up in the operation object.
    if (remove_slave_conns(general, m_slave_status) || force_switch)
    {
        const bool demoting_master = demotion.target_type == ServerOperation::TargetType::MASTER;
        bool demotion_ok;
        if (demoting_master)
        {
            // Step 2: Disable writes and scheduled events, etc.
            demotion_ok = demote_master(general, type);
        }
        else
        {
            // If demoting a relay, it's enough to check that gtid is stable.
            demotion_ok = check_gtid_stable(error_out) || force_switch;
        }

        if (!demotion_ok && demoting_master)
        {
            // Read_only was enabled (or tried to be enabled) but a later step failed.
            // Disable read_only. Connection is likely broken so use a short time limit.
            // Even this is insufficient, because the server may still be executing the old
            // 'SET GLOBAL read_only=1' query.
            // TODO: add smarter undo, KILL QUERY etc.
            mxb::Json dummy(mxb::Json::Type::UNDEFINED);
            set_read_only(ReadOnlySetting::DISABLE, 0s, dummy);
        }
        success = demotion_ok;
    }
    return success;
}

bool MariaDBServer::demote_master(GeneralOpData& general, OperationType type)
{
    // The server should either be the master or be a standalone being rejoined.
    mxb_assert(is_master() || m_slave_status.empty());
    auto& time_remaining = general.time_remaining;
    auto& error_out = general.error_out;
    // If forcing a switchover, most errors are ignored. The forced switchover is meant to be used in a
    // situation the master is effectively hanged, but still connectable.
    const bool force_switch = (type == OperationType::SWITCHOVER_FORCE);
    const bool is_switchover = (type == OperationType::SWITCHOVER || force_switch);
    // Step 2a: Remove [Master] from this server. This prevents compatible routers (RWS)
    // from routing writes to this server. Writes in flight will go through, at least until
    // read_only is set. Also set draining so that no new connections come from MaxScale.
    server->clear_status(SERVER_MASTER);
    bool was_draining = server->is_draining();
    if (!was_draining)
    {
        server->set_status(SERVER_DRAINING);
    }

    bool demotion_ok = true;
    // Step 2b: Enabling read-only can take a while if large trx are committing or table locks taken.
    StopWatch timer;
    bool ro_enabled = set_read_only(ReadOnlySetting::ENABLE, general.time_remaining, error_out);
    time_remaining -= timer.lap();
    if (ro_enabled || force_switch)
    {
        bool supers_handled = true;
        // In the rejoin-case, just leave read-only on. If super-users are causing problems it's probably
        // too late to prevent anyway.
        if (is_switchover)
        {
            // Step 2c: If other users with SUPER privileges are on, kick them out now since
            // read_only doesn't stop them from doing writes. As the server is draining, MaxScale
            // should not make new routing connections. Outside connections cannot be prevented.
            // Kick super-users while "FLUSH TABLES WITH READ LOCK" is on to ensure no trx from
            // super-users are committing.
            string error_msg;
            bool lock_ok = execute_cmd_time_limit("FLUSH TABLES WITH READ LOCK;", time_remaining, &error_msg);
            if (!lock_ok)
            {
                PRINT_JSON_ERROR(error_out, "Failed to lock tables on '%s': %s", name(), error_msg.c_str());
            }
            time_remaining -= timer.lap();

            bool kick_ok = lock_ok && kick_out_super_users(general);
            timer.restart();

            // Run unlock regardless of previous success, just to be certain any lingering locks are freed.
            // Need to unlock here as otherwise the next steps would be blocked.
            bool unlock_ok = execute_cmd_time_limit("UNLOCK TABLES;", time_remaining, &error_msg);
            if (!unlock_ok)
            {
                PRINT_JSON_ERROR(error_out, "Failed to unlock tables on '%s': %s", name(), error_msg.c_str());
            }
            time_remaining -= timer.lap();
            supers_handled = (lock_ok && kick_ok && unlock_ok) || force_switch;
        }

        if (supers_handled)
        {
            if (m_settings.handle_event_scheduler)
            {
                // Step 2d: Using BINLOG_OFF to avoid adding any gtid events which could break external
                // replication.
                if (!disable_events(BinlogMode::BINLOG_OFF, error_out))
                {
                    demotion_ok = force_switch;
                    PRINT_JSON_ERROR(error_out, "Failed to disable events on '%s'.", name());
                }
                time_remaining -= timer.lap();
            }

            // Step 2e: Run demotion_sql_file if no errors so far.
            const string& sql_file = m_settings.demotion_sql_file;
            if (demotion_ok && !sql_file.empty())
            {
                if (!run_sql_from_file(sql_file, error_out))
                {
                    demotion_ok = force_switch;
                    PRINT_JSON_ERROR(error_out,
                                     "Execution of file '%s' failed during demotion of server '%s'.",
                                     sql_file.c_str(), name());
                }
                time_remaining -= timer.lap();
            }

            if (demotion_ok)
            {
                // Step 2f: FLUSH LOGS to ensure that all events have been written to binlog.
                string error_msg;
                if (!execute_cmd_time_limit("FLUSH LOGS;", time_remaining, &error_msg))
                {
                    demotion_ok = force_switch;
                    PRINT_JSON_ERROR(error_out, "Failed to flush binary logs of '%s' during demotion: %s.",
                                     name(), error_msg.c_str());
                }
                time_remaining -= timer.lap();
            }

            if (demotion_ok && is_switchover)
            {
                // At this point, the gtid:s should be stable. Check it.
                demotion_ok = check_gtid_stable(error_out) || force_switch;
            }
        }
        else
        {
            demotion_ok = false;
        }
    }
    else
    {
        demotion_ok = false;
    }

    if (!was_draining)
    {
        // TODO: Do this later?
        server->clear_status(SERVER_DRAINING);
    }
    return demotion_ok;
}

/**
 * Stop and optionally reset/reset-all a slave connection.
 *
 * @param conn_name Slave connection name. Use empty string for the nameless connection.
 * @param mode STOP, RESET or RESET ALL
 * @param time_limit Operation time limit
 * @param error_out Error output
 * @return True on success
 */
bool MariaDBServer::stop_slave_conn(const std::string& conn_name, StopMode mode, Duration time_limit,
                                    mxb::Json& error_out)
{
    /* STOP SLAVE is a bit problematic, since sometimes it seems to take several seconds to complete.
     * If this time is greater than the connection read timeout, connector-c will cut the connection/
     * query. The query is likely completed afterwards by the server. To prevent false errors,
     * try the query repeatedly until time is up. Fortunately, the server doesn't consider stopping
     * an already stopped slave connection an error. */
    Duration time_left = time_limit;
    StopWatch timer;
    string stop = string_printf("STOP SLAVE '%s';", conn_name.c_str());
    string error_msg;
    bool stop_success = execute_cmd_time_limit(stop, time_left, &error_msg);
    time_left -= timer.restart();

    bool rval = false;
    if (stop_success)
    {
        // The RESET SLAVE-query can also take a while if there is lots of relay log to delete.
        // Very rare, though.
        if (mode == StopMode::RESET || mode == StopMode::RESET_ALL)
        {
            string reset = string_printf("RESET SLAVE '%s'%s;",
                                         conn_name.c_str(), (mode == StopMode::RESET_ALL) ? " ALL" : "");
            if (execute_cmd_time_limit(reset, time_left, &error_msg))
            {
                rval = true;
            }
            else
            {
                PRINT_JSON_ERROR(error_out, "Failed to reset replica connection on '%s': %s", name(),
                                 error_msg.c_str());
            }
        }
        else
        {
            rval = true;
        }
    }
    else
    {
        PRINT_JSON_ERROR(error_out, "Failed to stop replica connection on '%s': %s", name(), error_msg.c_str());
    }
    return rval;
}

/**
 * Removes the given slave connections from the server and then updates slave connection status.
 * The slave connections of the server object will change during this method, so any pointers and
 * references to such may be invalidated and should be re-acquired.
 *
 * @param op Operation descriptor
 * @param conns_to_remove Which connections should be removed
 * @return True if successful
 */
bool MariaDBServer::remove_slave_conns(GeneralOpData& op, const SlaveStatusArray& conns_to_remove)
{
    auto& error_out = op.error_out;
    maxbase::Duration& time_remaining = op.time_remaining;
    StopWatch timer;
    // Take a backup of the soon to be removed connections so they can be compared properly after an update.
    SlaveStatusArray conns_to_remove_copy = conns_to_remove;

    bool stop_slave_error = false;
    for (size_t i = 0; !stop_slave_error && i < conns_to_remove.size(); i++)
    {
        if (!stop_slave_conn(conns_to_remove[i].settings.name, StopMode::RESET_ALL, time_remaining,
                             error_out))
        {
            stop_slave_error = true;
        }
        time_remaining -= timer.lap();
    }

    bool success = false;
    if (stop_slave_error)
    {
        PRINT_JSON_ERROR(error_out, "Failed to remove replica connection(s) from '%s'.", name());
    }
    else
    {
        // Check that the slave connections are really gone by comparing connection names. It's probably
        // enough to just update the slave status. Checking that the connections are really gone is
        // likely overkill, but doesn't hurt.
        string error_msg;
        if (do_show_slave_status(&error_msg))
        {
            // Insert all existing connection names to a set, then check that none of the removed ones are
            // there.
            std::set<string> connection_names;
            for (auto& slave_conn : m_slave_status)
            {
                connection_names.insert(slave_conn.settings.name);
            }
            int found = 0;
            for (auto& removed_conn : conns_to_remove_copy)
            {
                if (connection_names.count(removed_conn.settings.name) > 0)
                {
                    found++;
                }
            }

            if (found == 0)
            {
                success = true;
            }
            else
            {
                // This means server is really bugging.
                PRINT_JSON_ERROR(error_out, "'%s' still has %i removed replica connections, RESET SLAVE "
                                            "must have failed.", name(), found);
            }
        }
        else
        {
            PRINT_JSON_ERROR(error_out, "Failed to update replica connections of '%s': %s",
                             name(), error_msg.c_str());
        }
    }
    time_remaining -= timer.lap();
    return success;
}

bool MariaDBServer::set_read_only(ReadOnlySetting setting, maxbase::Duration time_limit, mxb::Json& error_out)
{
    int new_val = (setting == ReadOnlySetting::ENABLE) ? 1 : 0;
    string cmd = string_printf("SET GLOBAL read_only=%i;", new_val);
    string error_msg;
    bool success = execute_cmd_time_limit(cmd, time_limit, &error_msg);
    if (!success)
    {
        string target_str = (setting == ReadOnlySetting::ENABLE) ? "enable" : "disable";
        PRINT_JSON_ERROR(error_out, "Failed to %s read_only on '%s': %s", target_str.c_str(), name(),
                         error_msg.c_str());
    }
    return success;
}

/**
 * Merge slave connections to this server (promotion target). This should only
 * be used during failover promotion.
 *
 * @param op Operation descriptor
 * @param conns_to_merge Connections which should be merged
 * @param gtid_mode Which gtid-mode should be used when creating slave connections
 * @return True on success
 */
bool MariaDBServer::merge_slave_conns(GeneralOpData& op, const SlaveStatusArray& conns_to_merge,
                                      GtidMode gtid_mode)
{
    /* When promoting a server during failover, the situation is more complicated than in switchover.
     * Connections cannot be moved to the demotion target (= failed server) as it is off. This means
     * that the promoting server must combine the roles of both itself and the failed server. Only the
     * slave connection replicating from the failed server has been removed. This means that
     * the promotion and demotion targets may have identical connections (connections going to
     * the same server id or the same host:port). These connections should not be copied or modified.
     * It's possible that the master had different settings for a duplicate slave connection,
     * in this case the settings on the master are lost.
     * TODO: think if the master's settings should take priority.
     * Also, connection names may collide between the two servers, in this case try to generate
     * a simple name for the new connection. */

    // Helper function for checking if a slave connection should be ignored.
    auto conn_can_be_merged = [this](const SlaveStatus& slave_conn, string* ignore_reason_out) -> bool {
        bool accepted = true;
        auto master_id = slave_conn.master_server_id;
        EndPoint my_host_port(server);
        // The connection is only merged if it satisfies the copy-conditions. Merging has also
        // additional requirements.
        string ignore_reason;
        if (!slave_conn.should_be_copied(&ignore_reason))
        {
            accepted = false;
        }
        else if (master_id == m_server_id)
        {
            // This is not an error but indicates a complicated topology. In any case, ignore this.
            accepted = false;
            ignore_reason = string_printf("it points to '%s' (according to server id:s).", name());
        }
        else if (slave_conn.settings.master_endpoint == my_host_port)
        {
            accepted = false;
            ignore_reason = string_printf("it points to '%s' (according to master host:port).", name());
        }
        else
        {
            // Compare to connections already existing on this server.
            for (const SlaveStatus& my_slave_conn : m_slave_status)
            {
                if (my_slave_conn.seen_connected && my_slave_conn.master_server_id == master_id)
                {
                    accepted = false;
                    const char format[] = "its Master_Server_Id (%" PRIi64
                        ") matches an existing replica connection on '%s'.";
                    ignore_reason = string_printf(format, master_id, name());
                }
                else if (my_slave_conn.settings.master_endpoint == slave_conn.settings.master_endpoint)
                {
                    accepted = false;
                    const auto& endpoint = slave_conn.settings.master_endpoint;
                    ignore_reason = string_printf(
                        "its Master_Host (%s) and Master_Port (%i) match an existing "
                        "replica connection on %s.",
                        endpoint.host().c_str(), endpoint.port(), name());
                }
            }
        }

        if (!accepted)
        {
            *ignore_reason_out = ignore_reason;
        }
        return accepted;
    };

    // Need to keep track of connection names (both existing and new) to avoid using an existing name.
    std::set<string> connection_names;
    for (const auto& conn : m_slave_status)
    {
        connection_names.insert(conn.settings.name);
    }

    // Helper function which checks that a connection name is unique and modifies it if not.
    auto check_modify_conn_name = [this, &connection_names](SlaveStatus::Settings* conn_settings) -> bool {
        bool name_is_unique = false;
        string conn_name = conn_settings->name;
        if (connection_names.count(conn_name) > 0)
        {
            // If the name is used, generate a name using the host:port of the master,
            // it should be unique.
            string second_try = "To " + conn_settings->master_endpoint.to_string();
            if (connection_names.count(second_try) > 0)
            {
                // Even this one exists, something is really wrong. Give up.
                MXB_ERROR("Could not generate a unique connection name for '%s': both '%s' and '%s' are "
                          "already taken.", name(), conn_name.c_str(), second_try.c_str());
            }
            else
            {
                MXB_WARNING("A replica connection with name '%s' already exists on '%s', using generated "
                            "name '%s' instead.", conn_name.c_str(), name(), second_try.c_str());
                conn_settings->name = second_try;
                name_is_unique = true;
            }
        }
        else
        {
            name_is_unique = true;
        }
        return name_is_unique;
    };

    bool error = false;
    for (size_t i = 0; !error && (i < conns_to_merge.size()); i++)
    {
        // Need a copy of the array element here since it may be modified.
        SlaveStatus slave_conn = conns_to_merge[i];
        string ignore_reason;
        if (conn_can_be_merged(slave_conn, &ignore_reason))
        {
            auto& conn_settings = slave_conn.settings;
            if (check_modify_conn_name(&conn_settings))
            {
                conn_settings.gtid_mode = gtid_mode;
                if (create_start_slave(op, conn_settings))
                {
                    connection_names.insert(conn_settings.name);
                }
                else
                {
                    error = true;
                }
            }
            else
            {
                error = true;
            }
        }
        else
        {
            mxb_assert(!ignore_reason.empty());
            MXB_WARNING("%s was ignored when promoting '%s' because %s",
                        slave_conn.settings.to_string().c_str(), name(), ignore_reason.c_str());
        }
    }

    return !error;
}

bool MariaDBServer::copy_slave_conns(GeneralOpData& op, const SlaveStatusArray& conns_to_copy,
                                     const MariaDBServer* replacement, GtidMode gtid_mode)
{
    mxb_assert(m_slave_status.empty());
    bool start_slave_error = false;
    for (size_t i = 0; i < conns_to_copy.size() && !start_slave_error; i++)
    {
        const SlaveStatus& slave_conn = conns_to_copy[i];
        string reason_not_copied;
        if (slave_conn.should_be_copied(&reason_not_copied))
        {
            SlaveStatus::Settings new_settings = slave_conn.settings; // May be modified.
            // Any slave connection that was going to this server itself is instead directed
            // to the replacement server.
            bool ok_to_copy = true;
            if (slave_conn.master_server_id == m_server_id)
            {
                if (replacement)
                {
                    new_settings.master_endpoint = EndPoint(replacement->server);
                }
                else
                {
                    // This is only possible if replication is configured wrong, and we are
                    // undoing a switchover demotion.
                    ok_to_copy = false;
                    MXB_WARNING("Server id:s of '%s' and %s are identical, not copying the connection "
                                "to '%s'.",
                                name(), slave_conn.settings.master_endpoint.to_string().c_str(), name());
                }
            }

            if (ok_to_copy)
            {
                // The target server (this) may have been a master or slave, caller must decide gtid mode.
                new_settings.gtid_mode = gtid_mode;
                if (!create_start_slave(op, new_settings))
                {
                    start_slave_error = true;
                }
            }
        }
        else
        {
            MXB_WARNING("%s was not copied to '%s' because %s",
                        slave_conn.settings.to_string().c_str(), name(), reason_not_copied.c_str());
        }
    }
    return !start_slave_error;
}

bool MariaDBServer::create_start_slave(GeneralOpData& op, const SlaveStatus::Settings& conn_settings)
{
    maxbase::Duration& time_remaining = op.time_remaining;
    StopWatch timer;
    string error_msg;
    bool success = false;

    SlaveStatus::Settings new_settings = conn_settings;
    new_settings.m_owner = name();      // So any error messages refer to this server.
    auto change_master = generate_change_master_cmd(new_settings);
    bool conn_created = execute_cmd_time_limit(change_master.real_cmd, change_master.masked_cmd,
                                               time_remaining, &error_msg, nullptr);
    time_remaining -= timer.restart();
    if (conn_created)
    {
        string start_slave = string_printf("START SLAVE '%s';", new_settings.name.c_str());
        bool slave_started = execute_cmd_time_limit(start_slave, time_remaining, &error_msg);
        time_remaining -= timer.restart();
        if (slave_started)
        {
            success = true;
            MXB_NOTICE("%s created and started.", new_settings.to_string().c_str());
        }
        else
        {
            MXB_ERROR("%s could not be started: %s", new_settings.to_string().c_str(), error_msg.c_str());
        }
    }
    else
    {
        // Will not print out pw:s unless the server adds one into its error message.
        MXB_ERROR("%s could not be created: %s", new_settings.to_string().c_str(), error_msg.c_str());
    }
    return success;
}

/**
 * Generate a CHANGE MASTER TO-query.
 *
 * @param conn_settings Existing slave connection settings to emulate
 * @return Generated query
 */
MariaDBServer::ChangeMasterCmd
MariaDBServer::generate_change_master_cmd(const SlaveStatus::Settings& conn_settings)
{
    string cmd_begin = string_printf("CHANGE MASTER '%s' TO MASTER_HOST = '%s', MASTER_PORT = %i, ",
                                     conn_settings.name.c_str(),
                                     conn_settings.master_endpoint.host().c_str(),
                                     conn_settings.master_endpoint.port());

    auto mode = conn_settings.gtid_mode;
    if (mode == GtidMode::CURRENT)
    {
        cmd_begin += "MASTER_USE_GTID = current_pos, ";
    }
    else if (mode == GtidMode::SLAVE)
    {
        cmd_begin += "MASTER_USE_GTID = slave_pos, ";
    }
    else
    {
        // File/pos replication not supported.
        mxb_assert(!true);
        return {"", ""};
    }

    if (m_settings.replication_ssl)
    {
        cmd_begin += "MASTER_SSL = 1, ";    // Leave out if not set to preserve existing setting.
    }

    // Mask user & pw for the masked version.
    const char user_pw[] = "MASTER_USER = '%s', MASTER_PASSWORD = '%s';";
    string cleartext_cmd = cmd_begin;
    cleartext_cmd += mxb::string_printf(user_pw, m_settings.replication_user.c_str(),
                                        m_settings.replication_password.c_str());
    const char mask[] = "******";
    string masked_cmd = move(cmd_begin);
    masked_cmd += mxb::string_printf(user_pw, mask, mask);

    ChangeMasterCmd rval;
    rval.real_cmd = move(cleartext_cmd);
    rval.masked_cmd = move(masked_cmd);
    return rval;
}

bool
MariaDBServer::redirect_existing_slave_conn(GeneralOpData& op, const SlaveStatus::Settings& conn_settings,
                                            const MariaDBServer* new_master)
{
    auto& error_out = op.error_out;
    maxbase::Duration& time_remaining = op.time_remaining;
    StopWatch timer;
    bool success = false;
    // Caller should be using an existing slave conn of this server.
    mxb_assert(conn_settings.m_owner == name());

    // First, just stop the slave connection.
    const string& conn_name = conn_settings.name;
    bool stopped = stop_slave_conn(conn_name, StopMode::STOP_ONLY, time_remaining, error_out);
    time_remaining -= timer.restart();
    if (stopped)
    {
        SlaveStatus::Settings modified_settings = conn_settings;
        modified_settings.master_endpoint = EndPoint(new_master->server);
        auto change_master = generate_change_master_cmd(modified_settings);

        string error_msg;
        bool changed = execute_cmd_time_limit(change_master.real_cmd, change_master.masked_cmd,
                                              time_remaining, &error_msg, nullptr);
        time_remaining -= timer.restart();
        if (changed)
        {
            string start = string_printf("START SLAVE '%s';", conn_name.c_str());
            bool started = execute_cmd_time_limit(start, time_remaining, &error_msg);
            time_remaining -= timer.restart();
            if (started)
            {
                success = true;
            }
            else
            {
                PRINT_JSON_ERROR(error_out, "%s could not be started: %s",
                                 modified_settings.to_string().c_str(), error_msg.c_str());
            }
        }
        else
        {
            PRINT_JSON_ERROR(error_out, "%s could not be redirected to %s: %s",
                             conn_settings.to_string().c_str(),
                             modified_settings.master_endpoint.to_string().c_str(), error_msg.c_str());
        }
    }   // 'stop_slave_conn' prints its own errors
    return success;
}

bool MariaDBServer::update_enabled_events()
{
    string error_msg;
    // Get names of all enabled scheduled events on the server.
    auto event_info = execute_query("SELECT Event_schema, Event_name FROM information_schema.EVENTS WHERE "
                                    "Status = 'ENABLED';", &error_msg);
    if (event_info == nullptr)
    {
        std::string errmsg = mxb::string_printf("Could not query events of '%s': %s",
                                                name(), error_msg.c_str());

        bool scheduler_disabled = error_msg.find("event scheduler is disabled") != std::string::npos;

        if (scheduler_disabled)
        {
            errmsg += mxb::string_printf(" Event handling can be disabled by setting '%s' to false,"
                                         " will keep retrying with this message suppressed.",
                                         CN_HANDLE_EVENTS);
        }

        if (m_warn_event_handling || !scheduler_disabled)
        {
            MXB_ERROR("%s", errmsg.c_str());
        }

        m_warn_event_handling = !scheduler_disabled;
        return false;
    }

    m_warn_event_handling = true;

    auto db_name_ind = 0;
    auto event_name_ind = 1;

    EventNameSet full_names;
    full_names.reserve(event_info->get_row_count());

    while (event_info->next_row())
    {
        string full_name = event_info->get_string(db_name_ind) + "." + event_info->get_string(event_name_ind);
        full_names.insert(full_name);   // Ignore duplicates, they shouldn't exists.
    }

    m_enabled_events = std::move(full_names);

    return true;
}

/**
 * Connect to and query/update a server.
 *
 * @param server The server to update
 */
void MariaDBServer::update_server(bool time_to_update_disk_space, bool first_tick)
{
    m_new_events.clear();
    ConnectResult conn_status = ping_or_connect();

    if (mxs::Monitor::connection_is_ok(conn_status))
    {
        maybe_fetch_variables();
        fetch_uptime();
        set_status(SERVER_RUNNING);
        const bool new_connection = (conn_status == ConnectResult::NEWCONN_OK);
        if (new_connection)
        {
            // Is a new connection or a reconnection. Check server version.
            update_server_version();
            clear_locks_info();     // Lock expired due to lost connection.
        }

        if (m_capabilities.basic_support)
        {
            // Check permissions if permissions failed last time or if this is a new connection.
            if (had_status(SERVER_AUTH_ERROR) || new_connection)
            {
                check_permissions();
            }

            // If permissions are ok, continue.
            if (!has_status(SERVER_AUTH_ERROR))
            {
                if (time_to_update_disk_space && can_update_disk_space_status())
                {
                    update_disk_space_status();
                }

                if (m_settings.server_locks_enabled)
                {
                    // Update lock status every tick. This is especially required for the secondary MaxScale,
                    // as it needs to quickly react if the primary dies.
                    update_locks_status();
                }

                // Query MariaDBServer specific data
                monitor_server();
            }
        }
    }
    else
    {
        /* The current server is not running. Clear some of the bits. User-set bits and some long-term bits
         * can stay. */
        clear_status(MonitorServer::SERVER_DOWN_CLEAR_BITS);
        clear_locks_info();

        if (conn_status == ConnectResult::ACCESS_DENIED)
        {
            set_status(SERVER_AUTH_ERROR);
        }

        /* Avoid spamming and only log if this is the first tick or if server was running last tick or
         * if server has started to reject the monitor. If we failed to log in due to authentication failure,
         * log that as well. */
        if (first_tick || had_status(SERVER_RUNNING)
            || (has_status(SERVER_AUTH_ERROR) && !had_status(SERVER_AUTH_ERROR)))
        {
            log_connect_error(conn_status);
        }
    }

    /** Increase or reset the error count of the server. */
    mon_err_count = (is_running() || is_in_maintenance()) ? 0 : mon_err_count + 1;
}


bool MariaDBServer::kick_out_super_users(GeneralOpData& op)
{
    bool success = false;
    bool keep_trying = true;
    int attempts = 0;
    // Only stop once there are no more super-users logged in. If killing connections succeeds but users
    // keep coming back, they must be repeatedly logging in.
    do
    {
        StopWatch timer;
        auto [fetch_ok, conns] = get_super_user_conns(op.error_out);
        if (!conns.empty())
        {
<<<<<<< HEAD
            MXB_NOTICE("Detected %li super or read_only admin users logged in on %s. Kicking them out.",
                       conns.size(), name());
            int kills = 0;

            for (const auto& user : conns)
=======
            auto conn_id = res->get_int(id_col);
            auto user = res->get_string(user_col);
            string kill_query = mxb::string_printf("KILL SOFT CONNECTION %li;", conn_id);
            StopWatch timer;
            if (execute_cmd_time_limit(kill_query, time_remaining, &error_msg, &error_num))
>>>>>>> c53876b5
            {
                string kill_query = mxb::string_printf("KILL SOFT CONNECTION %li;", user.conn_id);
                string error_msg;
                if (execute_cmd(kill_query, &error_msg))
                {
                    kills++;
                }
                else
                {
                    MXB_WARNING("Could not kill connection %lu from super-user/read-only admin '%s': "
                                "%s", user.conn_id, user.username.c_str(), error_msg.c_str());
                }
            }
<<<<<<< HEAD

            if (kills > 0)
=======
            // The super-user may have logged out just before the kill-query.
            else if (error_num != ER_NO_SUCH_THREAD)
>>>>>>> c53876b5
            {
                MXB_NOTICE("Killed %i super or read-only admin user connections on '%s'.", kills, name());
            }
        }

        if (fetch_ok)
        {
            if (conns.empty())
            {
                success = true;
            }
            else
            {
                // Likely killed (or tried to kill) some connections. Check again to ensure they are gone.
                if (attempts == 0 || (attempts < 4 && op.time_remaining > 0ms))
                {
                    // Wait a bit to give server some time, perhaps it takes a moment for the KILL-queries
                    // to take effect.
                    std::this_thread::sleep_for(500ms);
                }
                else
                {
                    // Give up. Print one username as example so that dba can believe MaxScale and perhaps
                    // investigates further.
                    PRINT_JSON_ERROR(op.error_out,
                                     "Could not kick out all super or read-only admin users. %li such users "
                                     "remain, for example '%s'. Either 'KILL CONNECTION'-query failed or "
                                     "super-users keep logging back in.",
                                     conns.size(), conns.front().username.c_str());
                    keep_trying = false;
                }
            }
        }
        else
        {
            // Fetch failed due to unexpected reason, fail and cancel switchover.
            keep_trying = false;
        }
        op.time_remaining -= timer.lap();
        attempts++;
    }
    while (!success && keep_trying);

    return success;
}

void MariaDBServer::update_locks_status()
{
    /* Read a lock status from a result row. */
    auto read_lock_status = [this](const QueryResult& is_used_row, int ind) {
        ServerLock rval;
        if (is_used_row.field_is_null(ind))
        {
            // null means the lock is free.
            rval.set_status(ServerLock::Status::FREE);
        }
        else
        {
            auto lock_owner_id = is_used_row.get_int(ind);
            // Either owned by this MaxScale or another.
            auto new_status = (lock_owner_id == conn_id()) ? ServerLock::Status::OWNED_SELF :
                ServerLock::Status::OWNED_OTHER;
            rval.set_status(new_status, lock_owner_id);
        }
        return rval;
    };

    auto report_unexpected_lock = [this](ServerLock old_status, ServerLock new_status,
                                         const string& lock_name) {
        bool owned_lock = (old_status.status() == ServerLock::Status::OWNED_SELF);
        if (new_status.status() == ServerLock::Status::OWNED_SELF)
        {
            // This MaxScale has the lock. Print warning if it got the lock without knowing it.
            if (!owned_lock)
            {
                MXB_WARNING("Acquired the lock '%s' on server '%s' without locking it.",
                            lock_name.c_str(), name());
            }
        }
        else
        {
            // Don't have the lock. Print a warning if lock was lost without releasing it.
            // This may happen if connection broke and was recreated.
            if (owned_lock)
            {
                string msg = string_printf("Lost the lock '%s' on server '%s' without releasing it.",
                                           lock_name.c_str(), name());
                if (new_status.status() == ServerLock::Status::OWNED_OTHER)
                {
                    msg += string_printf(" The lock is now owned by connection %li.", new_status.owner());
                }
                MXB_WARNING("%s", msg.c_str());
            }
        }
    };

    // First, check who currently has the locks. If the query fails, assume that this MaxScale does not
    // have the locks. This is correct if connection failed.
    string cmd = string_printf("SELECT IS_USED_LOCK('%s'), IS_USED_LOCK('%s');",
                               SERVER_LOCK_NAME, MASTER_LOCK_NAME);
    string err_msg;
    ServerLock serverlock_status_new;
    ServerLock masterlock_status_new;
    auto res_is_used = execute_query(cmd, &err_msg);

    if (res_is_used && res_is_used->get_col_count() == 2 && res_is_used->next_row())
    {
        serverlock_status_new = read_lock_status(*res_is_used, 0);
        report_unexpected_lock(m_serverlock, serverlock_status_new, SERVER_LOCK_NAME);

        masterlock_status_new = read_lock_status(*res_is_used, 1);
        report_unexpected_lock(m_masterlock, masterlock_status_new, MASTER_LOCK_NAME);
        // Masterlock is not acquired here, only status is updated.
    }

    m_serverlock = serverlock_status_new;
    m_masterlock = masterlock_status_new;
    if (!err_msg.empty())
    {
        MXB_ERROR("Failed to update lock status of server '%s'. %s", name(), err_msg.c_str());
    }
}

/**
 * Release a server lock.
 *
 * @param lock_type Which lock to release
 * @return True if lock was released normally. False does not mean lock is held, as it may not have been
 * held to begin with.
 */
bool MariaDBServer::release_lock(LockType lock_type)
{
    bool normal_lock = (lock_type == LockType::SERVER);
    ServerLock* output = normal_lock ? &m_serverlock : &m_masterlock;
    const char* lockname = normal_lock ? SERVER_LOCK_NAME : MASTER_LOCK_NAME;

    // Try to release the lock.
    string cmd = string_printf("SELECT RELEASE_LOCK('%s')", lockname);
    string err_msg;
    ServerLock lock_result;
    bool rval = false;

    auto res_release_lock = execute_query(cmd, &err_msg);
    if (res_release_lock && res_release_lock->get_col_count() == 1 && res_release_lock->next_row())
    {
        if (res_release_lock->field_is_null(0))
        {
            // Lock did not exist and can be considered free.
            lock_result.set_status(ServerLock::Status::FREE);
        }
        else
        {
            auto res_num = res_release_lock->get_int(0);
            if (res_num == 1)
            {
                // Expected. Lock was owned by this connection and is released.
                lock_result.set_status(ServerLock::Status::FREE);
                rval = true;
            }
            else
            {
                // Lock was owned by another connection and was not freed. The owner is unknown.
                lock_result.set_status(ServerLock::Status::OWNED_OTHER);
            }
        }
    }
    else
    {
        MXB_ERROR("Failed to release lock on server '%s'. %s", name(), err_msg.c_str());
    }

    *output = lock_result;
    return rval;
}

bool MariaDBServer::get_lock(LockType lock_type)
{
    bool normal_lock = (lock_type == LockType::SERVER);
    ServerLock* output = normal_lock ? &m_serverlock : &m_masterlock;
    const char* lockname = normal_lock ? SERVER_LOCK_NAME : MASTER_LOCK_NAME;

    bool rval = false;
    string cmd = string_printf("SELECT GET_LOCK('%s', 0)", lockname);
    string err_msg;
    ServerLock lock_result;
    auto res_get_lock = execute_query(cmd, &err_msg);
    const int column = 0;

    if (res_get_lock && res_get_lock->get_col_count() == 1 && res_get_lock->next_row())
    {
        // If the result is NULL, an error occurred.
        if (!res_get_lock->field_is_null(column))
        {
            auto lock_res = res_get_lock->get_int(column);
            if (lock_res == 1)
            {
                // Got the lock.
                lock_result.set_status(ServerLock::Status::OWNED_SELF, con->thread_id);
                rval = true;
            }
            else
            {
                // Someone else got to it first. Owner unknown.
                lock_result.set_status(ServerLock::Status::OWNED_OTHER);
            }
        }
    }
    else
    {
        MXB_ERROR("Failed to acquire lock on server '%s'. %s", name(), err_msg.c_str());
    }

    *output = lock_result;
    return rval;
}

bool MariaDBServer::lock_owned(LockType lock_type)
{
    if (lock_type == LockType::SERVER)
    {
        return m_serverlock.status() == ServerLock::Status::OWNED_SELF;
    }
    else
    {
        return m_masterlock.status() == ServerLock::Status::OWNED_SELF;
    }
}

/**
 * Release both types of locks held on the server.
 *
 * @return How many locks were held and then released
 */
int MariaDBServer::release_all_locks()
{
    int normal_releases = 0;
    for (auto lock_type : {MariaDBServer::LockType::SERVER, MariaDBServer::LockType::MASTER})
    {
        if (lock_owned(lock_type))
        {
            normal_releases += release_lock(lock_type);
        }
    }
    return normal_releases;
}

int64_t MariaDBServer::conn_id() const
{
    return con ? (int64_t)con->thread_id : -1;
}

bool MariaDBServer::marked_as_master(string* why_not) const
{
    bool rval = true;
    if (m_masterlock.status() != ServerLock::Status::OWNED_OTHER)
    {
        rval = false;
        if (why_not)
        {
            *why_not = "it's not marked as master by the primary MaxScale";
        }
    }
    else if (!(m_masterlock == m_serverlock))
    {
        rval = false;
        if (why_not)
        {
            *why_not = "the normal lock and master lock are claimed by different connection id:s";
        }
    }
    return rval;
}

void MariaDBServer::clear_locks_info()
{
    m_serverlock.set_status(ServerLock::Status::UNKNOWN);
    m_masterlock.set_status(ServerLock::Status::UNKNOWN);
}

ServerLock MariaDBServer::masterlock_status() const
{
    return m_masterlock;
}

ServerLock MariaDBServer::serverlock_status() const
{
    return m_serverlock;
}

ServerLock MariaDBServer::lock_status(LockType locktype) const
{
    return (locktype == LockType::SERVER) ? m_serverlock : m_masterlock;
}

SERVER::VersionInfo::Type MariaDBServer::server_type() const
{
    return server->info().type();
}

void MariaDBServer::update_rlag_state(int64_t limit)
{
    mxb_assert(limit >= 0);
    using mxs::RLagState;
    auto rlag_now = m_replication_lag;
    // Only change the state if rlag could be read.
    if (rlag_now != mxs::Target::RLAG_UNDEFINED)
    {
        auto new_state = (rlag_now > limit) ? RLagState::ABOVE_LIMIT : RLagState::BELOW_LIMIT;
        if (new_state != m_rlag_state)
        {
            m_rlag_state = new_state;
            string new_event = (new_state == RLagState::ABOVE_LIMIT) ? "rlag_above" : "rlag_below";
            m_new_events.push_back(move(new_event));
        }
    }
}

const MonitorServer::EventList& MariaDBServer::new_custom_events() const
{
    return m_new_events;
}

const std::string& MariaDBServer::permission_test_query() const
{
    return grant_test_query;
}

bool MariaDBServer::relax_connector_timeouts(std::chrono::seconds op_timeout)
{
    // Limit final connector timeout. Statement timeout will be 1s less.
    auto new_timeout_max = 41s;
    auto new_timeout_min = 6s;
    // Prefer a timeout a bit smaller than the remaining operation time so that one query cannot
    // consume all the remaining time.
    auto eff_op_timeout = op_timeout - 5s;

    std::chrono::seconds new_timeout = std::clamp(eff_op_timeout, new_timeout_min, new_timeout_max);

    int conn_to = -1;
    mysql_get_optionv(con, MYSQL_OPT_READ_TIMEOUT, &conn_to);
    // If the existing connector timeout was already larger than the requested one (or unlimited),
    // use the old one.
    if (conn_to == 0 || conn_to > new_timeout.count())
    {
        new_timeout = conn_to * 1s;
    }

    // Save the previous connection to a backup field. This keeps the old connection with its old
    // timeouts alive and also preserves any exclusive locks the connection may hold. Do this
    // even if using the same timeout to keep behavior similar to the normal case.
    mxb_assert(!m_old_conn && con);
    m_old_conn = std::exchange(con, nullptr);

    auto conn_settings = m_shared.conn_settings;
    conn_settings.read_timeout = new_timeout;
    conn_settings.write_timeout = new_timeout;

    bool rval = false;
    auto res = ping_or_connect_to_db(conn_settings, *server, &con, &m_latest_error);
    if (res == ConnectResult::NEWCONN_OK)
    {
        rval = true;
    }
    else
    {
        mysql_close(con);
        con = nullptr;
    }
    return rval;
}

void MariaDBServer::restore_connector_timeouts()
{
    // The relax-function swaps the fields even on failure. The current connection is null in that case.
    mxb_assert(m_old_conn);
    if (con)
    {
        mysql_close(con);
    }
    con = std::exchange(m_old_conn, nullptr);
}


std::tuple<bool, std::vector<MariaDBServer::ConnInfo>>
MariaDBServer::get_super_user_conns(mxb::Json& error_out)
{
    // This is meant to be only called from kick_out_super_users() during switchover demotion.
    mxb_assert(con && m_old_conn);
    auto id1 = mysql_thread_id(con);
    auto id2 = mysql_thread_id(m_old_conn);

    std::vector<ConnInfo> super_user_conns;
    // Select conn id and username from live connections, match with super-user accounts. Filter out
    // replicating connections and the monitor connections (current and old). Global privileges are
    // stored differently on more recent server versions so the join-clause also changes.
    const char query_fmt[] =
        "SELECT DISTINCT P.id,P.user FROM (SELECT * FROM information_schema.PROCESSLIST WHERE "
        "ID != %li AND ID != %li AND COMMAND != 'Binlog Dump') AS P INNER JOIN (%s) AS U ON "
        "(U.user = P.user);";
    string admin_users_select;
    if (m_capabilities.read_only_admin)
    {
        // Magic numbers from MariaDB Server source.
        // See https://github.com/MariaDB/server/blob/11.1/sql/privilege.h
        uint64_t SUPER_ACL = (1UL << 15);
        uint64_t READ_ONLY_ADMIN_ACL = (1ULL << 33);
        uint64_t mask = READ_ONLY_ADMIN_ACL;
        if (!m_capabilities.separate_ro_admin)
        {
            // Super includes ro-admin, so need to kick them out too.
            mask |= SUPER_ACL;
        }
        admin_users_select = mxb::string_printf(
            "SELECT * FROM (SELECT user, JSON_VALUE(priv,'$.access') AS access FROM mysql.global_priv) "
            "AS A where A.access & %li > 0", mask);
    }
    else
    {
        admin_users_select = "SELECT * FROM mysql.user WHERE Super_priv = 'Y'";
    }

    bool rval = false;
    string error_msg;
    unsigned int error_num;
    string query = mxb::string_printf(query_fmt, id1, id2, admin_users_select.c_str());

    auto res = execute_query(query, &error_msg, &error_num);
    if (res)
    {
        rval = true;
        int id_col = 0;
        int user_col = 1;
        super_user_conns.reserve(res->get_row_count());

        while (res->next_row())
        {
            auto conn_id = res->get_int(id_col);
            auto user = res->get_string(user_col);
            super_user_conns.emplace_back(ConnInfo {conn_id, user});
        }
    }
    else
    {
        // If query failed because of insufficient rights, don't consider this an error, just print
        // a warning. Perhaps the user doesn't want the monitor doing this.
        if (error_num == ER_DBACCESS_DENIED_ERROR || error_num == ER_TABLEACCESS_DENIED_ERROR
            || error_num == ER_COLUMNACCESS_DENIED_ERROR)
        {
            rval = true;
            MXB_WARNING("Monitor has insufficient grants to query logged in super-users on server '%s': "
                        "%s Super-users may perform writes during the cluster manipulation operation.",
                        name(), error_msg.c_str());
        }
        else
        {
            PRINT_JSON_ERROR(error_out, "Could not query connected super-users: %s",
                             error_msg.c_str());
        }
    }
    return {rval, super_user_conns};
}

bool MariaDBServer::check_gtid_stable(mxb::Json& error_out)
{
    // Look at gtid_binlog_pos, as that should exist for both a master and a relay.
    bool gtid_stable = true;
    string error_msg;
    GtidList prev_gtid;

    for (int i = 0; i < 3 && gtid_stable; i++)
    {
        if (i > 0)
        {
            std::this_thread::sleep_for(0.5s);
        }

        if (update_gtids(&error_msg))
        {
            if (i == 0)
            {
                prev_gtid = m_gtid_binlog_pos;
            }
            else if (!(m_gtid_binlog_pos == prev_gtid))
            {
                gtid_stable = false;
                PRINT_JSON_ERROR(error_out,
                                 "Gtid_Binlog_Pos of %s changed even when server was frozen "
                                 "for demotion. Demotion cannot proceed safely. "
                                 "Old gtid: %s New gtid: %s",
                                 name(), prev_gtid.to_string().c_str(),
                                 m_gtid_binlog_pos.to_string().c_str());
            }
        }
        else
        {
            gtid_stable = false;
            PRINT_JSON_ERROR(error_out, "Failed to update gtid:s of %s during demotion: %s.",
                             name(), error_msg.c_str());
        }
    }
    return gtid_stable;
}<|MERGE_RESOLUTION|>--- conflicted
+++ resolved
@@ -2431,19 +2431,11 @@
         auto [fetch_ok, conns] = get_super_user_conns(op.error_out);
         if (!conns.empty())
         {
-<<<<<<< HEAD
             MXB_NOTICE("Detected %li super or read_only admin users logged in on %s. Kicking them out.",
                        conns.size(), name());
             int kills = 0;
 
             for (const auto& user : conns)
-=======
-            auto conn_id = res->get_int(id_col);
-            auto user = res->get_string(user_col);
-            string kill_query = mxb::string_printf("KILL SOFT CONNECTION %li;", conn_id);
-            StopWatch timer;
-            if (execute_cmd_time_limit(kill_query, time_remaining, &error_msg, &error_num))
->>>>>>> c53876b5
             {
                 string kill_query = mxb::string_printf("KILL SOFT CONNECTION %li;", user.conn_id);
                 string error_msg;
@@ -2457,13 +2449,8 @@
                                 "%s", user.conn_id, user.username.c_str(), error_msg.c_str());
                 }
             }
-<<<<<<< HEAD
 
             if (kills > 0)
-=======
-            // The super-user may have logged out just before the kill-query.
-            else if (error_num != ER_NO_SUCH_THREAD)
->>>>>>> c53876b5
             {
                 MXB_NOTICE("Killed %i super or read-only admin user connections on '%s'.", kills, name());
             }
