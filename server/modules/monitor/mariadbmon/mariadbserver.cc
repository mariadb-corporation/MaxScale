/*
 * Copyright (c) 2018 MariaDB Corporation Ab
 * Copyright (c) 2023 MariaDB plc, Finnish Branch
 *
 * Use of this software is governed by the Business Source License included
 * in the LICENSE.TXT file and at www.mariadb.com/bsl11.
 *
 * Change Date: 2026-09-21
 *
 * On the date above, in accordance with the Business Source License, use
 * of this software will be governed by version 2 or later of the General
 * Public License.
 */

#include "mariadbserver.hh"

#include <fstream>
#include <cinttypes>
#include <set>
#include <utility>
#include <mysql.h>
#include <mysqld_error.h>
#include <maxbase/format.hh>
#include <maxsql/mariadb.hh>
#include <maxscale/protocol/mariadb/maxscale.hh>

using std::string;
using maxbase::string_printf;
using maxbase::Duration;
using maxbase::StopWatch;
using maxbase::QueryResult;
using Guard = std::lock_guard<std::mutex>;
using maxscale::MonitorServer;
using ConnectResult = maxscale::MonitorServer::ConnectResult;
using GtidMode = SlaveStatus::Settings::GtidMode;
using namespace std::chrono_literals;

namespace
{
const char not_a_db[] = "it is not a valid database.";
const string grant_test_query = "SHOW SLAVE STATUS;";
}

MariaDBServer::MariaDBServer(SERVER* server, int config_index,
                             const MonitorServer::SharedSettings& base_settings,
                             const MariaDBServer::SharedSettings& settings)
    : MariaServer(server, base_settings)
    , m_config_index(config_index)
    , m_settings(settings)
{
}

NodeData::NodeData()
    : index(INDEX_NOT_VISITED)
    , lowest_index(INDEX_NOT_VISITED)
    , in_stack(false)
    , cycle(CYCLE_NONE)
    , reach(REACH_UNKNOWN)
{
}

void NodeData::reset_results()
{
    cycle = CYCLE_NONE;
    parents.clear();
    parents_failed.clear();
    children.clear();
    children_failed.clear();
    external_masters.clear();
}

void NodeData::reset_indexes()
{
    index = INDEX_NOT_VISITED;
    lowest_index = INDEX_NOT_VISITED;
    in_stack = false;
}

uint64_t MariaDBServer::relay_log_events(const SlaveStatus& slave_conn) const
{
    /* The events_ahead-call below ignores domains where current_pos is ahead of io_pos. This situation is
     * rare but is possible (I guess?) if the server is replicating a domain from multiple masters
     * and decides to process events from one relay log before getting new events to the other. In
     * any case, such events are obsolete and the server can be considered to have processed such logs. */
    return slave_conn.gtid_io_pos.events_ahead(m_gtid_current_pos, GtidList::MISSING_DOMAIN_IGNORE);
}

/**
 * Execute a query which does not return data. If the query returns data, an error is returned.
 *
 * @param cmd The query
 * @param masked_cmd Optional logged version of the query
 * @param mode Retry a failed query using the global query retry settings or not
 * @param errmsg_out Error output.
 * @return True on success, false on error or if query returned data
 */
bool MariaDBServer::execute_cmd_ex(const string& cmd, const std::string& masked_cmd, QueryRetryMode mode,
                                   std::string* errmsg_out, unsigned int* errno_out)
{
    auto conn = con;
    bool query_success = false;
    if (mode == QueryRetryMode::ENABLED)
    {
        query_success = (mxs_mysql_query(conn, cmd.c_str()) == 0);
    }
    else
    {
        query_success = (maxsql::mysql_query_ex(conn, cmd, 0, 0) == 0);
    }

    auto& logged_query = masked_cmd.empty() ? cmd : masked_cmd;
    bool rval = false;
    if (query_success)
    {
        // In case query was a multiquery, loop for more resultsets. Error message is produced from first
        // non-empty resultset and does not specify the subquery.
        string results_errmsg;
        do
        {
            MYSQL_RES* result = mysql_store_result(conn);
            if (result)
            {
                unsigned int cols = mysql_num_fields(result);
                my_ulonglong rows = mysql_num_rows(result);
                if (results_errmsg.empty())
                {
                    results_errmsg = string_printf("Query '%s' on '%s' returned %u columns and %llu rows "
                                                   "of data when none was expected.",
                                                   logged_query.c_str(), name(), cols, rows);
                }
            }
        }
        while (mysql_next_result(conn) == 0);

        if (results_errmsg.empty())
        {
            rval = true;
        }
    }
    else
    {
        auto error_num = mysql_errno(conn);
        if (errno_out)
        {
            *errno_out = error_num;
        }

        if (error_num == ER_SPECIFIC_ACCESS_DENIED_ERROR || error_num == ER_KILL_DENIED_ERROR)
        {
            // Monitor did not have grants for this command. Should reconnect at the start of the next
            // monitor loop in case user has added the grant. Not reconnecting here to avoid losing
            // connection state.
            m_cmd_grant_fail = true;
            if (errmsg_out)
            {
                *errmsg_out = string_printf(
                    "Query '%s' failed on '%s': '%s' (%i). Monitor lacks the required privileges for the "
                    "operation. Please GRANT '%s' the appropriate privileges. Then, either restart the "
                    "monitor ('maxctrl stop monitor %s' and 'maxctrl start monitor %s') or retry "
                    "the operation twice.",
                    logged_query.c_str(), name(), mysql_error(conn), error_num,
                    conn_settings().username.c_str(), monitor_name(), monitor_name());
            }
        }
        else if (errmsg_out)
        {
            *errmsg_out = string_printf("Query '%s' failed on '%s': '%s' (%i).",
                                        logged_query.c_str(), name(), mysql_error(conn), error_num);
        }
    }
    return rval;
}

bool MariaDBServer::execute_cmd(const std::string& cmd, std::string* errmsg_out)
{
    return execute_cmd_ex(cmd, "", QueryRetryMode::ENABLED, errmsg_out);
}

bool MariaDBServer::execute_cmd_no_retry(const std::string& cmd, const std::string& masked_cmd,
                                         std::string* errmsg_out, unsigned int* errno_out)
{
    return execute_cmd_ex(cmd, masked_cmd, QueryRetryMode::DISABLED, errmsg_out, errno_out);
}

/**
 * Execute a query which does not return data. If the query fails because of a network error
 * (e.g. Connector-C timeout), automatically retry the query until time is up. Uses max_statement_time
 * when available to ensure no lingering timed out commands are left on the server.
 *
 * @param cmd The query to execute. Should be a query with a predictable effect even when retried or
 * ran several times.
 * @param time_limit How long to retry. This does not overwrite the connector-c timeouts which are always
 * respected.
 * @param errmsg_out Error message output
 * @param errnum_out Error number output
 * @return True, if successful.
 */
bool MariaDBServer::execute_cmd_time_limit(const std::string& cmd, maxbase::Duration time_limit,
                                           string* errmsg_out, unsigned int* errnum_out)
{
    return execute_cmd_time_limit(cmd, "", time_limit, errmsg_out, errnum_out);
}

bool MariaDBServer::execute_cmd_time_limit(const string& cmd, const string& masked_cmd,
                                           maxbase::Duration time_limit,
                                           string* errmsg_out, unsigned int* errnum_out)
{
    auto build_cmds = [this, &cmd, &masked_cmd](mxb::Duration time_lim) -> std::tuple<string, string> {
        string max_stmt_time;
        if (m_capabilities.max_statement_time)
        {
            // The effective statement timeout should be <= connector timeout, but not much greater than
            // total time limit.
            int conn_to = -1;
            MXB_AT_DEBUG(int rv = ) mysql_get_optionv(con, MYSQL_OPT_READ_TIMEOUT, &conn_to);
            mxb_assert(rv == 0);
            // Even if time has effectively run out, give an individual query a few seconds to complete.
            auto time_lim_s = std::max(round_to_seconds(time_lim), 5);

            int eff_stmt_time = -1;
            if (conn_to <= 0)
            {
                eff_stmt_time = time_lim_s;
            }
            else if (conn_to <= 4)
            {
                // Should not happen with switchover, but perhaps can happen with some other operation.
                eff_stmt_time = conn_to;
            }
            else
            {
                // Use a statement timeout a bit smaller than hard connector timeout to ensure it's hit first.
                eff_stmt_time = std::min(conn_to - 1, time_lim_s);
            }
            max_stmt_time = string_printf("SET STATEMENT max_statement_time=%i FOR ", eff_stmt_time);
        }

        string complete_cmd = max_stmt_time;
        complete_cmd.append(cmd);

        string complete_masked_cmd;
        if (!masked_cmd.empty())
        {
            complete_masked_cmd.append(max_stmt_time).append(masked_cmd);
        }
        return {std::move(complete_cmd), std::move(complete_masked_cmd)};
    };

    StopWatch timer;

    // If a query lasts less than 1s, sleep so that at most 1 query/s is sent.
    // This prevents busy-looping when faced with some network errors.
    const Duration min_query_time {1s};

    // Even if time is up, try at least once.
    bool cmd_success = false;
    bool keep_trying = true;
    do
    {
        auto time_remaining = time_limit - timer.split();
        auto [complete_cmd, complete_masked_cmd] = build_cmds(time_remaining);
        StopWatch query_timer;
        string error_msg;
        unsigned int errornum = 0;
        cmd_success = execute_cmd_no_retry(complete_cmd, complete_masked_cmd, &error_msg, &errornum);
        auto query_time = query_timer.lap();

        // Check if there is time to retry.
        time_remaining -= query_time;
        bool net_error = maxsql::mysql_is_net_error(errornum);
        keep_trying = (time_remaining.count() > 0)
            // Either a connector-c timeout or query was interrupted by max_statement_time.
            && (net_error || (m_capabilities.max_statement_time && errornum == ER_STATEMENT_TIMEOUT));

        if (!cmd_success)
        {
            if (keep_trying)
            {
                string retrying = string_printf("Retrying with %.1f seconds left.",
                                                mxb::to_secs(time_remaining));
                if (net_error)
                {
                    MXB_WARNING("%s %s", error_msg.c_str(), retrying.c_str());
                }
                else
                {
                    // Timed out because of max_statement_time.
                    auto& logged_query = complete_masked_cmd.empty() ? complete_cmd : complete_masked_cmd;
                    MXB_WARNING("Query '%s' timed out on '%s'. %s",
                                logged_query.c_str(), name(), retrying.c_str());
                }

                if (query_time < min_query_time)
                {
                    Duration query_sleep = min_query_time - query_time;
                    Duration this_sleep = std::min(time_remaining, query_sleep);
                    std::this_thread::sleep_for(this_sleep);
                }
            }
            else
            {
                if (errmsg_out)
                {
                    *errmsg_out = error_msg;
                }
                if (errnum_out)
                {
                    *errnum_out = errornum;
                }
            }
        }
    }
    while (!cmd_success && keep_trying);
    return cmd_success;
}

bool MariaDBServer::do_show_slave_status(string* errmsg_out)
{
    string query;
    bool all_slaves_status = false;
    if (m_capabilities.slave_status_all)
    {
        all_slaves_status = true;
        query = "SHOW ALL SLAVES STATUS;";
    }
    else if (m_capabilities.basic_support)
    {
        query = "SHOW SLAVE STATUS;";
    }
    else
    {
        mxb_assert(!true);      // This method should not be called for versions < 5.5
        return false;
    }

    auto result = execute_query(query, errmsg_out);
    if (!result)
    {
        return false;
    }

    // Fields common to all server versions
    auto i_master_host = result->get_col_index("Master_Host");
    auto i_master_port = result->get_col_index("Master_Port");
    auto i_slave_io_running = result->get_col_index("Slave_IO_Running");
    auto i_slave_sql_running = result->get_col_index("Slave_SQL_Running");
    auto i_master_server_id = result->get_col_index("Master_Server_Id");
    auto i_last_io_errno = result->get_col_index("Last_IO_Errno");
    auto i_last_io_error = result->get_col_index("Last_IO_Error");
    auto i_last_sql_error = result->get_col_index("Last_SQL_Error");
    auto i_seconds_behind_master = result->get_col_index("Seconds_Behind_Master");

    const char INVALID_DATA[] = "'%s' returned invalid data.";
    if (i_master_host < 0 || i_master_port < 0 || i_slave_io_running < 0 || i_slave_sql_running < 0
        || i_master_server_id < 0 || i_last_io_errno < 0 || i_last_io_error < 0 || i_last_sql_error < 0
        || i_seconds_behind_master < 0)
    {
        MXB_ERROR(INVALID_DATA, query.c_str());
        return false;
    }

    int64_t i_connection_name = -1, i_slave_rec_hbs = -1, i_slave_hb_period = -1;
    int64_t i_using_gtid = -1, i_gtid_io_pos = -1;
    if (all_slaves_status)
    {
        i_connection_name = result->get_col_index("Connection_name");
        i_slave_rec_hbs = result->get_col_index("Slave_received_heartbeats");
        i_slave_hb_period = result->get_col_index("Slave_heartbeat_period");
        i_using_gtid = result->get_col_index("Using_Gtid");
        i_gtid_io_pos = result->get_col_index("Gtid_IO_Pos");
        if (i_connection_name < 0 || i_slave_rec_hbs < 0 || i_slave_hb_period < 0
            || i_using_gtid < 0 || i_gtid_io_pos < 0)
        {
            MXB_ERROR(INVALID_DATA, query.c_str());
            return false;
        }
    }

    SlaveStatusArray slave_status_new;
    bool parse_error = false;
    while (result->next_row())
    {
        SlaveStatus new_row(name());
        new_row.settings.master_endpoint = EndPoint(result->get_string(i_master_host),
                                                    result->get_int(i_master_port));
        new_row.last_io_errno = result->get_int(i_last_io_errno);
        new_row.last_io_error = result->get_string(i_last_io_error);
        new_row.last_sql_error = result->get_string(i_last_sql_error);

        new_row.slave_io_running =
            SlaveStatus::slave_io_from_string(result->get_string(i_slave_io_running));
        new_row.slave_sql_running = (result->get_string(i_slave_sql_running) == "Yes");
        new_row.master_server_id = result->get_int(i_master_server_id);

        // If slave connection is stopped, the value given by the backend is null.
        if (result->field_is_null(i_seconds_behind_master))
        {
            new_row.seconds_behind_master = mxs::Target::RLAG_UNDEFINED;
        }
        else
        {
            // Seconds_Behind_Master is actually uint64, but it will take a long time until it goes over
            // int64 limit.
            new_row.seconds_behind_master = result->get_int(i_seconds_behind_master);
        }

        if (all_slaves_status)
        {
            new_row.settings.name = result->get_string(i_connection_name);
            new_row.received_heartbeats = result->get_int(i_slave_rec_hbs);

            string using_gtid = result->get_string(i_using_gtid);
            if (strcasecmp(using_gtid.c_str(), "Current_Pos") == 0)
            {
                new_row.settings.gtid_mode = GtidMode::CURRENT;
            }
            else if (strcasecmp(using_gtid.c_str(), "Slave_Pos") == 0)
            {
                new_row.settings.gtid_mode = GtidMode::SLAVE;
            }

            string gtid_io_pos = result->get_string(i_gtid_io_pos);
            if (!gtid_io_pos.empty() && new_row.settings.gtid_mode != GtidMode::NONE)
            {
                new_row.gtid_io_pos = GtidList::from_string(gtid_io_pos);
            }
        }

        // If parsing fails, discard all query results.
        if (result->error())
        {
            parse_error = true;
            MXB_ERROR("Query '%s' returned invalid data: %s", query.c_str(), result->error_string().c_str());
            break;
        }

        // Before adding this row to the SlaveStatus array, compare the row to the one from the previous
        // monitor tick and fill in the last pieces of data.
        auto old_row = sstatus_find_previous_row(new_row, slave_status_new.size());
        if (old_row)
        {
            // When the new row was created, 'last_data_time' was set to the current time. If it seems
            // like the slave is not receiving data from the master, set the time to the one
            // in the previous monitor tick.
            if (new_row.received_heartbeats == old_row->received_heartbeats
                && new_row.gtid_io_pos == old_row->gtid_io_pos)
            {
                new_row.last_data_time = old_row->last_data_time;
            }

            // Copy master server pointer from old row. If this line is not reached because old row does
            // not exist, then the topology rebuild will set the master pointer.
            new_row.master_server = old_row->master_server;
        }

        // Finally, set the connection status.
        if (new_row.slave_io_running == SlaveStatus::SLAVE_IO_YES)
        {
            mxb_assert(new_row.master_server_id > 0);
            new_row.seen_connected = true;
        }
        else if (new_row.slave_io_running == SlaveStatus::SLAVE_IO_CONNECTING && old_row)
        {
            // Old connection data found. Even in this case the server id:s could be wrong if the
            // slave connection was cleared and remade between monitor loops.
            if (new_row.master_server_id == old_row->master_server_id && old_row->seen_connected)
            {
                new_row.seen_connected = true;
            }
        }

        // Row complete, add it to the array.
        slave_status_new.push_back(new_row);
    }

    if (!parse_error)
    {
        // Compare the previous array to the new one.
        if (!sstatus_array_topology_equal(slave_status_new))
        {
            m_topology_changed = true;
        }

        // Always write to m_slave_status. Even if the new status is equal by topology,
        // gtid:s etc may have changed.
        Guard guard(m_arraylock);
        m_old_slave_status = std::move(m_slave_status);
        m_slave_status = std::move(slave_status_new);
    }

    return !parse_error;
}

bool MariaDBServer::update_gtids(string* errmsg_out)
{
    static const string query = "SELECT @@gtid_current_pos, @@gtid_binlog_pos;";
    const int i_current_pos = 0;
    const int i_binlog_pos = 1;

    bool rval = false;
    auto result = execute_query(query, errmsg_out);
    if (result)
    {
        GtidList current_pos;
        GtidList binlog_pos;

        if (result->next_row())
        {
            // Query returned at least some data.
            auto current_str = result->get_string(i_current_pos);
            auto binlog_str = result->get_string(i_binlog_pos);
            if (!current_str.empty())
            {
                current_pos = GtidList::from_string(current_str);
            }

            if (!binlog_str.empty())
            {
                binlog_pos = GtidList::from_string(binlog_str);
            }
        }
        else
        {
            // Query succeeded but returned 0 rows. This means that the server has no gtid:s. Write defaults.
        }

        rval = true;
        if (!(current_pos == m_gtid_current_pos && binlog_pos == m_gtid_binlog_pos))
        {
            // Gtid:s changed. If the new current_pos is valid, save it to server.
            if (!current_pos.empty())
            {
                std::vector<std::pair<uint32_t, uint64_t>> positions;
                const auto& triplets = current_pos.triplets();
                positions.reserve(triplets.size());
                for (const auto& gtid : triplets)
                {
                    positions.emplace_back(gtid.m_domain, gtid.m_sequence);
                }
                server->set_gtid_list(positions);
            }

            Guard guard(m_arraylock);
            m_gtid_current_pos = std::move(current_pos);
            m_gtid_binlog_pos = std::move(binlog_pos);
        }
    }   // If query failed, do not update gtid:s.
    return rval;
}

bool MariaDBServer::update_replication_settings(std::string* errmsg_out)
{
    const string query = "SELECT @@gtid_strict_mode, @@log_bin, @@log_slave_updates;";
    bool rval = false;

    auto result = execute_query(query, errmsg_out);
    if (result && result->next_row())
    {
        rval = true;
        m_rpl_settings.gtid_strict_mode = result->get_bool(0);
        m_rpl_settings.log_bin = result->get_bool(1);
        m_rpl_settings.log_slave_updates = result->get_bool(2);
    }
    return rval;
}

bool MariaDBServer::read_server_variables(string* errmsg_out)
{
    const string query_no_gtid = "SELECT @@global.server_id, @@read_only;";
    const string query_with_gtid = "SELECT @@global.server_id, @@read_only, @@global.gtid_domain_id;";
    const bool use_gtid = m_capabilities.gtid;
    const string& query = use_gtid ? query_with_gtid : query_no_gtid;

    int i_id = 0;
    int i_ro = 1;
    int i_domain = 2;
    bool rval = false;
    auto result = execute_query(query, errmsg_out);
    if (result != nullptr)
    {
        if (!result->next_row())
        {
            // This should not really happen, means that server is buggy.
            *errmsg_out = string_printf("Query '%s' did not return any rows.", query.c_str());
        }
        else
        {
            int64_t server_id_parsed = result->get_int(i_id);
            bool read_only_parsed = result->get_bool(i_ro);
            int64_t domain_id_parsed = GTID_DOMAIN_UNKNOWN;
            if (use_gtid)
            {
                domain_id_parsed = result->get_int(i_domain);
            }

            if (result->error())
            {
                // This is unlikely as well.
                *errmsg_out = string_printf("Query '%s' returned invalid data: %s",
                                            query.c_str(), result->error_string().c_str());
            }
            else
            {
                // All values parsed and within expected limits.
                rval = true;
                if (server_id_parsed != m_server_id)
                {
                    m_server_id = server_id_parsed;
                    m_topology_changed = true;
                }
                node_id = server_id_parsed;

                if (read_only_parsed != m_read_only)
                {
                    m_read_only = read_only_parsed;
                    m_topology_changed = true;
                }

                m_gtid_domain_id = domain_id_parsed;
            }
        }
    }
    return rval;
}

void MariaDBServer::check_semisync_master_status()
{
    const char* query =
        "SELECT c.VARIABLE_VALUE, s.VARIABLE_VALUE FROM "
        "INFORMATION_SCHEMA.GLOBAL_VARIABLES c JOIN INFORMATION_SCHEMA.GLOBAL_STATUS s "
        "ON(c.VARIABLE_NAME = 'rpl_semi_sync_master_enabled' AND s.VARIABLE_NAME = 'rpl_semi_sync_master_status')";
    std::string errmsg;

    if (auto result = execute_query(query, &errmsg))
    {
        if (!result->next_row())
        {
            // This should not really happen, means that server is buggy.
            MXB_WARNING("Query '%s' did not return any rows.", query);
            m_ss_status = SemiSyncStatus::UNKNOWN;
        }
        else if (result->get_string(0) == "ON")
        {
            // Semi-sync is enabled
            auto old_ss_status = m_ss_status;
            m_ss_status = result->get_string(1) == "ON" ? SemiSyncStatus::ON : SemiSyncStatus::OFF;

            if (old_ss_status == SemiSyncStatus::ON && m_ss_status == SemiSyncStatus::OFF)
            {
                MXB_WARNING("Semi-synchronous replication on server '%s' has stopped working. "
                            "Transactions may be lost if a failover occurs.", name());
            }
            else if (old_ss_status == SemiSyncStatus::OFF && m_ss_status == SemiSyncStatus::ON)
            {
                MXB_NOTICE("Semi-synchronous replication on server '%s' is working again.", name());
            }
        }
        else
        {
            m_ss_status = SemiSyncStatus::UNKNOWN;
        }
    }
    else
    {
        MXB_WARNING("Failed to query semi-sync status of server '%s': %s", name(), errmsg.c_str());
        m_ss_status = SemiSyncStatus::UNKNOWN;
    }
}

void MariaDBServer::warn_replication_settings() const
{
    const char* servername = name();
    if (m_rpl_settings.gtid_strict_mode == false)
    {
        const char NO_STRICT[] =
            "Replica '%s' has gtid_strict_mode disabled. Enabling this setting is recommended. "
            "For more information, see https://mariadb.com/kb/en/library/gtid/#gtid_strict_mode";
        MXB_WARNING(NO_STRICT, servername);
    }
    if (m_rpl_settings.log_slave_updates == false)
    {
        const char NO_SLAVE_UPDATES[] =
            "Replica '%s' has log_slave_updates disabled. It is a valid candidate but replication "
            "will break for lagging replicas if '%s' is promoted.";
        MXB_WARNING(NO_SLAVE_UPDATES, servername, servername);
    }
}

bool MariaDBServer::catchup_to_master(GeneralOpData& op, const GtidList& target)
{
    /* Prefer to use gtid_binlog_pos, as that is more reliable. But if log_slave_updates is not on,
     * use gtid_current_pos. */
    const bool use_binlog_pos = m_rpl_settings.log_bin && m_rpl_settings.log_slave_updates;
    bool time_is_up = false;    // Check at least once.
    bool gtid_reached = false;
    bool error = false;
    auto& error_out = op.error_out;

    Duration sleep_time(200ms);     // How long to sleep before next iteration. Incremented slowly.
    StopWatch timer;

    while (!time_is_up && !gtid_reached && !error)
    {
        string error_msg;
        if (update_gtids(&error_msg))
        {
            const GtidList& compare_to = use_binlog_pos ? m_gtid_binlog_pos : m_gtid_current_pos;
            if (target.events_ahead(compare_to, GtidList::MISSING_DOMAIN_IGNORE) == 0)
            {
                gtid_reached = true;
            }
            else
            {
                // Query was successful but target gtid not yet reached. Check how much time left.
                op.time_remaining -= timer.lap();
                if (op.time_remaining.count() > 0)
                {
                    // Sleep for a moment, then try again.
                    Duration this_sleep = std::min(sleep_time, op.time_remaining);
                    std::this_thread::sleep_for(this_sleep);
                    sleep_time += 100ms;    // Sleep a bit more next iteration.
                }
                else
                {
                    time_is_up = true;
                }
            }
        }
        else
        {
            error = true;
            PRINT_JSON_ERROR(error_out, "Failed to update gtid on '%s' while waiting for catchup: %s",
                             name(), error_msg.c_str());
        }
    }

    if (!error && !gtid_reached)
    {
        PRINT_JSON_ERROR(error_out, "Replica catchup timed out on replica '%s'.", name());
    }
    return gtid_reached;
}

bool MariaDBServer::binlog_on() const
{
    return m_rpl_settings.log_bin;
}

bool MariaDBServer::is_master() const
{
    return status_is_master(m_pending_status);
}

bool MariaDBServer::is_slave() const
{
    return status_is_slave(m_pending_status);
}

bool MariaDBServer::is_usable() const
{
    return status_is_usable(m_pending_status);
}

bool MariaDBServer::is_running() const
{
    return status_is_running(m_pending_status);
}

bool MariaDBServer::is_down() const
{
    return status_is_down(m_pending_status);
}

bool MariaDBServer::is_in_maintenance() const
{
    return status_is_in_maint(m_pending_status);
}

bool MariaDBServer::is_relay_master() const
{
    return status_is_relay(m_pending_status);
}

bool MariaDBServer::is_low_on_disk_space() const
{
    return status_is_disk_space_exhausted(m_pending_status);
}

bool MariaDBServer::is_read_only() const
{
    return m_read_only;
}

const char* MariaDBServer::name() const
{
    return server->name();
}

std::string MariaDBServer::print_changed_slave_connections()
{
    std::stringstream ss;
    const char* separator = "";

    for (size_t i = 0; i < m_old_slave_status.size(); i++)
    {
        const auto& old_row = m_old_slave_status[i];
        const auto* new_row = sstatus_find_previous_row(old_row, i);

        if (new_row && !new_row->equal(old_row))
        {
            ss << "Host: " << new_row->settings.master_endpoint.to_string()
               << ", IO Running: " << SlaveStatus::slave_io_to_string(new_row->slave_io_running)
               << ", SQL Running: " << (new_row->slave_sql_running ? "Yes" : "No");

            if (!new_row->last_io_error.empty())
            {
                ss << ", IO Error: " << new_row->last_io_error;
            }

            if (!new_row->last_sql_error.empty())
            {
                ss << ", SQL Error: " << new_row->last_sql_error;
            }

            ss << separator;
            separator = "; ";
        }
    }

    return ss.str();
}

json_t* MariaDBServer::to_json() const
{
    json_t* result = json_object();
    json_object_set_new(result, "name", json_string(name()));
    json_object_set_new(result, "server_id", json_integer(m_server_id));
    json_object_set_new(result, "read_only", json_boolean(m_read_only));

    Guard guard(m_arraylock);
    json_object_set_new(result,
                        "gtid_current_pos",
                        m_gtid_current_pos.empty() ? json_null() :
                        json_string(m_gtid_current_pos.to_string().c_str()));

    json_object_set_new(result,
                        "gtid_binlog_pos",
                        m_gtid_binlog_pos.empty() ? json_null() :
                        json_string(m_gtid_binlog_pos.to_string().c_str()));

    json_object_set_new(result,
                        "master_group",
                        (m_node.cycle == NodeData::CYCLE_NONE) ? json_null() : json_integer(m_node.cycle));

    auto lock = m_serverlock.status();
    json_object_set_new(result, "lock_held", (lock == ServerLock::Status::UNKNOWN) ? json_null() :
                        json_boolean(lock == ServerLock::Status::OWNED_SELF));

    bool ext_master = is_running() && !m_node.external_masters.empty();
    json_object_set_new(result, "state_details",
                        ext_master ? json_string("Slave of External Server") : json_null());

    json_t* slave_connections = json_array();
    for (const auto& sstatus : m_slave_status)
    {
        json_array_append_new(slave_connections, sstatus.to_json());
    }
    json_object_set_new(result, "slave_connections", slave_connections);
    return result;
}

bool MariaDBServer::can_replicate_from(MariaDBServer* master, string* reason_out) const
{
    mxb_assert(reason_out);
    mxb_assert(is_usable());    // The server must be running.

    bool can_replicate = false;
    if (m_gtid_current_pos.empty())
    {
        *reason_out = string_printf("'%s' does not have a valid gtid_current_pos.", name());
    }
    else if (master->m_gtid_binlog_pos.empty())
    {
        *reason_out = string_printf("'%s' does not have a valid gtid_binlog_pos.", master->name());
    }
    else
    {
        can_replicate = m_gtid_current_pos.can_replicate_from(master->m_gtid_binlog_pos);
        if (!can_replicate)
        {
            *reason_out = string_printf("gtid_current_pos of '%s' (%s) is incompatible with "
                                        "gtid_binlog_pos of '%s' (%s).",
                                        name(), m_gtid_current_pos.to_string().c_str(),
                                        master->name(), master->m_gtid_binlog_pos.to_string().c_str());
        }
    }
    return can_replicate;
}

bool MariaDBServer::run_sql_from_file(const string& path, mxb::Json& error_out)
{
    MYSQL* conn = con;
    bool error = false;
    std::ifstream sql_file(path);
    if (sql_file.is_open())
    {
        MXB_NOTICE("Executing sql queries from file '%s' on server '%s'.", path.c_str(), name());
        int lines_executed = 0;

        while (!sql_file.eof() && !error)
        {
            string line;
            std::getline(sql_file, line);
            if (sql_file.bad())
            {
                PRINT_JSON_ERROR(error_out, "Error when reading sql text file '%s': '%s'.", path.c_str(),
                                 mxb_strerror(errno));
                error = true;
            }
            // Skip empty lines and comment lines
            else if (!line.empty() && line[0] != '#')
            {
                if (mxs_mysql_query(conn, line.c_str()) == 0)
                {
                    lines_executed++;
                    // Discard results if any.
                    MYSQL_RES* res = mysql_store_result(conn);
                    if (res)
                    {
                        mysql_free_result(res);
                    }
                }
                else
                {
                    PRINT_JSON_ERROR(error_out, "Failed to execute sql from text file '%s'. Query: '%s'. "
                                                "Error: '%s'.", path.c_str(), line.c_str(),
                                     mysql_error(conn));
                    error = true;
                }
            }
        }
        MXB_NOTICE("%d queries executed successfully.", lines_executed);
    }
    else
    {
        PRINT_JSON_ERROR(error_out, "Could not open sql text file '%s'.", path.c_str());
        error = true;
    }
    return !error;
}

void MariaDBServer::monitor_server()
{
    string errmsg;
    /* Query different things depending on server version/type. */
    // TODO: Handle binlog router?
    bool query_ok = read_server_variables(&errmsg) && update_slave_status(&errmsg);
    if (query_ok && m_capabilities.gtid)
    {
        query_ok = update_gtids(&errmsg);
    }
    if (query_ok && m_settings.handle_event_scheduler && m_capabilities.events)
    {
        query_ok = update_enabled_events();
    }

    if (query_ok)
    {
        m_print_update_errormsg = true;
    }
    /* If one of the queries ran to an error, print the error message, assuming it hasn't already been
     * printed. Some really unlikely errors won't produce an error message, but these are visible in other
     * ways. */
    else if (!errmsg.empty() && m_print_update_errormsg)
    {
        MXB_WARNING("Error during monitor update of server '%s': %s", name(), errmsg.c_str());
        m_print_update_errormsg = false;
    }
}

/**
 * Update slave status of the server.
 *
 * @param errmsg_out Where to store an error message if query fails. Can be null.
 * @return True on success
 */
bool MariaDBServer::update_slave_status(string* errmsg_out)
{
    bool rval = do_show_slave_status(errmsg_out);
    if (rval)
    {
        /** Store master_id of current node. */
        master_id = !m_slave_status.empty() ?
            m_slave_status[0].master_server_id : SERVER_ID_UNKNOWN;
    }
    return rval;
}

void MariaDBServer::update_server_version()
{
    auto conn = con;
    auto srv = server;

    m_capabilities = Capabilities();
    auto& info = srv->info();
    auto type = info.type();

    if (type == ServerType::MARIADB || type == ServerType::MYSQL || type == ServerType::BLR)
    {
        // Recognized server type, check version number and supported features.
        // TODO: most of the features could be just assumed if support for really old MariaDB Server versions
        // is dropped.
        auto total = info.version_num().total;
        // MariaDB/MySQL 5.5 is the oldest supported version. MySQL 6 and later are treated as 5.5.
        if (total >= 50500)
        {
            m_capabilities.basic_support = true;
            // For more specific features, at least MariaDB 10.0.2 is needed.
            if ((type == ServerType::MARIADB || type == ServerType::BLR) && total >= 100002)
            {
                m_capabilities.gtid = true;
                m_capabilities.slave_status_all = true;

                if (type == ServerType::MARIADB)
                {
                    m_capabilities.events = true;
                    // 10.1.2 and greater support max_statement_time.
                    if (total >= 100102)
                    {
                        m_capabilities.max_statement_time = true;
                        // 10.5.2 adds read-only admin.
                        if (total >= 100502)
                        {
                            m_capabilities.read_only_admin = true;
                            // 10.11.0 separates it from super.
                            if (total >= 101100)
                            {
                                m_capabilities.separate_ro_admin = true;
                            }
                        }
                    }
                }
            }
        }
    }

    if (m_capabilities.basic_support)
    {
        if (!m_capabilities.gtid)
        {
            MXB_WARNING("Server '%s' (%s) does not support MariaDB gtid.", name(), info.version_string());
        }
    }
    else
    {
        MXB_ERROR("Server '%s' (%s) is unsupported. The server is ignored by the monitor.",
                  name(), info.version_string());
    }
}

void MariaDBServer::clear_status(uint64_t bits)
{
    clear_pending_status(bits);
}

void MariaDBServer::set_status(uint64_t bits)
{
    set_pending_status(bits);
}

/**
 * Compare if the given slave status array is equal to the one stored in the MariaDBServer.
 * Only compares the parts relevant for building replication topology: slave IO/SQL state,
 * host:port and master server id:s. When unsure, return false. This must match
 * 'build_replication_graph()' in the monitor class.
 *
 * @param new_slave_status Right hand side
 * @return True if equal
 */
bool MariaDBServer::sstatus_array_topology_equal(const SlaveStatusArray& new_slave_status) const
{
    bool rval = true;
    const SlaveStatusArray& old_slave_status = m_slave_status;
    if (old_slave_status.size() != new_slave_status.size())
    {
        rval = false;
    }
    else
    {
        for (size_t i = 0; i < old_slave_status.size(); i++)
        {
            const auto& new_row = new_slave_status[i];
            const auto& old_row = old_slave_status[i];

            if (!new_row.equal(old_row))
            {
                rval = false;
                break;
            }
        }
    }
    return rval;
}

/**
 * Check the slave status array stored in the MariaDBServer and find the row matching the connection in
 * 'search_row'.
 *
 * @param search_row What connection to search for
 * @param guess_ind Index where the search row could be located at. If incorrect, the array is searched.
 * @return The found row or NULL if not found
 */
const SlaveStatus* MariaDBServer::sstatus_find_previous_row(const SlaveStatus& search_row, size_t guess_ind)
{
    // Helper function. Checks if the connection in the new row is to the same server than in the old row.
    auto compare_rows = [](const SlaveStatus& lhs, const SlaveStatus& rhs) -> bool {
        return lhs.settings.name == rhs.settings.name
               && lhs.settings.master_endpoint == rhs.settings.master_endpoint;
    };

    // Usually the same slave connection can be found from the same index than in the previous slave
    // status array, but this is not 100% (e.g. dba has just added a new connection).
    const SlaveStatus* rval = nullptr;
    if (guess_ind < m_slave_status.size() && compare_rows(m_slave_status[guess_ind], search_row))
    {
        rval = &m_slave_status[guess_ind];
    }
    else
    {
        // The correct connection was not found where it should have been. Try looping.
        for (const SlaveStatus& old_row : m_slave_status)
        {
            if (compare_rows(old_row, search_row))
            {
                rval = &old_row;
                break;
            }
        }
    }
    return rval;
}

bool MariaDBServer::can_be_demoted_switchover(SwitchoverType type, string* reason_out)
{
    bool demotable = false;
    string reason;
    string query_error;

    if (!is_usable())
    {
        reason = "it is not running or it is in maintenance.";
    }
    else if (!is_database())
    {
        reason = not_a_db;
    }
    else if (type == SwitchoverType::NORMAL || type == SwitchoverType::AUTO)
    {
        if (!update_replication_settings(&query_error))
        {
            reason = string_printf("it could not be queried: %s", query_error.c_str());
        }
        else if (!binlog_on())
        {
            reason = "its binary log is disabled.";
        }
        // Allow this when auto-switching as master has likely lost its [Master]-flag.
        else if (type == SwitchoverType::NORMAL && !is_master() && !m_rpl_settings.log_slave_updates)
        {
            // This means that gtid_binlog_pos cannot be trusted.
            // TODO: reduce dependency on gtid_binlog_pos to get rid of this requirement
            reason = "it is not the master and log_slave_updates is disabled.";
        }
        else if (m_gtid_binlog_pos.empty())
        {
            reason = "it does not have a 'gtid_binlog_pos'.";
        }
        else
        {
            demotable = true;
        }
    }
    else
    {
        // Forcing switchover. Update replication settings but don't require success or valid settings.
        update_replication_settings(&query_error);
        demotable = true;
    }

    if (!demotable && reason_out)
    {
        *reason_out = reason;
    }
    return demotable;
}

bool MariaDBServer::can_be_demoted_failover(FailoverType failover_mode, string* reason_out) const
{
    bool demotable = false;
    string reason;

    if (is_master())
    {
        reason = "it is a running master.";
    }
    else if (is_running())
    {
        reason = "it is running.";
    }
    else if (failover_mode == FailoverType::SAFE && m_gtid_binlog_pos.empty())
    {
        reason = "it does not have a 'gtid_binlog_pos' and unsafe failover is disabled.";
    }
    else
    {
        demotable = true;
    }

    if (!demotable && reason_out)
    {
        *reason_out = reason;
    }
    return demotable;
}

bool MariaDBServer::can_be_promoted(OperationType op, const MariaDBServer* demotion_target,
                                    string* reason_out)
{
    mxb_assert(op == OperationType::SWITCHOVER || op == OperationType::SWITCHOVER_FORCE
               || op == OperationType::FAILOVER);
    bool promotable = false;
    string reason;
    string query_error;

    auto sstatus = slave_connection_status(demotion_target);
    if (is_master())
    {
        reason = "it is already the primary.";
    }
    else if (!is_usable())
    {
        reason = "it is down or in maintenance.";
    }
    else if (!is_database())
    {
        reason = not_a_db;
    }
    // Failover promotion with low disk space is allowed since it's better than nothing. Unsafe switch
    // also allowed.
    else if (op == OperationType::SWITCHOVER && is_low_on_disk_space())
    {
        reason = "it is low on disk space.";
    }
    else if (sstatus == nullptr)
    {
        reason = string_printf("it is not replicating from '%s'.", demotion_target->name());
    }
    else if (sstatus->gtid_io_pos.empty())
    {
        reason = string_printf("its replica connection to '%s' is not using gtid.", demotion_target->name());
    }
    // Allow forced switchover with broken replication connection.
    else if (op == OperationType::SWITCHOVER && sstatus->slave_io_running != SlaveStatus::SLAVE_IO_YES)
    {
        reason = string_printf("its replica connection to '%s' is broken.", demotion_target->name());
    }
    // Check operation type condition second so that the function is run even for forced switchover.
    else if (!update_replication_settings(&query_error)
             && (op == OperationType::SWITCHOVER || op == OperationType::FAILOVER))
    {
        reason = string_printf("it could not be queried: %s", query_error.c_str());
    }
    else if (!binlog_on() && (op == OperationType::SWITCHOVER || op == OperationType::FAILOVER))
    {
        reason = "its binary log is disabled.";
    }
    // The following will miss cases where seconds_behind_master is undefined (-1).
    else if (op == OperationType::SWITCHOVER
             && sstatus->seconds_behind_master > m_settings.switchover_timeout.count())
    {
        reason = string_printf("its replication lag (%lis) is greater than switchover_timeout (%lis).",
                               sstatus->seconds_behind_master, m_settings.switchover_timeout.count());
    }
    else
    {
        promotable = true;
    }

    if (!promotable && reason_out)
    {
        *reason_out = reason;
    }
    return promotable;
}

const SlaveStatus* MariaDBServer::slave_connection_status(const MariaDBServer* target) const
{
    mxb_assert(target);
    // The slave node may have several slave connections, need to find the one that is
    // connected to the parent. Most of this has already been done in 'build_replication_graph'.
    const SlaveStatus* rval = nullptr;
    for (const SlaveStatus& ss : m_slave_status)
    {
        if (ss.master_server == target)
        {
            rval = &ss;
            break;
        }
    }
    return rval;
}

const SlaveStatus* MariaDBServer::slave_connection_status_host_port(const MariaDBServer* target) const
{
    EndPoint target_endpoint(target->server);
    for (const SlaveStatus& ss : m_slave_status)
    {
        if (ss.settings.master_endpoint == target_endpoint)
        {
            return &ss;
        }
    }
    return nullptr;
}

bool
MariaDBServer::enable_events(BinlogMode binlog_mode, const EventNameSet& event_names, mxb::Json& error_out)
{
    EventStatusMapper mapper = [&event_names](const EventInfo& event) {
        string rval;
        if (event_names.count(event.name) > 0
            && (event.status == "SLAVESIDE_DISABLED" || event.status == "DISABLED"))
        {
            rval = "ENABLE";
        }
        return rval;
    };
    return alter_events(binlog_mode, mapper, error_out);
}

bool MariaDBServer::disable_events(BinlogMode binlog_mode, mxb::Json& error_out)
{
    EventStatusMapper mapper = [](const EventInfo& event) {
        string rval;
        if (event.status == "ENABLED")
        {
            rval = "DISABLE ON SLAVE";
        }
        return rval;
    };
    return alter_events(binlog_mode, mapper, error_out);
}

/**
 * Alter scheduled server events.
 *
 * @param binlog_mode Should binary logging be disabled while performing this task.
 * @param mapper A function which takes an event and returns the requested event state. If empty is returned,
 * event is not altered.
 * @param error_out Error output
 * @return True if all requested alterations succeeded.
 */
bool
MariaDBServer::alter_events(BinlogMode binlog_mode, const EventStatusMapper& mapper, mxb::Json& error_out)
{
    // If the server is rejoining the cluster, no events may be added to binlog. The ALTER EVENT query
    // itself adds events. To prevent this, disable the binlog for this method.
    string error_msg;
    const bool disable_binlog = (binlog_mode == BinlogMode::BINLOG_OFF);
    if (disable_binlog)
    {
        if (!execute_cmd("SET @@session.sql_log_bin=0;", &error_msg))
        {
            const char FMT[] = "Could not disable session binlog on '%s': %s Server events not disabled.";
            PRINT_JSON_ERROR(error_out, FMT, name(), error_msg.c_str());
            return false;
        }
    }

    int target_events = 0;
    int events_altered = 0;
    // Helper function which alters an event depending on the mapper-function.
    EventManipulator alterer = [this, &target_events, &events_altered, &mapper](const EventInfo& event,
                                                                                mxb::Json& err_out) {
        string target_state = mapper(event);
        if (!target_state.empty())
        {
            target_events++;
            if (alter_event(event, target_state, err_out))
            {
                events_altered++;
            }
        }
    };

    bool rval = false;
    // TODO: For better error handling, this function should try to re-enable any disabled events if a later
    // disable fails.
    if (events_foreach(alterer, error_out))
    {
        if (target_events > 0)
        {
            // Reset character set and collation.
            string charset_errmsg;
            if (!execute_cmd("SET NAMES latin1 COLLATE latin1_swedish_ci;", &charset_errmsg))
            {
                MXB_ERROR("Could not reset character set: %s", charset_errmsg.c_str());
            }
            warn_event_scheduler();
        }
        if (target_events == events_altered)
        {
            rval = true;
        }
    }

    if (disable_binlog)
    {
        // Failure in re-enabling the session binlog doesn't really matter because we don't want the monitor
        // generating binlog events anyway.
        execute_cmd("SET @@session.sql_log_bin=1;");
    }
    return rval;
}

/**
 * Print a warning if the event scheduler is off.
 */
void MariaDBServer::warn_event_scheduler()
{
    string error_msg;
    const string scheduler_query = "SELECT * FROM information_schema.PROCESSLIST "
                                   "WHERE User = 'event_scheduler' AND Command = 'Daemon';";
    auto proc_list = execute_query(scheduler_query, &error_msg);
    if (proc_list == nullptr)
    {
        MXB_ERROR("Could not query the event scheduler status of '%s': %s", name(), error_msg.c_str());
    }
    else
    {
        if (proc_list->get_row_count() < 1)
        {
            // This is ok, though unexpected since events were found.
            MXB_WARNING("Event scheduler is inactive on '%s' although events were found.", name());
        }
    }
}

/**
 * Run the manipulator function on every server event.
 *
 * @param func The manipulator function
 * @param error_out Error output
 * @return True if event information could be read from information_schema.EVENTS. The return value does not
 * depend on the manipulator function.
 */
bool MariaDBServer::events_foreach(EventManipulator& func, mxb::Json& error_out)
{
    string error_msg;
    // Get info about all scheduled events on the server.
    auto event_info = execute_query("SELECT * FROM information_schema.EVENTS;", &error_msg);
    if (event_info == nullptr)
    {
        MXB_ERROR("Could not query event status of '%s': %s Event handling can be disabled by "
                  "setting '%s' to false.",
                  name(), error_msg.c_str(), CN_HANDLE_EVENTS);
        return false;
    }

    auto db_name_ind = event_info->get_col_index("EVENT_SCHEMA");
    auto event_name_ind = event_info->get_col_index("EVENT_NAME");
    auto event_definer_ind = event_info->get_col_index("DEFINER");
    auto event_status_ind = event_info->get_col_index("STATUS");
    auto charset_ind = event_info->get_col_index("CHARACTER_SET_CLIENT");
    auto collation_ind = event_info->get_col_index("COLLATION_CONNECTION");
    mxb_assert(db_name_ind > 0 && event_name_ind > 0 && event_definer_ind > 0 && event_status_ind > 0
               && charset_ind > 0 && collation_ind > 0);

    while (event_info->next_row())
    {
        EventInfo event;
        event.name = event_info->get_string(db_name_ind) + "." + event_info->get_string(event_name_ind);
        event.definer = event_info->get_string(event_definer_ind);
        event.status = event_info->get_string(event_status_ind);
        event.charset = event_info->get_string(charset_ind);
        event.collation = event_info->get_string(collation_ind);
        func(event, error_out);
    }
    return true;
}

/**
 * Alter a scheduled server event, setting its status.
 *
 * @param event Event to alter
 * @param target_status Status to set
 * @param error_out Error output
 * @return True if status was set
 */
bool MariaDBServer::alter_event(const EventInfo& event, const string& target_status, mxb::Json& error_out)
{
    bool rval = false;
    string error_msg;
    // An ALTER EVENT by default changes the definer (owner) of the event to the monitor user.
    // This causes problems if the monitor user does not have privileges to run
    // the event contents. Prevent this by setting definer explicitly.
    // The definer may be of the form user@host. If host includes %, then it must be quoted.
    // For simplicity, quote the host always.
    string quoted_definer;
    auto loc_at = event.definer.find('@');
    if (loc_at != string::npos)
    {
        auto host_begin = loc_at + 1;
        quoted_definer = event.definer.substr(0, loc_at + 1)
            +   // host_begin may be the null-char if @ was the last char
            "'" + event.definer.substr(host_begin, string::npos) + "'";
    }
    else
    {
        // Just the username
        quoted_definer = event.definer;
    }

    // Change character set and collation to the values in the event description. Otherwise, the event
    // values could be changed to whatever the monitor connection happens to be using.
    string set_names = string_printf("SET NAMES %s COLLATE %s;", event.charset.c_str(),
                                     event.collation.c_str());
    if (execute_cmd(set_names, &error_msg))
    {
        string alter_event_query = string_printf("ALTER DEFINER = %s EVENT %s %s;", quoted_definer.c_str(),
                                                 event.name.c_str(), target_status.c_str());
        if (execute_cmd(alter_event_query, &error_msg))
        {
            rval = true;
            const char FMT[] = "Event '%s' on server '%s' set to '%s'.";
            MXB_NOTICE(FMT, event.name.c_str(), name(), target_status.c_str());
        }
        else
        {
            const char FMT[] = "Could not alter event '%s' on server '%s': %s";
            PRINT_JSON_ERROR(error_out, FMT, event.name.c_str(), name(), error_msg.c_str());
        }
    }
    else
    {
        PRINT_JSON_ERROR(error_out, "Could not set character set: %s", error_msg.c_str());
    }
    return rval;
}

bool MariaDBServer::reset_all_slave_conns(mxb::Json& error_out)
{
    string error_msg;
    bool error = false;
    for (const auto& slave_conn : m_slave_status)
    {
        auto conn_name = slave_conn.settings.name;
        auto stop = string_printf("STOP SLAVE '%s';", conn_name.c_str());
        auto reset = string_printf("RESET SLAVE '%s' ALL;", conn_name.c_str());
        if (!execute_cmd(stop, &error_msg) || !execute_cmd(reset, &error_msg))
        {
            error = true;
            string log_message = conn_name.empty() ?
                string_printf("Error when reseting the default replica connection of '%s': %s",
                              name(), error_msg.c_str()) :
                string_printf("Error when reseting the replica connection '%s' of '%s': %s",
                              conn_name.c_str(), name(), error_msg.c_str());
            PRINT_JSON_ERROR(error_out, "%s", log_message.c_str());
            break;
        }
    }

    if (!error && !m_slave_status.empty())
    {
        MXB_NOTICE("Removed %lu replica connection(s) from '%s'.", m_slave_status.size(), name());
    }
    return !error;
}

bool MariaDBServer::promote(GeneralOpData& general, ServerOperation& promotion, OperationType type,
                            const MariaDBServer* demotion_target)
{
    const bool is_switchover = (type == OperationType::SWITCHOVER || type == OperationType::SWITCHOVER_FORCE);
    mxb_assert(is_switchover || type == OperationType::FAILOVER || type == OperationType::UNDO_DEMOTION);
    auto& error_out = general.error_out;

    StopWatch timer;
    bool stopped = false;
    if (is_switchover || type == OperationType::FAILOVER)
    {
        // In normal circumstances, this should only be called for a master-slave pair.
        auto master_conn = slave_connection_status(demotion_target);
        mxb_assert(master_conn);
        if (master_conn == nullptr)
        {
            PRINT_JSON_ERROR(error_out, "'%s' is not a replica of '%s' and cannot be promoted to its place.",
                             name(), demotion_target->name());
            return false;
        }

        // Step 1: Stop & reset slave connections. If doing a failover, only remove the connection to demotion
        // target. In case of switchover, remove other slave connections as well since the demotion target
        // will take them over.
        if (is_switchover)
        {
            stopped = remove_slave_conns(general, m_slave_status);
        }
        else if (type == OperationType::FAILOVER)
        {
            stopped = remove_slave_conns(general, {*master_conn});
        }
    }

    bool success = false;
    if (stopped || type == OperationType::UNDO_DEMOTION)
    {
        // Step 2: If demotion target is master, meaning this server will become the master,
        // enable writing and scheduled events. Also, run promotion_sql_file.
        bool promotion_error = false;
        if (promotion.target_type == ServerOperation::TargetType::MASTER)
        {
            // Disabling read-only should be quick.
            bool ro_disabled = set_read_only(ReadOnlySetting::DISABLE, general.time_remaining, error_out);
            general.time_remaining -= timer.restart();
            if (!ro_disabled)
            {
                promotion_error = true;
            }
            else
            {
                if (m_settings.handle_event_scheduler)
                {
                    // TODO: Add query replying to enable_events
                    bool events_enabled = enable_events(BinlogMode::BINLOG_OFF, promotion.events_to_enable,
                                                        error_out);
                    general.time_remaining -= timer.restart();
                    if (!events_enabled)
                    {
                        promotion_error = true;
                        PRINT_JSON_ERROR(error_out, "Failed to enable events on '%s'.", name());
                    }
                }

                // Run promotion_sql_file if no errors so far.
                const string& sql_file = m_settings.promotion_sql_file;
                if (!promotion_error && !sql_file.empty())
                {
                    bool file_ran_ok = run_sql_from_file(sql_file, error_out);
                    general.time_remaining -= timer.restart();
                    if (!file_ran_ok)
                    {
                        promotion_error = true;
                        PRINT_JSON_ERROR(error_out, "Execution of file '%s' failed during promotion of "
                                                    "server '%s'.", sql_file.c_str(), name());
                    }
                }
            }
        }

        // Step 3: Copy or merge slave connections from demotion target. The logic used depends on the
        // operation.
        if (!promotion_error)
        {
            if (is_switchover)
            {
                // Standard promotion of a previous replica. The slave should have been
                // properly replicating and has a gtid_slave_pos, so use it when setting up.
                if (copy_slave_conns(general, promotion.conns_to_copy, demotion_target, GtidMode::SLAVE))
                {
                    success = true;
                }
                else
                {
                    PRINT_JSON_ERROR(error_out, "Could not copy replica connections from '%s' to '%s'.",
                                     demotion_target->name(), name());
                }
            }
            else if (type == OperationType::FAILOVER)
            {
                // Same as above, use value of gtid_slave_pos.
                if (merge_slave_conns(general, promotion.conns_to_copy, GtidMode::SLAVE))
                {
                    success = true;
                }
                else
                {
                    PRINT_JSON_ERROR(error_out, "Could not merge replica connections from '%s' to '%s'.",
                                     demotion_target->name(), name());
                }
            }
            else if (type == OperationType::UNDO_DEMOTION)
            {
                // Reversing demotion on a previous master, so use Current_Pos.
                if (copy_slave_conns(general, promotion.conns_to_copy, nullptr, GtidMode::CURRENT))
                {
                    success = true;
                }
                else
                {
                    PRINT_JSON_ERROR(error_out, "Could not restore replica connections of '%s' when "
                                                "reversing demotion.", name());
                }
            }
        }
    }
    return success;
}

bool MariaDBServer::demote(GeneralOpData& general, ServerOperation& demotion, OperationType type)
{
    mxb_assert(demotion.target == this);
    const bool force_switch = (type == OperationType::SWITCHOVER_FORCE);
    mxb_assert(type == OperationType::SWITCHOVER || type == OperationType::REJOIN || force_switch);
    auto& error_out = general.error_out;
    bool success = false;

    // Step 1: Stop & reset slave connections. The promotion target will copy them. The connection
    // information has been backed up in the operation object.
    if (remove_slave_conns(general, m_slave_status) || force_switch)
    {
        const bool demoting_master = demotion.target_type == ServerOperation::TargetType::MASTER;
        bool demotion_ok;
        if (demoting_master)
        {
            // Step 2: Disable writes and scheduled events, etc.
            demotion_ok = demote_master(general, type);
        }
        else
        {
            // If demoting a relay, it's enough to check that gtid is stable.
            demotion_ok = check_gtid_stable(error_out) || force_switch;
        }

        if (!demotion_ok && demoting_master)
        {
            // Read_only was enabled (or tried to be enabled) but a later step failed.
            // Disable read_only. Connection is likely broken so use a short time limit.
            // Even this is insufficient, because the server may still be executing the old
            // 'SET GLOBAL read_only=1' query.
            // TODO: add smarter undo, KILL QUERY etc.
            mxb::Json dummy(mxb::Json::Type::UNDEFINED);
            set_read_only(ReadOnlySetting::DISABLE, 0s, dummy);
        }
        success = demotion_ok;
    }
    return success;
}

bool MariaDBServer::demote_master(GeneralOpData& general, OperationType type)
{
    // The server should either be the master or be a standalone being rejoined.
    mxb_assert(is_master() || m_slave_status.empty());
    auto& time_remaining = general.time_remaining;
    auto& error_out = general.error_out;
    // If forcing a switchover, most errors are ignored. The forced switchover is meant to be used in a
    // situation the master is effectively hanged, but still connectable.
    const bool force_switch = (type == OperationType::SWITCHOVER_FORCE);
    const bool is_switchover = (type == OperationType::SWITCHOVER || force_switch);
    // Step 2a: Remove [Master] from this server. This prevents compatible routers (RWS)
    // from routing writes to this server. Writes in flight will go through, at least until
    // read_only is set. Also set draining so that no new connections come from MaxScale.
    server->clear_status(SERVER_MASTER);
    bool was_draining = server->is_draining();
    if (!was_draining)
    {
        server->set_status(SERVER_DRAINING);
    }

    bool demotion_ok = true;
    // Step 2b: Enabling read-only can take a while if large trx are committing or table locks taken.
    StopWatch timer;
    bool ro_enabled = set_read_only(ReadOnlySetting::ENABLE, general.time_remaining, error_out);
    time_remaining -= timer.lap();
    if (ro_enabled || force_switch)
    {
        bool supers_handled = true;
        // In the rejoin-case, just leave read-only on. If super-users are causing problems it's probably
        // too late to prevent anyway.
        if (is_switchover)
        {
            // Step 2c: If other users with SUPER privileges are on, kick them out now since
            // read_only doesn't stop them from doing writes. As the server is draining, MaxScale
            // should not make new routing connections. Outside connections cannot be prevented.
            // Kick super-users while "FLUSH TABLES WITH READ LOCK" is on to ensure no trx from
            // super-users are committing.
            string error_msg;
            bool lock_ok = execute_cmd_time_limit("FLUSH TABLES WITH READ LOCK;", time_remaining, &error_msg);
            if (!lock_ok)
            {
                PRINT_JSON_ERROR(error_out, "Failed to lock tables on '%s': %s", name(), error_msg.c_str());
            }
            time_remaining -= timer.lap();

            bool kick_ok = lock_ok && kick_out_super_users(general);
            timer.restart();

            // Run unlock regardless of previous success, just to be certain any lingering locks are freed.
            // Need to unlock here as otherwise the next steps would be blocked.
            bool unlock_ok = execute_cmd_time_limit("UNLOCK TABLES;", time_remaining, &error_msg);
            if (!unlock_ok)
            {
                PRINT_JSON_ERROR(error_out, "Failed to unlock tables on '%s': %s", name(), error_msg.c_str());
            }
            time_remaining -= timer.lap();
            supers_handled = (lock_ok && kick_ok && unlock_ok) || force_switch;
        }

        if (supers_handled)
        {
            if (m_settings.handle_event_scheduler)
            {
                // Step 2d: Using BINLOG_OFF to avoid adding any gtid events which could break external
                // replication.
                if (!disable_events(BinlogMode::BINLOG_OFF, error_out))
                {
                    demotion_ok = force_switch;
                    PRINT_JSON_ERROR(error_out, "Failed to disable events on '%s'.", name());
                }
                time_remaining -= timer.lap();
            }

            // Step 2e: Run demotion_sql_file if no errors so far.
            const string& sql_file = m_settings.demotion_sql_file;
            if (demotion_ok && !sql_file.empty())
            {
                if (!run_sql_from_file(sql_file, error_out))
                {
                    demotion_ok = force_switch;
                    PRINT_JSON_ERROR(error_out,
                                     "Execution of file '%s' failed during demotion of server '%s'.",
                                     sql_file.c_str(), name());
                }
                time_remaining -= timer.lap();
            }

            if (demotion_ok)
            {
                // Step 2f: FLUSH LOGS to ensure that all events have been written to binlog.
                string error_msg;
                if (!execute_cmd_time_limit("FLUSH LOGS;", time_remaining, &error_msg))
                {
                    demotion_ok = force_switch;
                    PRINT_JSON_ERROR(error_out, "Failed to flush binary logs of '%s' during demotion: %s.",
                                     name(), error_msg.c_str());
                }
                time_remaining -= timer.lap();
            }

            if (demotion_ok && is_switchover)
            {
                // At this point, the gtid:s should be stable. Check it.
                demotion_ok = check_gtid_stable(error_out) || force_switch;
            }
        }
        else
        {
            demotion_ok = false;
        }
    }
    else
    {
        demotion_ok = false;
    }

    if (!was_draining)
    {
        // TODO: Do this later?
        server->clear_status(SERVER_DRAINING);
    }
    return demotion_ok;
}

/**
 * Stop and optionally reset/reset-all a slave connection.
 *
 * @param conn_name Slave connection name. Use empty string for the nameless connection.
 * @param mode STOP, RESET or RESET ALL
 * @param time_limit Operation time limit
 * @param error_out Error output
 * @return True on success
 */
bool MariaDBServer::stop_slave_conn(const std::string& conn_name, StopMode mode, Duration time_limit,
                                    mxb::Json& error_out)
{
    /* STOP SLAVE is a bit problematic, since sometimes it seems to take several seconds to complete.
     * If this time is greater than the connection read timeout, connector-c will cut the connection/
     * query. The query is likely completed afterwards by the server. To prevent false errors,
     * try the query repeatedly until time is up. Fortunately, the server doesn't consider stopping
     * an already stopped slave connection an error. */
    Duration time_left = time_limit;
    StopWatch timer;
    string stop = string_printf("STOP SLAVE '%s';", conn_name.c_str());
    string error_msg;
    bool stop_success = execute_cmd_time_limit(stop, time_left, &error_msg);
    time_left -= timer.restart();

    bool rval = false;
    if (stop_success)
    {
        // The RESET SLAVE-query can also take a while if there is lots of relay log to delete.
        // Very rare, though.
        if (mode == StopMode::RESET || mode == StopMode::RESET_ALL)
        {
            string reset = string_printf("RESET SLAVE '%s'%s;",
                                         conn_name.c_str(), (mode == StopMode::RESET_ALL) ? " ALL" : "");
            if (execute_cmd_time_limit(reset, time_left, &error_msg))
            {
                rval = true;
            }
            else
            {
                PRINT_JSON_ERROR(error_out, "Failed to reset replica connection on '%s': %s", name(),
                                 error_msg.c_str());
            }
        }
        else
        {
            rval = true;
        }
    }
    else
    {
        PRINT_JSON_ERROR(error_out, "Failed to stop replica connection on '%s': %s", name(), error_msg.c_str());
    }
    return rval;
}

/**
 * Removes the given slave connections from the server and then updates slave connection status.
 * The slave connections of the server object will change during this method, so any pointers and
 * references to such may be invalidated and should be re-acquired.
 *
 * @param op Operation descriptor
 * @param conns_to_remove Which connections should be removed
 * @return True if successful
 */
bool MariaDBServer::remove_slave_conns(GeneralOpData& op, const SlaveStatusArray& conns_to_remove)
{
    auto& error_out = op.error_out;
    maxbase::Duration& time_remaining = op.time_remaining;
    StopWatch timer;
    // Take a backup of the soon to be removed connections so they can be compared properly after an update.
    SlaveStatusArray conns_to_remove_copy = conns_to_remove;

    bool stop_slave_error = false;
    for (size_t i = 0; !stop_slave_error && i < conns_to_remove.size(); i++)
    {
        if (!stop_slave_conn(conns_to_remove[i].settings.name, StopMode::RESET_ALL, time_remaining,
                             error_out))
        {
            stop_slave_error = true;
        }
        time_remaining -= timer.lap();
    }

    bool success = false;
    if (stop_slave_error)
    {
        PRINT_JSON_ERROR(error_out, "Failed to remove replica connection(s) from '%s'.", name());
    }
    else
    {
        // Check that the slave connections are really gone by comparing connection names. It's probably
        // enough to just update the slave status. Checking that the connections are really gone is
        // likely overkill, but doesn't hurt.
        string error_msg;
        if (do_show_slave_status(&error_msg))
        {
            // Insert all existing connection names to a set, then check that none of the removed ones are
            // there.
            std::set<string> connection_names;
            for (auto& slave_conn : m_slave_status)
            {
                connection_names.insert(slave_conn.settings.name);
            }
            int found = 0;
            for (auto& removed_conn : conns_to_remove_copy)
            {
                if (connection_names.count(removed_conn.settings.name) > 0)
                {
                    found++;
                }
            }

            if (found == 0)
            {
                success = true;
            }
            else
            {
                // This means server is really bugging.
                PRINT_JSON_ERROR(error_out, "'%s' still has %i removed replica connections, RESET SLAVE "
                                            "must have failed.", name(), found);
            }
        }
        else
        {
            PRINT_JSON_ERROR(error_out, "Failed to update replica connections of '%s': %s",
                             name(), error_msg.c_str());
        }
    }
    time_remaining -= timer.lap();
    return success;
}

bool MariaDBServer::set_read_only(ReadOnlySetting setting, maxbase::Duration time_limit, mxb::Json& error_out)
{
    int new_val = (setting == ReadOnlySetting::ENABLE) ? 1 : 0;
    string cmd = string_printf("SET GLOBAL read_only=%i;", new_val);
    string error_msg;
    bool success = execute_cmd_time_limit(cmd, time_limit, &error_msg);
    if (!success)
    {
        string target_str = (setting == ReadOnlySetting::ENABLE) ? "enable" : "disable";
        PRINT_JSON_ERROR(error_out, "Failed to %s read_only on '%s': %s", target_str.c_str(), name(),
                         error_msg.c_str());
    }
    return success;
}

/**
 * Merge slave connections to this server (promotion target). This should only
 * be used during failover promotion.
 *
 * @param op Operation descriptor
 * @param conns_to_merge Connections which should be merged
 * @param gtid_mode Which gtid-mode should be used when creating slave connections
 * @return True on success
 */
bool MariaDBServer::merge_slave_conns(GeneralOpData& op, const SlaveStatusArray& conns_to_merge,
                                      GtidMode gtid_mode)
{
    /* When promoting a server during failover, the situation is more complicated than in switchover.
     * Connections cannot be moved to the demotion target (= failed server) as it is off. This means
     * that the promoting server must combine the roles of both itself and the failed server. Only the
     * slave connection replicating from the failed server has been removed. This means that
     * the promotion and demotion targets may have identical connections (connections going to
     * the same server id or the same host:port). These connections should not be copied or modified.
     * It's possible that the master had different settings for a duplicate slave connection,
     * in this case the settings on the master are lost.
     * TODO: think if the master's settings should take priority.
     * Also, connection names may collide between the two servers, in this case try to generate
     * a simple name for the new connection. */

    // Helper function for checking if a slave connection should be ignored.
    auto conn_can_be_merged = [this](const SlaveStatus& slave_conn, string* ignore_reason_out) -> bool {
        bool accepted = true;
        auto master_id = slave_conn.master_server_id;
        EndPoint my_host_port(server);
        // The connection is only merged if it satisfies the copy-conditions. Merging has also
        // additional requirements.
        string ignore_reason;
        if (!slave_conn.should_be_copied(&ignore_reason))
        {
            accepted = false;
        }
        else if (master_id == m_server_id)
        {
            // This is not an error but indicates a complicated topology. In any case, ignore this.
            accepted = false;
            ignore_reason = string_printf("it points to '%s' (according to server id:s).", name());
        }
        else if (slave_conn.settings.master_endpoint == my_host_port)
        {
            accepted = false;
            ignore_reason = string_printf("it points to '%s' (according to master host:port).", name());
        }
        else
        {
            // Compare to connections already existing on this server.
            for (const SlaveStatus& my_slave_conn : m_slave_status)
            {
                if (my_slave_conn.seen_connected && my_slave_conn.master_server_id == master_id)
                {
                    accepted = false;
                    const char format[] = "its Master_Server_Id (%" PRIi64
                        ") matches an existing replica connection on '%s'.";
                    ignore_reason = string_printf(format, master_id, name());
                }
                else if (my_slave_conn.settings.master_endpoint == slave_conn.settings.master_endpoint)
                {
                    accepted = false;
                    const auto& endpoint = slave_conn.settings.master_endpoint;
                    ignore_reason = string_printf(
                        "its Master_Host (%s) and Master_Port (%i) match an existing "
                        "replica connection on %s.",
                        endpoint.host().c_str(), endpoint.port(), name());
                }
            }
        }

        if (!accepted)
        {
            *ignore_reason_out = ignore_reason;
        }
        return accepted;
    };

    // Need to keep track of connection names (both existing and new) to avoid using an existing name.
    std::set<string> connection_names;
    for (const auto& conn : m_slave_status)
    {
        connection_names.insert(conn.settings.name);
    }

    // Helper function which checks that a connection name is unique and modifies it if not.
    auto check_modify_conn_name = [this, &connection_names](SlaveStatus::Settings* conn_settings) -> bool {
        bool name_is_unique = false;
        string conn_name = conn_settings->name;
        if (connection_names.count(conn_name) > 0)
        {
            // If the name is used, generate a name using the host:port of the master,
            // it should be unique.
            string second_try = "To " + conn_settings->master_endpoint.to_string();
            if (connection_names.count(second_try) > 0)
            {
                // Even this one exists, something is really wrong. Give up.
                MXB_ERROR("Could not generate a unique connection name for '%s': both '%s' and '%s' are "
                          "already taken.", name(), conn_name.c_str(), second_try.c_str());
            }
            else
            {
                MXB_WARNING("A replica connection with name '%s' already exists on '%s', using generated "
                            "name '%s' instead.", conn_name.c_str(), name(), second_try.c_str());
                conn_settings->name = second_try;
                name_is_unique = true;
            }
        }
        else
        {
            name_is_unique = true;
        }
        return name_is_unique;
    };

    bool error = false;
    for (size_t i = 0; !error && (i < conns_to_merge.size()); i++)
    {
        // Need a copy of the array element here since it may be modified.
        SlaveStatus slave_conn = conns_to_merge[i];
        string ignore_reason;
        if (conn_can_be_merged(slave_conn, &ignore_reason))
        {
            auto& conn_settings = slave_conn.settings;
            if (check_modify_conn_name(&conn_settings))
            {
                conn_settings.gtid_mode = gtid_mode;
                if (create_start_slave(op, conn_settings))
                {
                    connection_names.insert(conn_settings.name);
                }
                else
                {
                    error = true;
                }
            }
            else
            {
                error = true;
            }
        }
        else
        {
            mxb_assert(!ignore_reason.empty());
            MXB_WARNING("%s was ignored when promoting '%s' because %s",
                        slave_conn.settings.to_string().c_str(), name(), ignore_reason.c_str());
        }
    }

    return !error;
}

bool MariaDBServer::copy_slave_conns(GeneralOpData& op, const SlaveStatusArray& conns_to_copy,
                                     const MariaDBServer* replacement, GtidMode gtid_mode)
{
    mxb_assert(m_slave_status.empty());
    bool start_slave_error = false;
    for (size_t i = 0; i < conns_to_copy.size() && !start_slave_error; i++)
    {
        const SlaveStatus& slave_conn = conns_to_copy[i];
        string reason_not_copied;
        if (slave_conn.should_be_copied(&reason_not_copied))
        {
            SlaveStatus::Settings new_settings = slave_conn.settings; // May be modified.
            // Any slave connection that was going to this server itself is instead directed
            // to the replacement server.
            bool ok_to_copy = true;
            if (slave_conn.master_server_id == m_server_id)
            {
                if (replacement)
                {
                    new_settings.master_endpoint = EndPoint(replacement->server);
                }
                else
                {
                    // This is only possible if replication is configured wrong, and we are
                    // undoing a switchover demotion.
                    ok_to_copy = false;
                    MXB_WARNING("Server id:s of '%s' and %s are identical, not copying the connection "
                                "to '%s'.",
                                name(), slave_conn.settings.master_endpoint.to_string().c_str(), name());
                }
            }

            if (ok_to_copy)
            {
                // The target server (this) may have been a master or slave, caller must decide gtid mode.
                new_settings.gtid_mode = gtid_mode;
                if (!create_start_slave(op, new_settings))
                {
                    start_slave_error = true;
                }
            }
        }
        else
        {
            MXB_WARNING("%s was not copied to '%s' because %s",
                        slave_conn.settings.to_string().c_str(), name(), reason_not_copied.c_str());
        }
    }
    return !start_slave_error;
}

bool MariaDBServer::create_start_slave(GeneralOpData& op, const SlaveStatus::Settings& conn_settings)
{
    maxbase::Duration& time_remaining = op.time_remaining;
    StopWatch timer;
    string error_msg;
    bool success = false;

    SlaveStatus::Settings new_settings = conn_settings;
    new_settings.m_owner = name();      // So any error messages refer to this server.
    auto change_master = generate_change_master_cmd(new_settings);
    bool conn_created = execute_cmd_time_limit(change_master.real_cmd, change_master.masked_cmd,
                                               time_remaining, &error_msg, nullptr);
    time_remaining -= timer.restart();
    if (conn_created)
    {
        string start_slave = string_printf("START SLAVE '%s';", new_settings.name.c_str());
        bool slave_started = execute_cmd_time_limit(start_slave, time_remaining, &error_msg);
        time_remaining -= timer.restart();
        if (slave_started)
        {
            success = true;
            MXB_NOTICE("%s created and started.", new_settings.to_string().c_str());
        }
        else
        {
            MXB_ERROR("%s could not be started: %s", new_settings.to_string().c_str(), error_msg.c_str());
        }
    }
    else
    {
        // Will not print out pw:s unless the server adds one into its error message.
        MXB_ERROR("%s could not be created: %s", new_settings.to_string().c_str(), error_msg.c_str());
    }
    return success;
}

/**
 * Generate a CHANGE MASTER TO-query.
 *
 * @param conn_settings Existing slave connection settings to emulate
 * @return Generated query
 */
MariaDBServer::ChangeMasterCmd
MariaDBServer::generate_change_master_cmd(const SlaveStatus::Settings& conn_settings)
{
    string cmd_begin = string_printf("CHANGE MASTER '%s' TO MASTER_HOST = '%s', MASTER_PORT = %i, ",
                                     conn_settings.name.c_str(),
                                     conn_settings.master_endpoint.host().c_str(),
                                     conn_settings.master_endpoint.port());

    auto mode = conn_settings.gtid_mode;
    if (mode == GtidMode::CURRENT)
    {
        cmd_begin += "MASTER_USE_GTID = current_pos, ";
    }
    else if (mode == GtidMode::SLAVE)
    {
        cmd_begin += "MASTER_USE_GTID = slave_pos, ";
    }
    else
    {
        // File/pos replication not supported.
        mxb_assert(!true);
        return {"", ""};
    }

    if (m_settings.replication_ssl)
    {
        cmd_begin += "MASTER_SSL = 1, ";    // Leave out if not set to preserve existing setting.
    }

    auto server_repl_custom_opts = server->replication_custom_opts();
    const string& eff_repl_custom_opts = !server_repl_custom_opts.empty() ? server_repl_custom_opts :
        m_settings.replication_custom_opts;

    if (!eff_repl_custom_opts.empty())
    {
        cmd_begin.append(eff_repl_custom_opts).append(", ");
    }

    // Mask user & pw for the masked version.
    const char user_pw[] = "MASTER_USER = '%s', MASTER_PASSWORD = '%s';";
    string cleartext_cmd = cmd_begin;
    cleartext_cmd += mxb::string_printf(user_pw, m_settings.replication_user.c_str(),
                                        m_settings.replication_password.c_str());
    const char mask[] = "******";
    string masked_cmd = move(cmd_begin);
    masked_cmd += mxb::string_printf(user_pw, mask, mask);

    ChangeMasterCmd rval;
    rval.real_cmd = move(cleartext_cmd);
    rval.masked_cmd = move(masked_cmd);
    return rval;
}

bool
MariaDBServer::redirect_existing_slave_conn(GeneralOpData& op, const SlaveStatus::Settings& conn_settings,
                                            const MariaDBServer* new_master)
{
    auto& error_out = op.error_out;
    maxbase::Duration& time_remaining = op.time_remaining;
    StopWatch timer;
    bool success = false;
    // Caller should be using an existing slave conn of this server.
    mxb_assert(conn_settings.m_owner == name());

    // First, just stop the slave connection.
    const string& conn_name = conn_settings.name;
    bool stopped = stop_slave_conn(conn_name, StopMode::STOP_ONLY, time_remaining, error_out);
    time_remaining -= timer.restart();
    if (stopped)
    {
        SlaveStatus::Settings modified_settings = conn_settings;
        modified_settings.master_endpoint = EndPoint(new_master->server);
        auto change_master = generate_change_master_cmd(modified_settings);

        string error_msg;
        bool changed = execute_cmd_time_limit(change_master.real_cmd, change_master.masked_cmd,
                                              time_remaining, &error_msg, nullptr);
        time_remaining -= timer.restart();
        if (changed)
        {
            string start = string_printf("START SLAVE '%s';", conn_name.c_str());
            bool started = execute_cmd_time_limit(start, time_remaining, &error_msg);
            time_remaining -= timer.restart();
            if (started)
            {
                success = true;
            }
            else
            {
                PRINT_JSON_ERROR(error_out, "%s could not be started: %s",
                                 modified_settings.to_string().c_str(), error_msg.c_str());
            }
        }
        else
        {
            PRINT_JSON_ERROR(error_out, "%s could not be redirected to %s: %s",
                             conn_settings.to_string().c_str(),
                             modified_settings.master_endpoint.to_string().c_str(), error_msg.c_str());
        }
    }   // 'stop_slave_conn' prints its own errors
    return success;
}

bool MariaDBServer::update_enabled_events()
{
    string error_msg;
    // Get names of all enabled scheduled events on the server.
    auto event_info = execute_query("SELECT Event_schema, Event_name FROM information_schema.EVENTS WHERE "
                                    "Status = 'ENABLED';", &error_msg);
    if (event_info == nullptr)
    {
        std::string errmsg = mxb::string_printf("Could not query events of '%s': %s",
                                                name(), error_msg.c_str());

        bool scheduler_disabled = error_msg.find("event scheduler is disabled") != std::string::npos;

        if (scheduler_disabled)
        {
            errmsg += mxb::string_printf(" Event handling can be disabled by setting '%s' to false,"
                                         " will keep retrying with this message suppressed.",
                                         CN_HANDLE_EVENTS);
        }

        if (m_warn_event_handling || !scheduler_disabled)
        {
            MXB_ERROR("%s", errmsg.c_str());
        }

        m_warn_event_handling = !scheduler_disabled;
        return false;
    }

    m_warn_event_handling = true;

    auto db_name_ind = 0;
    auto event_name_ind = 1;

    EventNameSet full_names;
    full_names.reserve(event_info->get_row_count());

    while (event_info->next_row())
    {
        string full_name = event_info->get_string(db_name_ind) + "." + event_info->get_string(event_name_ind);
        full_names.insert(full_name);   // Ignore duplicates, they shouldn't exists.
    }

    m_enabled_events = std::move(full_names);

    return true;
}

/**
 * Connect to and query/update a server.
 *
 * @param time_to_update_disk_space Update disk space status
 * @param first_tick Is this the first tick? Only affect error logging
 * @param is_topology_master Is this the master? Only affects disk space status logging.
 */
<<<<<<< HEAD
void MariaDBServer::update_server(bool time_to_update_disk_space, bool first_tick, bool is_topology_master)
=======
void MariaDBServer::update_server(bool time_to_update_disk_space, bool first_tick, bool reconnect)
>>>>>>> 40ee9f79
{
    m_new_events.clear();
    if (reconnect)
    {
        close_conn();
    }
    ConnectResult conn_status = ping_or_connect();

    if (mxs::Monitor::connection_is_ok(conn_status))
    {
        maybe_fetch_variables();
        fetch_uptime();
        set_status(SERVER_RUNNING);
        const bool new_connection = (conn_status == ConnectResult::NEWCONN_OK);
        if (new_connection)
        {
            // Is a new connection or a reconnection. Check server version.
            update_server_version();
            clear_locks_info();     // Lock expired due to lost connection.
            if (m_settings.wait_timeout_normal_s > 0)
            {
                // Set timeout whenever making a new connection. This is not entirely necessary but causes
                // most broken connections to close within reasonable time even if the connection did not
                // possess a lock.
                set_wait_timout(m_settings.wait_timeout_normal_s);
            }
        }

        if (m_capabilities.basic_support)
        {
            // Check permissions if permissions failed last time or if this is a new connection.
            if (had_status(SERVER_AUTH_ERROR) || new_connection)
            {
                check_permissions(new_connection);
            }

            // If permissions are ok, continue.
            if (!has_status(SERVER_AUTH_ERROR))
            {
                if (time_to_update_disk_space && can_update_disk_space_status())
                {
                    update_disk_space_status();
                    if (has_status(SERVER_DISK_SPACE_EXHAUSTED) && !had_status(SERVER_DISK_SPACE_EXHAUSTED))
                    {
                        // Server disk space status changed. Print a warning message if master/slave
                        // conditions now block the server from getting those roles.
                        if (is_topology_master && (m_settings.master_conds & MasterConds::MCOND_DISK_OK))
                        {
                            // This only works on the current master-like server. A server with
                            // low disk space getting swapped to master and not getting master-status is not
                            // currently logged as it would be more difficult to track.
                            if (had_status(SERVER_MASTER))
                            {
                                MXB_WARNING("%s is low on disk space, removing primary status until "
                                            "situation is resolved.", name());
                            }
                            else
                            {
                                MXB_WARNING("%s is low on disk space, it cannot get primary status until "
                                            "situation is resolved.", name());
                            }
                        }

                        if (m_settings.slave_conds & SlaveConds::SCOND_DISK_OK)
                        {
                            if (had_status(SERVER_SLAVE))
                            {
                                MXB_WARNING("%s is low on disk space, removing replica status until "
                                            "situation is resolved.", name());
                            }
                        }
                    }
                }

                if (m_settings.server_locks_enabled)
                {
                    // Update lock status every tick. This is especially required for the secondary MaxScale,
                    // as it needs to quickly react if the primary dies.
                    update_locks_status();
                }

                // Query MariaDBServer specific data
                monitor_server();
            }
        }
    }
    else
    {
        /* The current server is not running. Clear some of the bits. User-set bits and some long-term bits
         * can stay. */
        clear_status(MonitorServer::SERVER_DOWN_CLEAR_BITS);
        clear_locks_info();

        if (conn_status == ConnectResult::ACCESS_DENIED)
        {
            set_status(SERVER_AUTH_ERROR);
        }

        /* Avoid spamming and only log if this is the first tick or if server was running last tick or
         * if server has started to reject the monitor. If we failed to log in due to authentication failure,
         * log that as well. */
        if (first_tick || had_status(SERVER_RUNNING)
            || (has_status(SERVER_AUTH_ERROR) && !had_status(SERVER_AUTH_ERROR)))
        {
            log_connect_error(conn_status);
        }
    }

    /** Increase or reset the error count of the server. */
    mon_err_count = (is_running() || is_in_maintenance()) ? 0 : mon_err_count + 1;
}


bool MariaDBServer::kick_out_super_users(GeneralOpData& op)
{
    bool success = false;
    bool keep_trying = true;
    int attempts = 0;
    // Only stop once there are no more super-users logged in. If killing connections succeeds but users
    // keep coming back, they must be repeatedly logging in.
    do
    {
        StopWatch timer;
        auto [fetch_ok, conns] = get_super_user_conns(op.error_out);
        op.time_remaining -= timer.lap();
        if (!conns.empty())
        {
            MXB_NOTICE("Detected %li super or read_only admin users logged in on %s. Kicking them out.",
                       conns.size(), name());
            int kills = 0;

            for (const auto& user : conns)
            {
                string kill_query = mxb::string_printf("KILL SOFT CONNECTION %li;", user.conn_id);
                string error_msg;
                unsigned int error_num = 0;
                if (execute_cmd_time_limit(kill_query, op.time_remaining, &error_msg, &error_num))
                {
                    kills++;
                }
                else if (error_num != ER_NO_SUCH_THREAD)
                {
                    MXB_WARNING("Could not kill connection %lu from super-user/read-only admin '%s': %s",
                                user.conn_id, user.username.c_str(), error_msg.c_str());
                }
                op.time_remaining -= timer.lap();
            }

            if (kills > 0)
            {
                MXB_NOTICE("Killed %i super or read-only admin user connections on '%s'.", kills, name());
            }
        }

        if (fetch_ok)
        {
            if (conns.empty())
            {
                success = true;
            }
            else
            {
                // Likely killed (or tried to kill) some connections. Check again to ensure they are gone.
                if (attempts == 0 || (attempts < 4 && op.time_remaining > 0ms))
                {
                    // Wait a bit to give server some time, perhaps it takes a moment for the KILL-queries
                    // to take effect.
                    std::this_thread::sleep_for(500ms);
                }
                else
                {
                    // Give up. Print one username as example so that dba can believe MaxScale and perhaps
                    // investigates further.
                    PRINT_JSON_ERROR(op.error_out,
                                     "Could not kick out all super or read-only admin users. %li such users "
                                     "remain, for example '%s'. Either 'KILL CONNECTION'-query failed or "
                                     "super-users keep logging back in.",
                                     conns.size(), conns.front().username.c_str());
                    keep_trying = false;
                }
            }
        }
        else
        {
            // Fetch failed due to unexpected reason, fail and cancel switchover.
            keep_trying = false;
        }
        op.time_remaining -= timer.lap();
        attempts++;
    }
    while (!success && keep_trying);

    return success;
}

void MariaDBServer::update_locks_status()
{
    /* Read a lock status from a result row. */
    auto read_lock_status = [this](const QueryResult& is_used_row, int ind) {
        ServerLock rval;
        if (is_used_row.field_is_null(ind))
        {
            // null means the lock is free.
            rval.set_status(ServerLock::Status::FREE);
        }
        else
        {
            auto lock_owner_id = is_used_row.get_int(ind);
            // Either owned by this MaxScale or another.
            auto new_status = (lock_owner_id == conn_id()) ? ServerLock::Status::OWNED_SELF :
                ServerLock::Status::OWNED_OTHER;
            rval.set_status(new_status, lock_owner_id);
        }
        return rval;
    };

    auto report_unexpected_lock = [this](ServerLock old_status, ServerLock new_status,
                                         const string& lock_name) {
        bool owned_lock = (old_status.status() == ServerLock::Status::OWNED_SELF);
        if (new_status.status() == ServerLock::Status::OWNED_SELF)
        {
            // This MaxScale has the lock. Print warning if it got the lock without knowing it.
            if (!owned_lock)
            {
                MXB_WARNING("Acquired the lock '%s' on server '%s' without locking it.",
                            lock_name.c_str(), name());
            }
        }
        else
        {
            // Don't have the lock. Print a warning if lock was lost without releasing it.
            // This may happen if connection broke and was recreated.
            if (owned_lock)
            {
                string msg = string_printf("Lost the lock '%s' on server '%s' without releasing it.",
                                           lock_name.c_str(), name());
                if (new_status.status() == ServerLock::Status::OWNED_OTHER)
                {
                    msg += string_printf(" The lock is now owned by connection %li.", new_status.owner());
                }
                MXB_WARNING("%s", msg.c_str());
            }
        }
    };

    // First, check who currently has the locks. If the query fails, assume that this MaxScale does not
    // have the locks. This is correct if connection failed.
    string cmd = string_printf("SELECT IS_USED_LOCK('%s'), IS_USED_LOCK('%s');",
                               SERVER_LOCK_NAME, MASTER_LOCK_NAME);
    string err_msg;
    ServerLock serverlock_status_new;
    ServerLock masterlock_status_new;
    auto res_is_used = execute_query(cmd, &err_msg);

    if (res_is_used && res_is_used->get_col_count() == 2 && res_is_used->next_row())
    {
        serverlock_status_new = read_lock_status(*res_is_used, 0);
        report_unexpected_lock(m_serverlock, serverlock_status_new, SERVER_LOCK_NAME);

        masterlock_status_new = read_lock_status(*res_is_used, 1);
        report_unexpected_lock(m_masterlock, masterlock_status_new, MASTER_LOCK_NAME);
        // Masterlock is not acquired here, only status is updated.
    }

    m_serverlock = serverlock_status_new;
    m_masterlock = masterlock_status_new;
    if (!err_msg.empty())
    {
        MXB_ERROR("Failed to update lock status of server '%s'. %s", name(), err_msg.c_str());
    }
}

/**
 * Release a server lock.
 *
 * @param lock_type Which lock to release
 * @return True if lock was released normally. False does not mean lock is held, as it may not have been
 * held to begin with.
 */
bool MariaDBServer::release_lock(LockType lock_type)
{
    bool normal_lock = (lock_type == LockType::SERVER);
    ServerLock* output = normal_lock ? &m_serverlock : &m_masterlock;
    const char* lockname = normal_lock ? SERVER_LOCK_NAME : MASTER_LOCK_NAME;

    // Try to release the lock.
    string cmd = string_printf("SELECT RELEASE_LOCK('%s')", lockname);
    string err_msg;
    ServerLock lock_result;
    bool rval = false;

    auto res_release_lock = execute_query(cmd, &err_msg);
    if (res_release_lock && res_release_lock->get_col_count() == 1 && res_release_lock->next_row())
    {
        if (res_release_lock->field_is_null(0))
        {
            // Lock did not exist and can be considered free.
            lock_result.set_status(ServerLock::Status::FREE);
        }
        else
        {
            auto res_num = res_release_lock->get_int(0);
            if (res_num == 1)
            {
                // Expected. Lock was owned by this connection and is released.
                lock_result.set_status(ServerLock::Status::FREE);
                rval = true;
            }
            else
            {
                // Lock was owned by another connection and was not freed. The owner is unknown.
                lock_result.set_status(ServerLock::Status::OWNED_OTHER);
            }
        }
    }
    else
    {
        MXB_ERROR("Failed to release lock on server '%s'. %s", name(), err_msg.c_str());
    }

    *output = lock_result;
    return rval;
}

bool MariaDBServer::get_lock(LockType lock_type)
{
    bool normal_lock = (lock_type == LockType::SERVER);
    ServerLock* output = normal_lock ? &m_serverlock : &m_masterlock;
    const char* lockname = normal_lock ? SERVER_LOCK_NAME : MASTER_LOCK_NAME;

    bool rval = false;
    // When taking the lock, also set wait_timeout in the same query. This should ensure that the timeout
    // is set whenever this server has the lock, regardless of any auto-reconnects that may happen.
    mxb_assert(m_settings.wait_timeout_normal_s > 0);
    string cmd = string_printf("SET @@session.wait_timeout=%i; SELECT GET_LOCK('%s', 0);",
                               m_settings.wait_timeout_normal_s, lockname);
    string err_msg;
    ServerLock lock_result;
    auto res_get_lock = execute_query(cmd, &err_msg);
    const int column = 0;

    if (res_get_lock && res_get_lock->get_col_count() == 1 && res_get_lock->next_row())
    {
        // If the result is NULL, an error occurred.
        if (!res_get_lock->field_is_null(column))
        {
            auto lock_res = res_get_lock->get_int(column);
            if (lock_res == 1)
            {
                // Got the lock.
                lock_result.set_status(ServerLock::Status::OWNED_SELF, con->thread_id);
                rval = true;
            }
            else
            {
                // Someone else got to it first. Owner unknown.
                lock_result.set_status(ServerLock::Status::OWNED_OTHER);
            }
        }
    }
    else
    {
        MXB_ERROR("Failed to acquire lock on server '%s'. %s", name(), err_msg.c_str());
    }

    *output = lock_result;
    return rval;
}

bool MariaDBServer::lock_owned(LockType lock_type)
{
    if (lock_type == LockType::SERVER)
    {
        return m_serverlock.status() == ServerLock::Status::OWNED_SELF;
    }
    else
    {
        return m_masterlock.status() == ServerLock::Status::OWNED_SELF;
    }
}

/**
 * Release both types of locks held on the server.
 *
 * @return How many locks were held and then released
 */
int MariaDBServer::release_all_locks()
{
    int normal_releases = 0;
    for (auto lock_type : {MariaDBServer::LockType::SERVER, MariaDBServer::LockType::MASTER})
    {
        if (lock_owned(lock_type))
        {
            normal_releases += release_lock(lock_type);
        }
    }
    return normal_releases;
}

int64_t MariaDBServer::conn_id() const
{
    return con ? (int64_t)con->thread_id : -1;
}

bool MariaDBServer::marked_as_master(string* why_not) const
{
    bool rval = true;
    if (m_masterlock.status() != ServerLock::Status::OWNED_OTHER)
    {
        rval = false;
        if (why_not)
        {
            *why_not = "it's not marked as master by the primary MaxScale";
        }
    }
    else if (!(m_masterlock == m_serverlock))
    {
        rval = false;
        if (why_not)
        {
            *why_not = "the normal lock and master lock are claimed by different connection id:s";
        }
    }
    return rval;
}

void MariaDBServer::clear_locks_info()
{
    m_serverlock.set_status(ServerLock::Status::UNKNOWN);
    m_masterlock.set_status(ServerLock::Status::UNKNOWN);
}

ServerLock MariaDBServer::masterlock_status() const
{
    return m_masterlock;
}

ServerLock MariaDBServer::serverlock_status() const
{
    return m_serverlock;
}

ServerLock MariaDBServer::lock_status(LockType locktype) const
{
    return (locktype == LockType::SERVER) ? m_serverlock : m_masterlock;
}

SERVER::VersionInfo::Type MariaDBServer::server_type() const
{
    return server->info().type();
}

void MariaDBServer::update_rlag_state(int64_t limit)
{
    mxb_assert(limit >= 0);
    using mxs::RLagState;
    auto rlag_now = m_replication_lag;
    // Only change the state if rlag could be read.
    if (rlag_now != mxs::Target::RLAG_UNDEFINED)
    {
        auto new_state = (rlag_now > limit) ? RLagState::ABOVE_LIMIT : RLagState::BELOW_LIMIT;
        if (new_state != m_rlag_state)
        {
            m_rlag_state = new_state;
            string new_event = (new_state == RLagState::ABOVE_LIMIT) ? "rlag_above" : "rlag_below";
            m_new_events.push_back(move(new_event));
        }
    }
}

const MonitorServer::EventList& MariaDBServer::new_custom_events() const
{
    return m_new_events;
}

const std::string& MariaDBServer::permission_test_query() const
{
    return grant_test_query;
}

bool MariaDBServer::relax_connector_timeouts(std::chrono::seconds op_timeout)
{
    // Limit final connector timeout. Statement timeout will be 1s less.
    auto new_timeout_max = 41s;
    auto new_timeout_min = 6s;
    // Prefer a timeout a bit smaller than the remaining operation time so that one query cannot
    // consume all the remaining time.
    auto eff_op_timeout = op_timeout - 5s;

    std::chrono::seconds new_timeout = std::clamp(eff_op_timeout, new_timeout_min, new_timeout_max);

    int conn_to = -1;
    mysql_get_optionv(con, MYSQL_OPT_READ_TIMEOUT, &conn_to);
    // If the existing connector timeout was already larger than the requested one (or unlimited),
    // use the old one.
    if (conn_to == 0 || conn_to > new_timeout.count())
    {
        new_timeout = conn_to * 1s;
    }

    // Save the previous connection to a backup field. This keeps the old connection with its old
    // timeouts alive and also preserves any exclusive locks the connection may hold. Do this
    // even if using the same timeout to keep behavior similar to the normal case.
    mxb_assert(!m_old_conn && con);
    m_old_conn = std::exchange(con, nullptr);

    auto conn_settings = m_shared.conn_settings;
    conn_settings.read_timeout = new_timeout;
    conn_settings.write_timeout = new_timeout;

    bool rval = false;
    auto res = ping_or_connect_to_db(conn_settings, *server, &con, &m_latest_error);
    if (res == ConnectResult::NEWCONN_OK)
    {
        rval = true;
    }
    else
    {
        mysql_close(con);
        con = nullptr;
    }
    return rval;
}

void MariaDBServer::restore_connector_timeouts()
{
    // The relax-function swaps the fields even on failure. The current connection is null in that case.
    mxb_assert(m_old_conn);
    if (con)
    {
        mysql_close(con);
    }
    con = std::exchange(m_old_conn, nullptr);
}


std::tuple<bool, std::vector<MariaDBServer::ConnInfo>>
MariaDBServer::get_super_user_conns(mxb::Json& error_out)
{
    // This is meant to be only called from kick_out_super_users() during switchover demotion.
    mxb_assert(con && m_old_conn);

    std::vector<ConnInfo> super_user_conns;
    // Select conn id and username from live connections, match with super-user accounts. Filter out
    // replicating connections and the monitor connections (current and old). Use monitor username instead of
    // connection id to filter out monitor connections so that connections from cooperating monitors are not
    // killed (assuming same username). Preserve system threads as well.
    // Global privileges are stored differently on more recent server versions so the join-clause changes.
    const char query_fmt[] =
        "SELECT DISTINCT P.id,P.user FROM (SELECT * FROM information_schema.PROCESSLIST WHERE "
        "USER != '%s' AND USER != 'system user' AND COMMAND != 'Binlog Dump') AS P INNER JOIN (%s) AS U ON "
        "(U.user = P.user);";
    string admin_users_select;
    if (m_capabilities.read_only_admin)
    {
        // Magic numbers from MariaDB Server source.
        // See https://github.com/MariaDB/server/blob/11.1/sql/privilege.h
        uint64_t SUPER_ACL = (1UL << 15);
        uint64_t READ_ONLY_ADMIN_ACL = (1ULL << 33);
        uint64_t mask = READ_ONLY_ADMIN_ACL;
        if (!m_capabilities.separate_ro_admin)
        {
            // Super includes ro-admin, so need to kick them out too.
            mask |= SUPER_ACL;
        }
        admin_users_select = mxb::string_printf(
            "SELECT * FROM (SELECT user, JSON_VALUE(priv,'$.access') AS access FROM mysql.global_priv) "
            "AS A where A.access & %li > 0", mask);
    }
    else
    {
        admin_users_select = "SELECT * FROM mysql.user WHERE Super_priv = 'Y'";
    }

    bool rval = false;
    string error_msg;
    unsigned int error_num;
    string query = mxb::string_printf(query_fmt, conn_settings().username.c_str(),
                                      admin_users_select.c_str());

    auto res = execute_query(query, &error_msg, &error_num);
    if (res)
    {
        rval = true;
        int id_col = 0;
        int user_col = 1;
        super_user_conns.reserve(res->get_row_count());

        while (res->next_row())
        {
            auto conn_id = res->get_int(id_col);
            auto user = res->get_string(user_col);
            super_user_conns.emplace_back(ConnInfo {conn_id, user});
        }
    }
    else
    {
        // If query failed because of insufficient rights, don't consider this an error, just print
        // a warning. Perhaps the user doesn't want the monitor doing this.
        if (error_num == ER_DBACCESS_DENIED_ERROR || error_num == ER_TABLEACCESS_DENIED_ERROR
            || error_num == ER_COLUMNACCESS_DENIED_ERROR)
        {
            rval = true;
            MXB_WARNING("Monitor has insufficient grants to query logged in super-users on server '%s': "
                        "%s Super-users may perform writes during the cluster manipulation operation.",
                        name(), error_msg.c_str());
        }
        else
        {
            PRINT_JSON_ERROR(error_out, "Could not query connected super-users: %s",
                             error_msg.c_str());
        }
    }
    return {rval, super_user_conns};
}

bool MariaDBServer::check_gtid_stable(mxb::Json& error_out)
{
    // Look at gtid_binlog_pos, as that should exist for both a master and a relay.
    bool gtid_stable = true;
    string error_msg;
    GtidList prev_gtid;

    for (int i = 0; i < 3 && gtid_stable; i++)
    {
        if (i > 0)
        {
            std::this_thread::sleep_for(0.5s);
        }

        if (update_gtids(&error_msg))
        {
            if (i == 0)
            {
                prev_gtid = m_gtid_binlog_pos;
            }
            else if (!(m_gtid_binlog_pos == prev_gtid))
            {
                gtid_stable = false;
                PRINT_JSON_ERROR(error_out,
                                 "Gtid_Binlog_Pos of %s changed even when server was frozen "
                                 "for demotion. Demotion cannot proceed safely. "
                                 "Old gtid: %s New gtid: %s",
                                 name(), prev_gtid.to_string().c_str(),
                                 m_gtid_binlog_pos.to_string().c_str());
            }
        }
        else
        {
            gtid_stable = false;
            PRINT_JSON_ERROR(error_out, "Failed to update gtid:s of %s during demotion: %s.",
                             name(), error_msg.c_str());
        }
    }
    return gtid_stable;
}

void MariaDBServer::set_wait_timout(int wait_timeout)
{
    mxb_assert(wait_timeout > 0);
    string errmsg;
    string cmd = mxb::string_printf("SET @@session.wait_timeout=%i;", wait_timeout);
    if (!execute_cmd_ex(cmd, "", QueryRetryMode::DISABLED, &errmsg, nullptr))
    {
        MXB_ERROR("Failed to set session wait_timeout on %s: %s", name(), errmsg.c_str());
    }
}

void MariaDBServer::check_grants()
{
    if (m_settings.auto_op_configured)
    {
        // Do some coarse grant checking. Passes if any of the following are found. Does not guarantee
        // that all grants are present (e.g. for switchover), but better than nothing. Demanding all
        // grants would be overkill for simple features.
        auto grants_res = execute_query("SHOW GRANTS;");
        if (grants_res && grants_res->get_col_count() == 1 && grants_res->next_row())
        {
            string grants = grants_res->get_string(0);
            if (grants.find("SUPER") == string::npos
                && grants.find("READ_ONLY ADMIN") == string::npos
                && grants.find("REPLICATION SLAVE ADMIN") == string::npos)
            {
                MXB_WARNING("%s lacks privileges on server %s for configured cluster operations. "
                            "Please see MariaDB Monitor documentation for required grants and add "
                            "them to '%s'.", monitor_name(), name(), conn_settings().username.c_str());
            }
        }
    }
}<|MERGE_RESOLUTION|>--- conflicted
+++ resolved
@@ -2421,11 +2421,8 @@
  * @param first_tick Is this the first tick? Only affect error logging
  * @param is_topology_master Is this the master? Only affects disk space status logging.
  */
-<<<<<<< HEAD
-void MariaDBServer::update_server(bool time_to_update_disk_space, bool first_tick, bool is_topology_master)
-=======
-void MariaDBServer::update_server(bool time_to_update_disk_space, bool first_tick, bool reconnect)
->>>>>>> 40ee9f79
+void MariaDBServer::update_server(bool time_to_update_disk_space, bool first_tick, bool is_topology_master,
+                                  bool reconnect)
 {
     m_new_events.clear();
     if (reconnect)
