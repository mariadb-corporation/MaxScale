--- conflicted
+++ resolved
@@ -636,13 +636,6 @@
     bool stop_slave_conn(const std::string& conn_name, StopMode mode, maxbase::Duration time_limit,
                          json_t** error_out);
 
-<<<<<<< HEAD
-    bool execute_cmd_ex(const std::string& cmd, QueryRetryMode mode,
-                        std::string* errmsg_out = NULL, unsigned int* errno_out = NULL);
-=======
-    bool remove_slave_conns(GeneralOpData& op, const SlaveStatusArray& conns_to_remove);
->>>>>>> 1389b08e
-
     bool execute_cmd_ex(const std::string& cmd, const std::string& masked_cmd, QueryRetryMode mode,
                         std::string* errmsg_out = NULL, unsigned int* errno_out = NULL);
     bool execute_cmd_time_limit(const std::string& cmd, const std::string& masked_cmd,
