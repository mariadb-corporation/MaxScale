--- conflicted
+++ resolved
@@ -57,13 +57,9 @@
 #define SLAVE_HOSTS_PORT 2
 
 using std::string;
-<<<<<<< HEAD
-static void monitorMain(void *);
-=======
 typedef std::vector<MXS_MONITORED_SERVER*> ServerVector;
 typedef std::vector<string> StringVector;
 class MySqlServerInfo;
->>>>>>> f4402049
 
 static void monitorMain(void *);
 static void *startMonitor(MXS_MONITOR *, const MXS_CONFIG_PARAMETER*);
@@ -79,10 +75,6 @@
 static int add_slave_to_master(long *, int, long);
 static bool isMySQLEvent(mxs_monitor_event_t event);
 void check_maxscale_schema_replication(MXS_MONITOR *monitor);
-<<<<<<< HEAD
-static bool mon_process_failover(MYSQL_MONITOR* monitor, const char* failover_script, uint32_t failover_timeout);
-static bool do_failover(MYSQL_MONITOR* mon);
-=======
 static bool mon_process_failover(MYSQL_MONITOR* monitor,
                                  const char* failover_script,
                                  uint32_t failover_timeout);
@@ -90,7 +82,6 @@
 static void update_gtid_slave_pos(MXS_MONITORED_SERVER *database, int64_t domain, MySqlServerInfo* info);
 static bool update_replication_settings(MXS_MONITORED_SERVER *database, MySqlServerInfo* info);
 
->>>>>>> f4402049
 static bool report_version_err = true;
 static const char* hb_table_name = "maxscale_schema.replication_heartbeat";
 
@@ -118,11 +109,6 @@
 /** Default master failure verification timeout */
 #define DEFAULT_MASTER_FAILURE_TIMEOUT "10"
 
-<<<<<<< HEAD
-typedef std::vector<MXS_MONITORED_SERVER*> ServerVector;
-
-=======
->>>>>>> f4402049
 // TODO: Specify the real default failover script.
 static const char DEFAULT_FAILOVER_SCRIPT[] =
     "/usr/bin/echo INITIATOR=$INITIATOR "
@@ -592,8 +578,6 @@
 
 }
 
-<<<<<<< HEAD
-=======
 class Gtid
 {
 public:
@@ -646,23 +630,10 @@
         ss_dassert(rv == 3);
     }
 };
->>>>>>> f4402049
 // Contains data returned by one row of SHOW ALL SLAVES STATUS
 class SlaveStatusInfo
 {
 public:
-<<<<<<< HEAD
-    int master_id; /**< Master server id */
-    bool slave_io;  /**< If Slave IO thread is running  */
-    bool slave_sql; /**< If Slave SQL thread is running */
-    uint64_t binlog_pos; /**< Binlog position */
-    string binlog_name; /**< Binlog name */
-    SlaveStatusInfo()
-        :   master_id(0),
-            slave_io(false),
-            slave_sql(false),
-            binlog_pos(0)
-=======
     int master_server_id;   /**< The master's server_id value. */
     bool slave_io_running;  /**< Whether the slave I/O thread is running and connected. */
     bool slave_sql_running; /**< Whether or not the SQL thread is running. */
@@ -690,7 +661,6 @@
     :   gtid_strict_mode(false)
     ,   log_bin(false)
     ,   log_slave_updates(false)
->>>>>>> f4402049
     {}
 };
 
@@ -703,28 +673,12 @@
 {
 public:
     int              server_id; /**< Value of @@server_id */
-<<<<<<< HEAD
-    int              group;     /**< Multi-master group where this server belongs, 0 for servers not in groups */
-=======
     int              group; /**< Multi-master group where this server belongs, 0 for servers not in groups */
->>>>>>> f4402049
     bool             read_only; /**< Value of @@read_only */
     bool             slave_configured;    /**< Whether SHOW SLAVE STATUS returned rows */
     bool             binlog_relay;        /** Server is a Binlog Relay */
     int              n_slaves_configured; /**< Number of configured slave connections*/
     int              n_slaves_running; /**< Number of running slave connections */
-<<<<<<< HEAD
-    int              slave_heartbeats; /**< Number of received heartbeats*/
-    double           heartbeat_period; /**< The time interval between heartbeats */
-    time_t           latest_event; /**< Time when latest event was received from the master */
-    struct
-    {
-        uint32_t domain;
-        uint32_t server_id;
-        uint64_t sequence;
-    } slave_gtid;
-    SlaveStatusInfo  slave_status;        /**< Data returned from SHOW SLAVE STATUS */
-=======
     int              slave_heartbeats; /**< Number of received heartbeats */
     double           heartbeat_period; /**< The time interval between heartbeats */
     time_t           latest_event;     /**< Time when latest event was received from the master */
@@ -732,7 +686,6 @@
                                         * same domain as Gtid_IO_Pos. */
     SlaveStatusInfo  slave_status;     /**< Data returned from SHOW SLAVE STATUS */
     ReplicationSettings rpl_settings;  /**< Miscellaneous replication related settings */
->>>>>>> f4402049
 
     MySqlServerInfo()
         :   server_id(0),
@@ -744,11 +697,6 @@
             n_slaves_running(0),
             slave_heartbeats(0),
             heartbeat_period(0),
-<<<<<<< HEAD
-            latest_event(0),
-            slave_gtid({0, 0, 0})
-    {}
-=======
             latest_event(0)
     {}
 
@@ -761,7 +709,6 @@
     {
         return slave_status.gtid_io_pos.sequence - gtid_slave_pos.sequence;
     }
->>>>>>> f4402049
 };
 
 void* info_copy_func(const void *val)
@@ -1027,19 +974,11 @@
         dcb_printf(dcb, "Server ID: %d\n", serv_info->server_id);
         dcb_printf(dcb, "Read only: %s\n", serv_info->read_only ? "ON" : "OFF");
         dcb_printf(dcb, "Slave configured: %s\n", serv_info->slave_configured ? "YES" : "NO");
-<<<<<<< HEAD
-        dcb_printf(dcb, "Slave IO running: %s\n", serv_info->slave_status.slave_io ? "YES" : "NO");
-        dcb_printf(dcb, "Slave SQL running: %s\n", serv_info->slave_status.slave_sql ? "YES" : "NO");
-        dcb_printf(dcb, "Master ID: %d\n", serv_info->slave_status.master_id);
-        dcb_printf(dcb, "Master binlog file: %s\n", serv_info->slave_status.binlog_name.c_str());
-        dcb_printf(dcb, "Master binlog position: %lu\n", serv_info->slave_status.binlog_pos);
-=======
         dcb_printf(dcb, "Slave IO running: %s\n", serv_info->slave_status.slave_io_running ? "YES" : "NO");
         dcb_printf(dcb, "Slave SQL running: %s\n", serv_info->slave_status.slave_sql_running ? "YES" : "NO");
         dcb_printf(dcb, "Master ID: %d\n", serv_info->slave_status.master_server_id);
         dcb_printf(dcb, "Master binlog file: %s\n", serv_info->slave_status.master_log_file.c_str());
         dcb_printf(dcb, "Master binlog position: %lu\n", serv_info->slave_status.read_master_log_pos);
->>>>>>> f4402049
 
         if (handle->multimaster)
         {
@@ -1094,17 +1033,6 @@
             MySqlServerInfo *serv_info = get_server_info(handle, db);
             json_object_set_new(srv, "name", json_string(db->server->unique_name));
             json_object_set_new(srv, "server_id", json_integer(serv_info->server_id));
-<<<<<<< HEAD
-            json_object_set_new(srv, "master_id", json_integer(serv_info->slave_status.master_id));
-
-            json_object_set_new(srv, "read_only", json_boolean(serv_info->read_only));
-            json_object_set_new(srv, "slave_configured", json_boolean(serv_info->slave_configured));
-            json_object_set_new(srv, "slave_io_running", json_boolean(serv_info->slave_status.slave_io));
-            json_object_set_new(srv, "slave_sql_running", json_boolean(serv_info->slave_status.slave_sql));
-
-            json_object_set_new(srv, "master_binlog_file", json_string(serv_info->slave_status.binlog_name.c_str()));
-            json_object_set_new(srv, "master_binlog_position", json_integer(serv_info->slave_status.binlog_pos));
-=======
             json_object_set_new(srv, "master_id", json_integer(serv_info->slave_status.master_server_id));
 
             json_object_set_new(srv, "read_only", json_boolean(serv_info->read_only));
@@ -1118,7 +1046,6 @@
                                 json_string(serv_info->slave_status.master_log_file.c_str()));
             json_object_set_new(srv, "master_binlog_position",
                                 json_integer(serv_info->slave_status.read_master_log_pos));
->>>>>>> f4402049
 
             if (handle->multimaster)
             {
@@ -1157,15 +1084,6 @@
     return MYSQL_SERVER_VERSION_51;
 }
 
-<<<<<<< HEAD
-static void extract_slave_gtid(MySqlServerInfo* info, const char* str)
-{
-    sscanf(str, "%" PRIu32 "-%" PRIu32 "-%" PRIu64, &info->slave_gtid.domain,
-           &info->slave_gtid.server_id, &info->slave_gtid.sequence);
-}
-
-=======
->>>>>>> f4402049
 static bool do_show_slave_status(MySqlServerInfo* serv_info, MXS_MONITORED_SERVER* database,
                                  enum mysql_server_version server_version)
 {
@@ -1196,11 +1114,7 @@
     }
 
     MYSQL_RES* result;
-<<<<<<< HEAD
-    int master_id = -1;
-=======
     int master_server_id = -1;
->>>>>>> f4402049
     int nconfigured = 0;
     int nrunning = 0;
 
@@ -1224,44 +1138,25 @@
             do
             {
                 /* get Slave_IO_Running and Slave_SQL_Running values*/
-<<<<<<< HEAD
-                serv_info->slave_status.slave_io = strncmp(row[i_io_thread], "Yes", 3) == 0;
-                serv_info->slave_status.slave_sql = strncmp(row[i_sql_thread], "Yes", 3) == 0;
-
-                if (serv_info->slave_status.slave_io && serv_info->slave_status.slave_sql)
-=======
                 serv_info->slave_status.slave_io_running = strncmp(row[i_slave_io_running], "Yes", 3) == 0;
                 serv_info->slave_status.slave_sql_running = strncmp(row[i_slave_sql_running], "Yes", 3) == 0;
 
                 if (serv_info->slave_status.slave_io_running && serv_info->slave_status.slave_sql_running)
->>>>>>> f4402049
                 {
                     if (nrunning == 0)
                     {
                         /** Only check binlog name for the first running slave */
-<<<<<<< HEAD
-                        uint64_t binlog_pos = atol(row[i_binlog_pos]);
-                        char* binlog_name = row[i_binlog_name];
-                        if (serv_info->slave_status.binlog_name != binlog_name ||
-                            binlog_pos != serv_info->slave_status.binlog_pos)
-=======
                         uint64_t read_master_log_pos = atol(row[i_read_master_log_pos]);
                         char* master_log_file = row[i_master_log_file];
                         if (serv_info->slave_status.master_log_file != master_log_file ||
                             read_master_log_pos != serv_info->slave_status.read_master_log_pos)
->>>>>>> f4402049
                         {
                             // IO thread is reading events from the master
                             serv_info->latest_event = time(NULL);
                         }
 
-<<<<<<< HEAD
-                        serv_info->slave_status.binlog_name = binlog_name;
-                        serv_info->slave_status.binlog_pos = binlog_pos;
-=======
                         serv_info->slave_status.master_log_file = master_log_file;
                         serv_info->slave_status.read_master_log_pos = read_master_log_pos;
->>>>>>> f4402049
                     }
 
                     nrunning++;
@@ -1272,13 +1167,6 @@
                  * root master server.
                  * Please note, there could be no slaves at all if Slave_SQL_Running == 'No'
                  */
-<<<<<<< HEAD
-                if (serv_info->slave_status.slave_io && server_version != MYSQL_SERVER_VERSION_51)
-                {
-                    /* Get Master_Server_Id */
-                    master_id = atoi(row[i_master_id]);
-                    if (master_id == 0)
-=======
                 if (serv_info->slave_status.slave_io_running && server_version != MYSQL_SERVER_VERSION_51)
                 {
                     /* Get Master_Server_Id */
@@ -1305,7 +1193,6 @@
                     }
 
                     if (serv_info->slave_status.slave_sql_running && gtid_io_pos)
->>>>>>> f4402049
                     {
                         Gtid io_pos = Gtid(gtid_io_pos);
                         serv_info->slave_status.gtid_io_pos = io_pos;
@@ -1318,27 +1205,6 @@
                     }
                 }
 
-                if (server_version == MYSQL_SERVER_VERSION_100)
-                {
-                    const char* beats = mxs_mysql_get_value(result, row, "Slave_received_heartbeats");
-                    const char* period = mxs_mysql_get_value(result, row, "Slave_heartbeat_period");
-                    const char* gtid = mxs_mysql_get_value(result, row, "Gtid_Slave_Pos");
-                    ss_dassert(beats && period);
-
-                    int heartbeats = atoi(beats);
-                    if (serv_info->slave_heartbeats < heartbeats)
-                    {
-                        serv_info->latest_event = time(NULL);
-                        serv_info->slave_heartbeats = heartbeats;
-                        serv_info->heartbeat_period = atof(period);
-                    }
-
-                    if (gtid)
-                    {
-                        extract_slave_gtid(serv_info, gtid);
-                    }
-                }
-
                 nconfigured++;
                 row = mysql_fetch_row(result);
             }
@@ -1348,24 +1214,12 @@
         {
             /** Query returned no rows, replication is not configured */
             serv_info->slave_configured = false;
-<<<<<<< HEAD
-            serv_info->slave_status.slave_io = false;
-            serv_info->slave_status.slave_sql = false;
-            serv_info->slave_status.binlog_pos = 0;
-            serv_info->slave_status.binlog_name = "";
-            serv_info->slave_heartbeats = 0;
-            serv_info->slave_gtid = {};
-        }
-
-        serv_info->slave_status.master_id = master_id;
-=======
             serv_info->slave_heartbeats = 0;
             serv_info->gtid_slave_pos = Gtid();
             serv_info->slave_status = SlaveStatusInfo();
         }
 
         serv_info->slave_status.master_server_id = master_server_id;
->>>>>>> f4402049
         mysql_free_result(result);
     }
     else
@@ -1407,12 +1261,8 @@
         {
             MySqlServerInfo* info = get_server_info(handle, s);
 
-<<<<<<< HEAD
-            if (info->slave_configured && info->slave_status.master_id == handle->master->server->node_id &&
-=======
             if (info->slave_configured &&
                 info->slave_status.master_server_id == handle->master->server->node_id &&
->>>>>>> f4402049
                 difftime(time(NULL), info->latest_event) < handle->master_failure_timeout)
             {
                 /**
@@ -1446,11 +1296,7 @@
         }
 
         /** Store master_id of current node. For MySQL 5.1 it will be set at a later point. */
-<<<<<<< HEAD
-        database->server->master_id = serv_info->slave_status.master_id;
-=======
         database->server->master_id = serv_info->slave_status.master_server_id;
->>>>>>> f4402049
     }
 }
 
@@ -1869,20 +1715,12 @@
     /** Build the graph */
     for (int i = 0; i < nservers; i++)
     {
-<<<<<<< HEAD
-        if (graph[i].info->slave_status.master_id > 0)
-=======
         if (graph[i].info->slave_status.master_server_id > 0)
->>>>>>> f4402049
         {
             /** Found a connected node */
             for (int k = 0; k < nservers; k++)
             {
-<<<<<<< HEAD
-                if (graph[k].info->server_id == graph[i].info->slave_status.master_id)
-=======
                 if (graph[k].info->server_id == graph[i].info->slave_status.master_server_id)
->>>>>>> f4402049
                 {
                     graph[i].parent = &graph[k];
                     break;
@@ -3200,12 +3038,8 @@
 
     if (failed_master)
     {
-<<<<<<< HEAD
-        MXS_NOTICE("Performing automatic failover to replace failed master '%s'.", failed_master->server->unique_name);
-=======
         MXS_NOTICE("Performing automatic failover to replace failed master '%s'.",
                    failed_master->server->unique_name);
->>>>>>> f4402049
         rval = do_failover(monitor);
     }
 
@@ -3221,17 +3055,6 @@
  */
 MXS_MONITORED_SERVER* failover_select_new_master(MYSQL_MONITOR* mon, ServerVector* out_slaves)
 {
-<<<<<<< HEAD
-    // Select a new master candidate. Currently does not properly wait for relay logs to clear. Requires that
-    // "detect_stale_slave" is on.
-    MXS_MONITORED_SERVER* new_master = NULL;
-    MySqlServerInfo* new_master_info = NULL;
-    int master_vector_index = -1;
-    for (MXS_MONITORED_SERVER *mon_server = mon->monitor->monitored_servers; mon_server; mon_server = mon_server->next)
-    {
-        MySqlServerInfo* cand_info = get_server_info(mon, mon_server);
-        if (cand_info->slave_status.slave_sql) // Assumed to be a valid slave.
-=======
     /* Select a new master candidate. Selects the one with the latest event in relay log.
      * If multiple slaves have same number of events, select the one with most processed events. */
     MXS_MONITORED_SERVER* new_master = NULL;
@@ -3243,27 +3066,11 @@
     {
         MySqlServerInfo* cand_info = get_server_info(mon, mon_server);
         if (cand_info->slave_status.slave_sql_running && update_replication_settings(mon_server, cand_info))
->>>>>>> f4402049
         {
             if (out_slaves)
             {
                 out_slaves->push_back(mon_server);
             }
-<<<<<<< HEAD
-            bool set_master = false;
-            // Accept any candidate at this point.
-            if (new_master == NULL)
-            {
-                set_master = true;
-            }
-            // TODO: Add more checks here, this may give wrong result if filenames are different
-            else if (cand_info->slave_status.binlog_pos > new_master_info->slave_status.binlog_pos)
-            {
-                set_master = true;
-            }
-
-            if (set_master)
-=======
             if (cand_info->rpl_settings.log_bin == false)
             {
                 MXS_WARNING("Failover: Slave '%s' has binary log disabled and is not a valid promotion "
@@ -3309,7 +3116,6 @@
             }
 
             if (select_this)
->>>>>>> f4402049
             {
                 new_master = mon_server;
                 new_master_info = cand_info;
@@ -3332,8 +3138,6 @@
 }
 
 /**
-<<<<<<< HEAD
-=======
  * Waits until the new master has processed all its relay log, or time is up.
  *
  * @param mon The monitor
@@ -3372,7 +3176,6 @@
 }
 
 /**
->>>>>>> f4402049
  * Prepares a server for the replication master role.
  *
  * @param mon The monitor
@@ -3449,11 +3252,7 @@
  * @param mon Server cluster monitor
  * @return True if successful
  */
-<<<<<<< HEAD
-bool do_failover(MYSQL_MONITOR* mon)
-=======
 static bool do_failover(MYSQL_MONITOR* mon)
->>>>>>> f4402049
 {
     // Topology has already been tested to be simple.
     // Step 1: Select new master. Also populate a vector with all slaves not the selected master.
@@ -3461,20 +3260,6 @@
     MXS_MONITORED_SERVER* new_master = failover_select_new_master(mon, &redirect_slaves);
     if (new_master == NULL)
     {
-<<<<<<< HEAD
-        MXS_ERROR("Failover: No suitable promotion candidates found, cancelling.");
-        return false;
-    }
-
-    bool rval = false;
-    // Step 2: Stop and reset slave, set read-only to 0.
-    if (failover_promote_new_master(mon, new_master))
-    {
-        // Step 3: Redirect slaves.
-        rval = failover_redirect_slaves(mon, redirect_slaves, new_master);
-    }
-    return rval;
-=======
         MXS_ERROR("Failover: No suitable promotion candidate found, cancelling.");
         return false;
     }
@@ -3572,5 +3357,4 @@
     {
         info->gtid_slave_pos = Gtid(row.front().c_str(), domain);
     }
->>>>>>> f4402049
 }