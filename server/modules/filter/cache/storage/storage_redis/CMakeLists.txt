--- conflicted
+++ resolved
@@ -4,19 +4,12 @@
   include(${CMAKE_SOURCE_DIR}/cmake/BuildHiredis.cmake)
 endif()
 
-<<<<<<< HEAD
-add_library(storage_redis SHARED
-  redisconfig.cc
-  redisstorage.cc
-  storage_redis.cc
-=======
 if (HIREDIS_FOUND)
   include_directories(${HIREDIS_INCLUDE_DIR})
-
   add_library(storage_redis SHARED
+    redisconfig.cc
     redisstorage.cc
     storage_redis.cc
->>>>>>> 6997fb28
   )
 
   target_link_libraries(storage_redis cache maxscale-common ${HIREDIS_LIBRARIES})
