/*
 * Copyright (c) 2018 MariaDB Corporation Ab
 *
 * Use of this software is governed by the Business Source License included
 * in the LICENSE.TXT file and at www.mariadb.com/bsl11.
 *
 * Change Date: 2026-05-03
 *
 * On the date above, in accordance with the Business Source License, use
 * of this software will be governed by version 2 or later of the General
 * Public License.
 */

//
// REDIS implementation of the storage API of the MaxScale cache filter
//
// Documentation:
// - /usr/include/hiredis
// - https://github.com/redis/hiredis/blob/master/README.md
// - https://redis.io/commands
//

//
// Without invalidation, all that is needed are operations for GETTING, PUTTING
// and DELETING a value corresponding to a particular key. Those operations
// correspond to the Redis commands GET, SET and DEL, respectively.
//
// With invalidation, things get more complicated as when a table is modified,
// we need to know which keys should be deleted. Fortunately, Redis has support
// for sets using which that can be handled. So, in principle storing a
// value to Redis is handled as follows.
//
// Assume the following statement: "SELECT * FROM tbl". The key - key1 - is
// created from the entire statement, the value - val1 - is the result set from
// the server, and the invalidation words are "tbl".
//
// Storing
//     SET key1 val1
//     SADD tbl key1
//
// The SET command simply stores the value val1 at the key key1.
// The SADD command adds the member key1 to the set named "tbl".
//
// Fetching
//     GET key1
//
// Deleting
//     DEL key1
//
// Note that we do not modify the set; deleting will not be performed other
// than in error situations (and at the time of this writing is considered to
// be removed entirelly) and it does not really matter if an non-existing key
// is in the set.
//
// Invalidating
//     SMEMBERS tbl
//     DEL key1 key2 key3 ...
//     SREM tbl key1 key2 key3 ...
//
// The keys are the ones returned by SMEMBERS. So, at invalidation time we fetch
// all keys dependent on the invalidation word (aka table name), then delete
// the keys themselves and the keys from the set.
//
// NOTE: The following was the original approach. However, as that really will
//       only protect against some issues, but not all, it was deemed better not
//       to use WATCH, which not only causes an overhead but forces you to deal
//       with retries that potentially never would succeed. So, invalidation
//       will be only best-effort and the limitations are documented. Drop all
//       lines with WATCH and it is the current approach.
//
// The problem here is that between SMEMBERS and (DEL + SREM) some other session
// may store a new field to the 'tbl' set, and a value that should be deleted
// at this point. Now it won't be deleted until the next time that same
// invalidation is performed.
//
// For correctness, the (SET + SADD) of the storing and the (SMEMBERS + DEL + SREM)
// of the invalidation must be performed as transactions.
//
// Redis does not have a concept of transactions that could be used for this
// purpose but it does have the means for doing things optimistically so that
// concurrent updates are detected.
//
// Storing
//     WATCH tbl:lock
//     MULTI
//     MSET tbl:lock "1"
//     SET key1 val1
//     SADD tbl key1
//     EXEC
//
// With WATCH (one request-response) we tell Redis that the key tbl:lock (a key
// that does not have to exist) should be watched. Then with MULTI we collect
// the commands that should be executed within one request-response. For obvious
// reasons, no command within MULTI may depend upon the result of an earlier
// command as we will not see those before the EXEC, when the actual execution
// will then take place.
//
// The above requires 2 round-trips; one for the WATCH and one for the MULTI.
//
// Now, since we modified the watched key - tbl:lock - within MULTI, if somebody
// else modifies the same watched key, the entire MULTI block will fail.
//
// Invalidation
//     WATCH tbl:lock
//     SMEMBERS tbl
//     MULTI
//     MSET tbl:lock "1"
//     DEL key1 key2 key3 ...
//     SREM tbl key1 key2 key3 ...
//     EXEC
//
// So, first we start watching the variable, then we get all keys of the set
// and finally within a MULTI block update the watch variable, delete the keys
// and the keys in the set.
//
// The above requires 3 round-trips; one for the WATCH, one for the SMEMBERS and
// one for the MULTI.
//
// When something fails due to a conflict, all you need to do is to redo the
// whole thing.
//
// This arrangement ensures that the storing and invalidation of items that
// are interdependent cannot happen in a way that could cause actions to be
// lost.
//
// However, it appears that it is possible to enter a live lock; everyone
// encounters a conflict over and over again. To prevent that the number of
// redo times must be limited. From a correctness point of view, if the
// storing fails, it is sufficient to turn off the caching for the session in
// question, but if the invalidation fails, then caching should be disabled
// for everyone.
//

#define MXB_MODULE_NAME "storage_redis"
#include "redisstorage.hh"
#include <algorithm>
#include <hiredis.h>
#include <maxbase/alloc.hh>
#include <maxbase/worker.hh>
#include <maxscale/threadpool.hh>

using std::map;
using std::shared_ptr;
using std::string;
using std::vector;

namespace
{

const int DEFAULT_REDIS_PORT = 6379;

struct
{
    Storage::Limits default_limits;
} this_unit =
{
    Storage::Limits(512 * 1024 * 1024) // max_value_size, https://redis.io/topics/data-types
};

const char* redis_type_to_string(int type)
{
    switch (type)
    {
    case REDIS_REPLY_ARRAY:
        return "ARRAY";

    case REDIS_REPLY_ERROR:
        return "ERROR";

    case REDIS_REPLY_INTEGER:
        return "INTEGER";

    case REDIS_REPLY_NIL:
        return "NIL";

    case REDIS_REPLY_STATUS:
        return "STATUS";

    case REDIS_REPLY_STRING:
        return "STRING";
    }

    return "UNKNOWN";
}

string redis_error_to_string(int err)
{
    switch (err)
    {
    case REDIS_OK:
        return "no error";

    case REDIS_ERR_IO:
        {
            int e = errno;
            string s("redis I/O error: ");
            s += mxb_strerror(e);
        }
        break;

    case REDIS_ERR_EOF:
        return "server closed the connection";

    case REDIS_ERR_PROTOCOL:
        return "error while parsing the protocol";

    case REDIS_ERR_OTHER:
        return "unspecified error (possibly unresolved hostname)";

    case REDIS_ERR:
        return "general error";
    }

    return "unknown error";
}

class Redis
{
public:
    class Reply
    {
    public:
        enum Ownership
        {
            OWNED,
            BORROWED,
        };

        Reply(const Reply&) = delete;
        Reply& operator=(const Reply&) = delete;

        Reply()
            : m_pReply(nullptr)
            , m_ownership(OWNED)
        {
        }

        Reply(redisReply* pReply, Ownership ownership = OWNED)
            : m_pReply(pReply)
            , m_ownership(ownership)
        {
        }

        Reply(Reply&& other)
            : m_pReply(other.m_pReply)
            , m_ownership(other.m_ownership)
        {
            other.m_pReply = nullptr;
            other.m_ownership = OWNED;
        }

        Reply& operator = (Reply&& rhs)
        {
            reset(rhs.m_pReply, rhs.m_ownership);

            rhs.m_pReply = nullptr;
            rhs.m_ownership = OWNED;

            return *this;
        }

        ~Reply()
        {
            reset();
        }

        explicit operator bool () const
        {
            return m_pReply != nullptr;
        }

        void reset()
        {
            reset(nullptr);
        }

        void reset(redisReply* pReply, Ownership ownership = OWNED)
        {
            if (m_pReply && m_ownership == OWNED)
            {
                freeReplyObject(m_pReply);
            }

            m_pReply = pReply;
            m_ownership = ownership;
        }

        int type() const
        {
            mxb_assert(m_pReply);
            return m_pReply->type;
        }

        bool is_array() const
        {
            mxb_assert(m_pReply);
            return m_pReply->type == REDIS_REPLY_ARRAY;
        }

        bool is_error() const
        {
            mxb_assert(m_pReply);
            return m_pReply->type == REDIS_REPLY_ERROR;
        }

        bool is_integer() const
        {
            mxb_assert(m_pReply);
            return m_pReply->type == REDIS_REPLY_INTEGER;
        }

        bool is_nil() const
        {
            mxb_assert(m_pReply);
            return m_pReply->type == REDIS_REPLY_NIL;
        }

        bool is_status(const char* zValue = nullptr) const
        {
            mxb_assert(m_pReply);

            bool rv = m_pReply->type == REDIS_REPLY_STATUS;

            if (rv && zValue)
            {
                rv = strcmp(m_pReply->str, zValue) == 0;
            }

            return rv;
        }

        bool is_string() const
        {
            mxb_assert(m_pReply);
            return m_pReply->type == REDIS_REPLY_STRING;
        }

        long long integer() const
        {
            mxb_assert(is_integer());
            return m_pReply->integer;
        }

        const char* str() const
        {
            mxb_assert(is_error() || is_status() || is_string());
            return m_pReply->str;
        }

        size_t len() const
        {
            mxb_assert(is_error() || is_status() || is_string());
            return m_pReply->len;
        }

        size_t elements() const
        {
            mxb_assert(is_array());
            return m_pReply->elements;
        }

        Reply element(size_t i) const
        {
            mxb_assert(is_array());
            mxb_assert(i < m_pReply->elements);

            return Reply(m_pReply->element[i], Reply::BORROWED);
        }

    private:
        redisReply* m_pReply;
        Ownership   m_ownership;
    };

    Redis(const Redis&) = delete;
    Redis& operator=(const Redis&) = delete;

    Redis(redisContext* pContext = nullptr)
        : m_pContext(pContext)
    {
    }

    int io_error_count() const
    {
        return m_io_error_count;
    }

    void check_for_io_error()
    {
        mxb_assert(m_pContext);

        if (m_pContext->err == REDIS_ERR_IO)
        {
            ++m_io_error_count;
        }
        else
        {
            m_io_error_count = 0;
        }
    }

    void reset(redisContext* pContext)
    {
        redisFree(m_pContext);
        m_pContext = pContext;
    }

    bool connected() const
    {
        return m_pContext && (m_pContext->flags & REDIS_CONNECTED) && (m_pContext->err == 0);
    }

    int err() const
    {
        mxb_assert(m_pContext);
        return m_pContext->err;
    }

    const char* errstr() const
    {
        mxb_assert(m_pContext);
        return m_pContext->errstr;
    }

    ~Redis()
    {
        redisFree(m_pContext);
    }

    Reply command(const char* zFormat, ...)
    {
        mxb_assert(m_pContext);

        va_list ap;
        va_start(ap, zFormat);
        void *reply = redisvCommand(m_pContext, zFormat, ap);
        va_end(ap);

        return Reply(static_cast<redisReply*>(reply));
    }

    Reply command(int argc, const char **argv, const size_t *argvlen)
    {
        mxb_assert(m_pContext);

        void* pReply = redisCommandArgv(m_pContext, argc, argv, argvlen);

        return Reply(static_cast<redisReply*>(pReply));
    }

    int appendCommand(const char* zFormat, ...)
    {
        mxb_assert(m_pContext);

        va_list ap;
        int rv;

        va_start(ap, zFormat);
        rv = redisvAppendCommand(m_pContext, zFormat,ap);
        va_end(ap);

        return rv;
    }

    int appendCommandArgv(int argc, const char **argv, const size_t *argvlen)
    {
        mxb_assert(m_pContext);

        return redisAppendCommandArgv(m_pContext, argc, argv, argvlen);
    }

    int getReply(Reply* pReply)
    {
        mxb_assert(m_pContext);

        void* pV;

        int rv = redisGetReply(m_pContext, &pV);

        if (rv == REDIS_OK)
        {
            pReply->reset(static_cast<redisReply*>(pV));
        }

        return rv;
    }

    bool expect_status(const char* zValue, const char* zContext)
    {
        mxb_assert(m_pContext);

        if (!zContext)
        {
            zContext = "unspecified";
        }

        Reply reply;
        int rv = getReply(&reply);

        if (rv == REDIS_OK)
        {
            if (reply.is_status())
            {
                if (strcmp(reply.str(), zValue) != 0)
                {
                    MXB_ERROR("Expected status message '%s' in the context of %s, "
                              "but received '%s'.", zValue, zContext, reply.str());
                    rv = REDIS_ERR;
                }
            }
            else
            {
                MXB_ERROR("Expected status message in the context of %s, "
                          "but received a %s.", zContext, redis_type_to_string(reply.type()));
                rv = REDIS_ERR;
            }
        }
        else
        {
            MXB_ERROR("Failed to read reply in the context of %s: %s, %s",
                      zContext, redis_error_to_string(rv).c_str(), errstr());
        }

        return rv == REDIS_OK;
    }

    bool expect_n_status(size_t n, const char* zValue, const char* zContext)
    {
        mxb_assert(m_pContext);

        bool rv = true;

        for (size_t i = 0; i < n; ++i)
        {
            if (!expect_status(zValue, zContext))
            {
                MXB_ERROR("Expected %lu status messages in the context of %s, "
                          "but reply #%lu was something else (see above).",
                          n, zContext, i + 1);
                rv = false;
            }
        }

        return rv;
    }

private:
    redisContext* m_pContext;
    int           m_io_error_count { 0 };
};


<<<<<<< HEAD
void log_error(const Redis& redis, const char* zContext)
{
    if (redis.err() == REDIS_ERR_EOF)
    {
        MXB_ERROR("%s. The Redis server has closed the connection. Ensure that the Redis "
                  "'timeout' is 0 (disabled) or very large. A reconnection will now be "
                  "made, but this will hurt both the functionality and the performance.",
                  zContext);
    }
    else
    {
        MXB_ERROR("%s: %s", zContext, redis.errstr());
    }
}

=======
>>>>>>> 2481101c
class RedisToken : public std::enable_shared_from_this<RedisToken>,
                   public Storage::Token
{
public:
    ~RedisToken()
    {
    }

    shared_ptr<RedisToken> get_shared()
    {
        return shared_from_this();
    }

    static bool create(const string& host,
                       int port,
                       std::chrono::milliseconds timeout,
                       bool invalidate,
                       uint32_t ttl,
                       shared_ptr<Storage::Token>* psToken)
    {
        bool rv = false;

        RedisToken* pToken = new (std::nothrow) RedisToken(host, port, timeout, invalidate, ttl);

        if (pToken)
        {
            psToken->reset(pToken);

            // The call to connect() (-> get_shared() -> shared_from_this()) can be made only
            // after the pointer has been stored in a shared_ptr.
            pToken->connect();
            rv = true;
        }

        return rv;
    }

    cache_result_t get_value(const CacheKey& key,
                             uint32_t flags,
                             uint32_t soft_ttl,
                             uint32_t hard_ttl,
                             GWBUF** ppValue,
                             std::function<void (cache_result_t, GWBUF*)> cb)
    {
        if (!connected())
        {
            reconnect();
            return CACHE_RESULT_NOT_FOUND;
        }

        vector<char> rkey = key.to_vector();

        auto sThis = get_shared();

        mxs::thread_pool().execute([sThis, rkey, cb] () {
                Redis::Reply reply = sThis->m_redis.command("GET %b", rkey.data(), rkey.size());
                sThis->m_redis.check_for_io_error();

                GWBUF* pValue = nullptr;
                cache_result_t rv = CACHE_RESULT_ERROR;

                if (reply)
                {
                    switch (reply.type())
                    {
                    case REDIS_REPLY_STRING:
                        pValue = gwbuf_alloc_and_load(reply.len(), reply.str());
                        rv = CACHE_RESULT_OK;
                        break;

                    case REDIS_REPLY_NIL:
                        rv = CACHE_RESULT_NOT_FOUND;
                        break;

                    case REDIS_REPLY_ERROR:
                        MXB_ERROR("Redis replied with error: %s", sThis->m_redis.errstr());
                        break;

                    default:
                        MXB_WARNING("Unexpected redis redis return type (%s) received.",
                                    redis_type_to_string(reply.type()));
                    }
                }
                else
                {
                    sThis->log_error("Failed when getting cached value from Redis");
                }

                sThis->m_pWorker->execute([sThis, rv, pValue, cb]() {
                        if (sThis.use_count() > 1) // The session is still alive
                        {
                            cb(rv, pValue);
                        }
                        else
                        {
                            gwbuf_free(pValue);
                        }
                    }, mxb::Worker::EXECUTE_QUEUED);
            }, "redis-get");

        return CACHE_RESULT_PENDING;
    }

    cache_result_t put_value(const CacheKey& key,
                             const vector<std::string>& invalidation_words,
                             const GWBUF* pValue,
                             const std::function<void (cache_result_t)>& cb)
    {
        if (!connected())
        {
            reconnect();
            return CACHE_RESULT_OK;
        }

        mxb_assert(m_invalidate || invalidation_words.empty());
        vector<char> rkey = key.to_vector();

        GWBUF* pClone = gwbuf_clone_shallow(const_cast<GWBUF*>(pValue));
        MXB_ABORT_IF_NULL(pClone);

        auto sThis = get_shared();

        mxs::thread_pool().execute([sThis, rkey, invalidation_words, pClone, cb]() {
                RedisAction action = sThis->put_value(rkey, invalidation_words, pClone);
                sThis->m_redis.check_for_io_error();

                cache_result_t rv;

                switch (action)
                {
                case RedisAction::OK:
                    rv = CACHE_RESULT_OK;
                    break;

                case RedisAction::ERROR:
                    sThis->log_error("Failed when putting value to Redis");
                    //[[fallthrough]]
                case RedisAction::RETRY:
                    rv = CACHE_RESULT_ERROR;
                }

                sThis->m_pWorker->execute([sThis, pClone, rv, cb]() {
                        // TODO: So as not to trigger an assert in buffer.cc, we need to delete
                        // TODO: the gwbuf in the same worker where it was allocated. This means
                        // TODO: that potentially a very large buffer is kept around for longer
                        // TODO: than necessary. Perhaps time to stop tracking buffer ownership.
                        gwbuf_free(pClone);

                        if (sThis.use_count() > 1) // The session is still alive
                        {
                            cb(rv);
                        }
                    }, mxb::Worker::EXECUTE_QUEUED);
            }, "redis-put");

        return CACHE_RESULT_PENDING;
    }

    cache_result_t del_value(const CacheKey& key,
                             const std::function<void (cache_result_t)>& cb)
    {
        if (!connected())
        {
            reconnect();
            return CACHE_RESULT_NOT_FOUND;
        }

        vector<char> rkey = key.to_vector();

        auto sThis = get_shared();

        mxs::thread_pool().execute([sThis, rkey, cb] () {
                Redis::Reply reply = sThis->m_redis.command("DEL %b", rkey.data(), rkey.size());
                sThis->m_redis.check_for_io_error();

                cache_result_t rv = CACHE_RESULT_ERROR;

                if (reply)
                {
                    switch (reply.type())
                    {
                    case REDIS_REPLY_INTEGER:
                        {
                            switch (reply.integer())
                            {
                            case 0:
                                rv = CACHE_RESULT_NOT_FOUND;
                                break;

                            default:
                                MXB_WARNING("Unexpected number of values - %lld - deleted with one key,",
                                            reply.integer());
                                /* FLOWTHROUGH */
                            case 1:
                                rv = CACHE_RESULT_OK;
                                break;
                            }
                        }
                        break;

                    case REDIS_REPLY_ERROR:
                        MXB_ERROR("Redis replied with error: %s", sThis->m_redis.errstr());
                        break;

                    default:
                        MXB_WARNING("Unexpected redis return type (%s) received.",
                                    redis_type_to_string(reply.type()));
                        break;
                    }
                }
                else
                {
                    sThis->log_error("Failed when deleting cached value from Redis");
                }

                sThis->m_pWorker->execute([sThis, rv, cb]() {
                        if (sThis.use_count() > 1) // The session is still alive
                        {
                            cb(rv);
                        }
                    }, mxb::Worker::EXECUTE_QUEUED);
            }, "redis-del");

        return CACHE_RESULT_PENDING;
    }

    cache_result_t invalidate(const vector<string>& words,
                              const std::function<void (cache_result_t)>& cb)
    {
        mxb_assert(m_invalidate);

        if (!connected())
        {
            reconnect();
            return CACHE_RESULT_OK;
        }

        auto sThis = get_shared();

        mxs::thread_pool().execute([sThis, words, cb] () {
                RedisAction action = sThis->invalidate(words);
                sThis->m_redis.check_for_io_error();

                cache_result_t rv;

                switch (action)
                {
                case RedisAction::OK:
                    rv = CACHE_RESULT_OK;
                    break;

                case RedisAction::ERROR:
                    sThis->log_error("Failed when invalidating");
                    // [[fallthrough]]
                case RedisAction::RETRY:
                    rv = CACHE_RESULT_ERROR;
                }

                sThis->m_pWorker->execute([sThis, rv, cb]() {
                        if (sThis.use_count() > 1) // The session is still alive
                        {
                            cb(rv);
                        }
                    }, mxb::Worker::EXECUTE_QUEUED);
            }, "redis-invalidate");

        return CACHE_RESULT_PENDING;
    }

    cache_result_t clear()
    {
        if (!connected())
        {
            reconnect();
            return CACHE_RESULT_OK;
        }

        cache_result_t rv = CACHE_RESULT_ERROR;

        Redis::Reply reply = m_redis.command("FLUSHALL");

        if (reply)
        {
            if (reply.is_status("OK"))
            {
                rv = CACHE_RESULT_OK;
            }
            else if (reply.is_status())
            {
                MXB_ERROR("Expected status OK as reponse to FLUSHALL, but received %s.", reply.str());
            }
            else
            {
                MXB_ERROR("Expected a status message as response to FLUSHALL, but received a %s.",
                          redis_type_to_string(reply.type()));
            }
        }
        else
        {
            log_error("Failed when clearing Redis");
        }

        return rv;
    }

private:
    std::chrono::milliseconds reconnect_after() const
    {
        constexpr std::chrono::milliseconds max_after = 60s;

        auto after = m_timeout + m_redis.io_error_count() * m_timeout;

        return std::min(after, max_after);
    }

    void log_error(const char* zContext)
    {
        switch (m_redis.err())
        {
        case REDIS_ERR_EOF:
            MXS_ERROR("%s. The Redis server has closed the connection. Ensure that the Redis "
                      "'timeout' is 0 (disabled) or very large. A reconnection will now be "
                      "made, but this will hurt both the functionality and the performance.",
                      zContext);
            break;

        case REDIS_ERR_IO:
            {
                int ms = reconnect_after().count();

                MXB_ERROR("%s. I/O-error; will attempt to reconnect after a %d milliseconds, "
                          "until then no caching: %s",
                          zContext, ms, m_redis.errstr());
            }
            break;

        default:
            MXS_ERROR("%s: %s", zContext, m_redis.errstr());
        }
    }

    enum class RedisAction
    {
        OK,
        RETRY,
        ERROR
    };

    RedisAction put_value(const vector<char>& rkey,
                          const vector<std::string>& invalidation_words,
                          GWBUF* pClone)
    {
        RedisAction action = RedisAction::OK;

        int rc;
        // Start a redis transaction.
        MXB_AT_DEBUG(rc =) m_redis.appendCommand("MULTI");
        mxb_assert(rc == REDIS_OK);

        size_t n = invalidation_words.size();
        if (n != 0)
        {
            // 'rkey' is the key that identifies the value. So, we store it to
            // a redis set that is identified by each invalidation word, aka
            // the table name.

            for (size_t i = 0; i < n; ++i)
            {
                const char* pSet = invalidation_words[i].c_str();
                int set_len = invalidation_words[i].length();
                const char* pField = rkey.data();
                int field_len = rkey.size();

                // redisAppendCommand can only fail if we run out of memory
                // or if the format string is broken.
                MXB_AT_DEBUG(rc =) m_redis.appendCommand("SADD %b %b",
                                                         pSet, set_len,
                                                         pField, field_len);
                mxb_assert(rc == REDIS_OK);
            }
        }

        // Then the actual value is stored.
        MXB_AT_DEBUG(rc =) m_redis.appendCommand(m_set_format.c_str(),
                                                 rkey.data(), rkey.size(),
                                                 reinterpret_cast<const char*>(GWBUF_DATA(pClone)),
                                                 gwbuf_link_length(pClone));
        mxb_assert(rc == REDIS_OK);

        // Commit the transaction, will actually be sent only when we ask for the reply.
        MXB_AT_DEBUG(rc =) m_redis.appendCommand("EXEC");
        mxb_assert(rc == REDIS_OK);

        // This will be the response to MULTI above.
        if (m_redis.expect_status("OK", "MULTI"))
        {
            // All commands before EXEC should only return a status of QUEUED.
            if (m_redis.expect_n_status(n + 1, "QUEUED", "queued command (put)"))
            {
                // The reply to EXEC
                Redis::Reply reply;
                rc = m_redis.getReply(&reply);

                if (rc == REDIS_OK)
                {
                    if (reply.is_nil())
                    {
                        // This *may* happen if WATCH is used, but since we are not, it should not.
                        mxb_assert(!true);
                        action = RedisAction::RETRY;
                    }
                    else
                    {
                        // The reply will now contain the actual responses to the commands
                        // issued after MULTI.
                        mxb_assert(reply.is_array());
                        mxb_assert(reply.elements() == n + 1);

                        Redis::Reply element;

#ifdef SS_DEBUG
                        for (size_t i = 0; i < n; ++i)
                        {
                            element = reply.element(i);
                            mxb_assert(element.is_integer());
                        }
#endif

                        // Then the SET
                        element = reply.element(n);
                        mxb_assert(element.is_status());

                        if (!element.is_status("OK"))
                        {
                            MXB_ERROR("Failed when storing cache value to redis, expected 'OK' but "
                                      "received '%s'.", reply.str());
                            action = RedisAction::ERROR;
                        }
                    }
                }
                else
                {
                    MXB_ERROR("Failed fatally when reading reply to EXEC: %s, %s",
                              redis_error_to_string(rc).c_str(),
                              m_redis.errstr());
                    action = RedisAction::ERROR;
                }
            }
            else
            {
                MXB_ERROR("Failed when reading response to MULTI: %s, %s",
                          redis_error_to_string(rc).c_str(),
                          m_redis.errstr());
                action = RedisAction::ERROR;
            }
        }
        else
        {
            MXB_ERROR("Did not receive from Redis as many status replies as expected when "
                      "attempting to store data; the state of the Redis cache is now not known "
                      "and it will be cleared.");
            action = RedisAction::ERROR;
        }

        return action;
    }

    RedisAction invalidate(const vector<string>& words)
    {
        RedisAction action = RedisAction::OK;

        int rc;
        size_t n = words.size();
        if (n != 0)
        {
            // For each invalidation word (aka table name) we fetch all
            // keys.
            for (size_t i = 0; i < n; ++i)
            {
                const char* pSet = words[i].c_str();
                int set_len = words[i].length();

                // redisAppendCommand can only fail if we run out of memory
                // or if the format string is broken.
                MXB_AT_DEBUG(rc =) m_redis.appendCommand("SMEMBERS %b",
                                                         pSet, set_len);
                mxb_assert(rc == REDIS_OK);
            }
        }

        // Then we iterate over the replies and build one DEL command for
        // deleting all values and one SREM for each invalidation word for
        // deleting the keys of each word.

        vector<Redis::Reply> to_free;

        vector<vector<const char*>> srem_argvs;
        vector<vector<size_t>> srem_argvlens;

        vector<const char*> del_argv;
        vector<size_t> del_argvlen;

        del_argv.push_back("DEL");
        del_argvlen.push_back(3);

        for (size_t i = 0; i < n; ++i)
        {
            Redis::Reply reply;
            rc = m_redis.getReply(&reply);

            if (rc == REDIS_OK)
            {
                mxb_assert(reply.is_array());

                if (reply.is_array())
                {
                    vector<const char*> srem_argv;
                    vector<size_t> srem_argvlen;

                    srem_argv.push_back("SREM");
                    srem_argvlen.push_back(4);

                    srem_argv.push_back(words[i].c_str());
                    srem_argvlen.push_back(words[i].length());

                    for (size_t j = 0; j < reply.elements(); ++j)
                    {
                        Redis::Reply element = reply.element(j);

                        if (element.is_string())
                        {
                            del_argv.push_back(element.str());
                            del_argvlen.push_back(element.len());

                            srem_argv.push_back(element.str());
                            srem_argvlen.push_back(element.len());
                        }
                        else
                        {
                            MXB_ERROR("Unexpected type returned by redis: %s",
                                      redis_type_to_string(element.type()));
                        }
                    }

                    srem_argvs.push_back(std::move(srem_argv));
                    srem_argvlens.push_back(std::move(srem_argvlen));
                }

                to_free.emplace_back(std::move(reply));
            }
            else
            {
                MXB_ERROR("Could not read redis reply for set update for '%s': %s, %s",
                          words[i].c_str(),
                          redis_error_to_string(rc).c_str(),
                          m_redis.errstr());
                action = RedisAction::ERROR;
            }
        }

        if (action == RedisAction::OK)
        {
            if (del_argv.size() > 1)
            {
                rc = m_redis.appendCommand("MULTI");
                mxb_assert(rc == REDIS_OK);

                size_t nExpected = 0;
                // Delete the relevant keys from the sets.
                for (size_t i = 0; i < srem_argvs.size(); ++i)
                {
                    // Delete keys related to a particular table, the SREM commands.
                    const vector<const char*>& srem_argv = srem_argvs[i];
                    const vector<size_t>& srem_argvlen = srem_argvlens[i];

                    if (srem_argv.size() > 2)
                    {
                        const char** ppSrem_argv = const_cast<const char**>(srem_argv.data());
                        MXB_AT_DEBUG(rc =) m_redis.appendCommandArgv(srem_argv.size(),
                                                                     ppSrem_argv,
                                                                     srem_argvlen.data());
                        mxb_assert(rc == REDIS_OK);
                        ++nExpected;
                    }
                }

                // Delete all values, the DEL command.
                const char** ppDel_argv = const_cast<const char**>(del_argv.data());
                rc = m_redis.appendCommandArgv(del_argv.size(),
                                               ppDel_argv,
                                               del_argvlen.data());
                mxb_assert(rc == REDIS_OK);
                ++nExpected;

                // This will actually send everything.
                rc = m_redis.appendCommand("EXEC");
                mxb_assert(rc == REDIS_OK);

                // This will be the response to MULTI above.
                if (m_redis.expect_status("OK", "MULTI"))
                {
                    // All commands before EXEC should only return a status of QUEUED.
                    if (m_redis.expect_n_status(nExpected, "QUEUED", "queued command (invalidate)"))
                    {
                        // The reply to EXEC
                        Redis::Reply reply;
                        rc = m_redis.getReply(&reply);

                        if (rc == REDIS_OK)
                        {
                            if (reply.is_nil())
                            {
                                // This *may* happen if WATCH is used, but since we are not, it should not.
                                mxb_assert(!true);
                                action = RedisAction::RETRY;
                            }
                            else
                            {
                                // The reply will not contain the actual responses to the commands
                                // issued after MULTI.
                                mxb_assert(reply.is_array());
                                mxb_assert(reply.elements() == srem_argvs.size() + 1);

#ifdef SS_DEBUG
                                Redis::Reply element;
                                // Then we handle the replies to the "SREM" commands.
                                for (size_t i = 0; i < srem_argvs.size(); ++i)
                                {
                                    element = reply.element(i);
                                    mxb_assert(element.is_integer());
                                }

                                // Finally the DEL itself.
                                element = reply.element(srem_argvs.size());
                                mxb_assert(element.is_integer());
#endif
                            }
                        }
                        else
                        {
                            MXB_ERROR("Could not read EXEC reply from redis, the cache is now "
                                      "in an unknown state: %s, %s",
                                      redis_error_to_string(rc).c_str(),
                                      m_redis.errstr());
                            action = RedisAction::ERROR;
                        }
                    }
                    else
                    {
                        MXB_ERROR("Did not receive from Redis as many status replies as expected when "
                                  "attempting to invalidate data; the state of the Redis cache is now "
                                  "not known and it will be cleared.");
                        action = RedisAction::ERROR;
                    }
                }
                else
                {
                    MXB_ERROR("Could not read MULTI reply from redis, the cache is now "
                              "in an unknown state: %s, %s",
                              redis_error_to_string(rc).c_str(),
                              m_redis.errstr());
                    action = RedisAction::ERROR;
                }
            }
        }

        // Does this work? Probably not in all cases; it appears that WATCH
        // needs to be used to prevent problems caused by the fetching of the keys
        // and the deleteing of the keys (and values) being done in separate
        // transactions.

        return action;
    }

private:
    RedisToken(const string& host,
               int port,
               std::chrono::milliseconds timeout,
               bool invalidate,
               uint32_t ttl)
        : m_host(host)
        , m_port(port)
        , m_timeout(timeout)
        , m_pWorker(mxb::Worker::get_current())
        , m_invalidate(invalidate)
        , m_set_format("SET %b %b")
    {
        if (ttl != 0)
        {
            m_set_format += " PX ";
            m_set_format += std::to_string(ttl);
        }
    }

    bool connected() const
    {
        return m_redis.connected();
    }

    void set_context(redisContext* pContext)
    {
        mxb_assert(m_connecting);

        if (pContext)
        {
            if (pContext->err != 0)
            {
                MXB_ERROR("%s. Is the address '%s:%d' valid? Caching will not be enabled.",
                          pContext->errstr ? pContext->errstr : "Could not connect to redis",
                          m_host.c_str(), m_port);
            }
        }
        else
        {
            MXB_ERROR("Could not create Redis handle. Caching will not be enabled.");
        }

        m_redis.reset(pContext);

        if (connected())
        {
            if (m_reconnecting)
            {
                // Reconnected after having been disconnected, let's log a note.
<<<<<<< HEAD
                MXB_NOTICE("Connected to Redis storage. Caching is enabled.");
=======
                // But we can't claim that we actually have been connected as that will
                // become apparent only later.
                MXS_NOTICE("Redis caching will again be attempted.");
>>>>>>> 2481101c
            }
        }

        m_context_got = std::chrono::steady_clock::now();
        m_connecting = false;
        m_reconnecting = false;
    }

    void connect()
    {
        mxb_assert(!m_connecting);
        m_connecting = true;

        auto sThis = get_shared();

        auto host = m_host;
        auto port = m_port;
        auto timeout = m_timeout;

        mxs::thread_pool().execute([sThis, host, port, timeout] () {
                auto milliseconds = timeout.count();
                timeval tv;
                tv.tv_sec = milliseconds / 1000;
                tv.tv_usec = milliseconds - (tv.tv_sec * 1000);

                redisContext* pContext = redisConnectWithTimeout(host.c_str(), port, tv);

                if (pContext)
                {
                    if (redisSetTimeout(pContext, tv) != REDIS_OK)
                    {
                        MXS_ERROR("Could not set timeout; in case of Redis errors, "
                                  "operations may hang indefinitely.");
                    }
                }

                sThis->m_pWorker->execute([sThis, pContext]() {
                        if (sThis.use_count() > 1) // The session is still alive
                        {
                            sThis->set_context(pContext);
                        }
                        else
                        {
                            redisFree(pContext);
                        }
                    }, mxb::Worker::EXECUTE_QUEUED);
            }, "redis-connect");
    }

    void reconnect()
    {
        if (!m_connecting)
        {
            m_reconnecting = true;

            auto now = std::chrono::steady_clock::now();
            auto ms = reconnect_after();

            if (now - m_context_got > ms)
            {
                connect();
            }
        }
    }

private:
    Redis                                 m_redis;
    string                                m_host;
    int                                   m_port;
    std::chrono::milliseconds             m_timeout;
    mxb::Worker*                          m_pWorker;
    bool                                  m_invalidate;
    std::string                           m_set_format;
    std::chrono::steady_clock::time_point m_context_got;
    bool                                  m_connecting { false };
    bool                                  m_reconnecting { false };
};

}


RedisStorage::RedisStorage(const string& name,
                           const Config& config,
                           const string& host,
                           int port)
    : m_name(name)
    , m_config(config)
    , m_host(host)
    , m_port(port)
    , m_invalidate(config.invalidate != CACHE_INVALIDATE_NEVER)
    , m_ttl(config.hard_ttl)
{
    if (config.soft_ttl != config.hard_ttl)
    {
        MXB_WARNING("The storage storage_redis does not distinguish between "
                    "soft (%u ms) and hard ttl (%u ms). Hard ttl is used.",
                    config.soft_ttl, config.hard_ttl);
    }
}

RedisStorage::~RedisStorage()
{
}

//static
bool RedisStorage::initialize(cache_storage_kind_t* pKind, uint32_t* pCapabilities)
{
    *pKind = CACHE_STORAGE_SHARED;
    *pCapabilities = (CACHE_STORAGE_CAP_ST | CACHE_STORAGE_CAP_MT | CACHE_STORAGE_CAP_INVALIDATION);
    return true;
}

//static
void RedisStorage::finalize()
{
}

//static
RedisStorage* RedisStorage::create(const string& name,
                                   const Config& config,
                                   const std::string& argument_string)
{
    RedisStorage* pStorage = nullptr;

    if (config.max_size != 0)
    {
        MXB_WARNING("The storage storage_redis does not support specifying "
                    "a maximum size of the cache storage.");
    }

    if (config.max_count != 0)
    {
        MXB_WARNING("The storage storage_redis does not support specifying "
                    "a maximum number of items in the cache storage.");
    }

    map<string, string> arguments;

    if (Storage::split_arguments(argument_string, &arguments))
    {
        bool error = false;

        mxb::Host host;

        auto it = arguments.find(CN_STORAGE_ARG_SERVER);

        if (it != arguments.end())
        {
            if (!Storage::get_host(it->second, DEFAULT_REDIS_PORT, &host))
            {
                error = true;
            }

            arguments.erase(it);
        }
        else
        {
            MXB_ERROR("The mandatory argument '%s' is missing.", CN_STORAGE_ARG_SERVER);
            error = true;
        }

        for (const auto& kv : arguments)
        {
            MXB_WARNING("Unknown `storage_redis` argument: %s=%s",
                        kv.first.c_str(), kv.second.c_str());
        }

        if (!error)
        {
            pStorage = new (std::nothrow) RedisStorage(name, config, host.address(), host.port());
        }
    }

    return pStorage;
}

bool RedisStorage::create_token(shared_ptr<Storage::Token>* psToken)
{
    return RedisToken::create(m_host, m_port, m_config.timeout, m_invalidate, m_ttl, psToken);
}

void RedisStorage::get_config(Config* pConfig)
{
    *pConfig = m_config;
}

void RedisStorage::get_limits(Limits* pLimits)
{
    *pLimits = this_unit.default_limits;
}

cache_result_t RedisStorage::get_info(uint32_t what, json_t** ppInfo) const
{
    return CACHE_RESULT_ERROR;
}

cache_result_t RedisStorage::get_value(Storage::Token* pToken,
                                       const CacheKey& key,
                                       uint32_t flags,
                                       uint32_t soft_ttl,
                                       uint32_t hard_ttl,
                                       GWBUF** ppValue,
                                       const std::function<void (cache_result_t, GWBUF*)>& cb)
{
    mxb_assert(pToken);

    return static_cast<RedisToken*>(pToken)->get_value(key, flags, soft_ttl, hard_ttl, ppValue, cb);
}

cache_result_t RedisStorage::put_value(Token* pToken,
                                       const CacheKey& key,
                                       const vector<string>& invalidation_words,
                                       const GWBUF* pValue,
                                       const std::function<void (cache_result_t)>& cb)
{
    mxb_assert(pToken);

    return static_cast<RedisToken*>(pToken)->put_value(key, invalidation_words, pValue, cb);
}

cache_result_t RedisStorage::del_value(Token* pToken,
                                       const CacheKey& key,
                                       const std::function<void (cache_result_t)>& cb)
{
    mxb_assert(pToken);

    return static_cast<RedisToken*>(pToken)->del_value(key, cb);
}

cache_result_t RedisStorage::invalidate(Token* pToken,
                                        const vector<string>& words,
                                        const std::function<void (cache_result_t)>& cb)
{
    mxb_assert(pToken);

    return static_cast<RedisToken*>(pToken)->invalidate(words, cb);
}

cache_result_t RedisStorage::clear(Token* pToken)
{
    mxb_assert(pToken);

    return static_cast<RedisToken*>(pToken)->clear();
}

cache_result_t RedisStorage::get_head(CacheKey* pKey, GWBUF** ppHead)
{
    return CACHE_RESULT_ERROR;
}

cache_result_t RedisStorage::get_tail(CacheKey* pKey, GWBUF** ppHead)
{
    return CACHE_RESULT_ERROR;
}

cache_result_t RedisStorage::get_size(uint64_t* pSize) const
{
    return CACHE_RESULT_ERROR;
}

cache_result_t RedisStorage::get_items(uint64_t* pItems) const
{
    return CACHE_RESULT_ERROR;
}<|MERGE_RESOLUTION|>--- conflicted
+++ resolved
@@ -550,24 +550,6 @@
 };
 
 
-<<<<<<< HEAD
-void log_error(const Redis& redis, const char* zContext)
-{
-    if (redis.err() == REDIS_ERR_EOF)
-    {
-        MXB_ERROR("%s. The Redis server has closed the connection. Ensure that the Redis "
-                  "'timeout' is 0 (disabled) or very large. A reconnection will now be "
-                  "made, but this will hurt both the functionality and the performance.",
-                  zContext);
-    }
-    else
-    {
-        MXB_ERROR("%s: %s", zContext, redis.errstr());
-    }
-}
-
-=======
->>>>>>> 2481101c
 class RedisToken : public std::enable_shared_from_this<RedisToken>,
                    public Storage::Token
 {
@@ -888,7 +870,7 @@
         switch (m_redis.err())
         {
         case REDIS_ERR_EOF:
-            MXS_ERROR("%s. The Redis server has closed the connection. Ensure that the Redis "
+            MXB_ERROR("%s. The Redis server has closed the connection. Ensure that the Redis "
                       "'timeout' is 0 (disabled) or very large. A reconnection will now be "
                       "made, but this will hurt both the functionality and the performance.",
                       zContext);
@@ -905,7 +887,7 @@
             break;
 
         default:
-            MXS_ERROR("%s: %s", zContext, m_redis.errstr());
+            MXB_ERROR("%s: %s", zContext, m_redis.errstr());
         }
     }
 
@@ -1292,13 +1274,9 @@
             if (m_reconnecting)
             {
                 // Reconnected after having been disconnected, let's log a note.
-<<<<<<< HEAD
-                MXB_NOTICE("Connected to Redis storage. Caching is enabled.");
-=======
                 // But we can't claim that we actually have been connected as that will
                 // become apparent only later.
-                MXS_NOTICE("Redis caching will again be attempted.");
->>>>>>> 2481101c
+                MXB_NOTICE("Redis caching will again be attempted.");
             }
         }
 
@@ -1330,7 +1308,7 @@
                 {
                     if (redisSetTimeout(pContext, tv) != REDIS_OK)
                     {
-                        MXS_ERROR("Could not set timeout; in case of Redis errors, "
+                        MXB_ERROR("Could not set timeout; in case of Redis errors, "
                                   "operations may hang indefinitely.");
                     }
                 }
