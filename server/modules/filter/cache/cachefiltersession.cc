--- conflicted
+++ resolved
@@ -312,56 +312,33 @@
 
     if (!pSession->add_variable(SV_MAXSCALE_CACHE_POPULATE, &CacheFilterSession::set_cache_populate, this))
     {
-<<<<<<< HEAD
-        MXB_INFO("Could not add MaxScale user variable '%s', dynamically "
-                 "enabling/disabling the populating of the cache is not possible.",
-                 SV_MAXSCALE_CACHE_POPULATE);
-=======
         MXB_LOG_MESSAGE(msg_level,
                         "Could not add MaxScale user variable '%s', dynamically "
                         "enabling/disabling the populating of the cache is not possible for this filter.",
                         SV_MAXSCALE_CACHE_POPULATE);
         warned = true;
->>>>>>> e94bf18d
     }
 
     if (!pSession->add_variable(SV_MAXSCALE_CACHE_USE, &CacheFilterSession::set_cache_use, this))
     {
-<<<<<<< HEAD
-        MXB_INFO("Could not add MaxScale user variable '%s', dynamically "
-                 "enabling/disabling the using of the cache not possible.",
-                 SV_MAXSCALE_CACHE_USE);
-=======
         MXB_LOG_MESSAGE(msg_level,
                         "Could not add MaxScale user variable '%s', dynamically "
                         "enabling/disabling the using of the cache not possible for this filter.",
                         SV_MAXSCALE_CACHE_USE);
         warned = true;
->>>>>>> e94bf18d
     }
 
     if (!pSession->add_variable(SV_MAXSCALE_CACHE_SOFT_TTL, &CacheFilterSession::set_cache_soft_ttl, this))
     {
-<<<<<<< HEAD
-        MXB_INFO("Could not add MaxScale user variable '%s', dynamically "
-                 "setting the soft TTL not possible.",
-                 SV_MAXSCALE_CACHE_SOFT_TTL);
-=======
         MXB_LOG_MESSAGE(msg_level,
                         "Could not add MaxScale user variable '%s', dynamically "
                         "setting the soft TTL not possible for this filter.",
                         SV_MAXSCALE_CACHE_SOFT_TTL);
         warned = true;
->>>>>>> e94bf18d
     }
 
     if (!pSession->add_variable(SV_MAXSCALE_CACHE_HARD_TTL, &CacheFilterSession::set_cache_hard_ttl, this))
     {
-<<<<<<< HEAD
-        MXB_INFO("Could not add MaxScale user variable '%s', dynamically "
-                 "setting the hard TTL not possible.",
-                 SV_MAXSCALE_CACHE_HARD_TTL);
-=======
         MXB_LOG_MESSAGE(msg_level,
                         "Could not add MaxScale user variable '%s', dynamically "
                         "setting the hard TTL not possible for this filter.",
@@ -372,7 +349,6 @@
     if (warned)
     {
         warn_about_variables = false;
->>>>>>> e94bf18d
     }
 }
 
