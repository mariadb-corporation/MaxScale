/*
 * Copyright (c) 2016 MariaDB Corporation Ab
 * Copyright (c) 2023 MariaDB plc, Finnish Branch
 *
 * Use of this software is governed by the Business Source License included
 * in the LICENSE.TXT file and at www.mariadb.com/bsl11.
 *
 * Change Date: 2027-05-22
 *
 * On the date above, in accordance with the Business Source License, use
 * of this software will be governed by version 2 or later of the General
 * Public License.
 */

#define MXS_MODULE_NAME "cache"
#include "cachefiltersession.hh"
#include <new>
#include <maxbase/alloc.h>
#include <maxbase/pretty_print.hh>
#include <maxscale/modutil.hh>
#include <maxscale/mysql_utils.hh>
#include <maxscale/protocol/mariadb/query_classifier.hh>
#include <maxscale/protocol/mariadb/protocol_classes.hh>
#include "storage.hh"

using mxb::Worker;

namespace
{

inline bool cache_max_resultset_rows_exceeded(const CacheConfig& config, int64_t rows)
{
    return config.max_resultset_rows == 0 ? false : rows > config.max_resultset_rows;
}

inline bool cache_max_resultset_size_exceeded(const CacheConfig& config, int64_t size)
{
    return config.max_resultset_size == 0 ? false : size > config.max_resultset_size;
}
}

namespace
{

const char SV_MAXSCALE_CACHE_POPULATE[] = "@maxscale.cache.populate";
const char SV_MAXSCALE_CACHE_USE[] = "@maxscale.cache.use";
const char SV_MAXSCALE_CACHE_SOFT_TTL[] = "@maxscale.cache.soft_ttl";
const char SV_MAXSCALE_CACHE_HARD_TTL[] = "@maxscale.cache.hard_ttl";

const char* NON_CACHEABLE_FUNCTIONS[] =
{
    "benchmark",
    "connection_id",
    "convert_tz",
    "curdate",
    "current_date",
    "current_timestamp",
    "curtime",
    "database",
    "encrypt",
    "found_rows",
    "get_lock",
    "is_free_lock",
    "is_used_lock",
    "last_insert_id",
    "load_file",
    "localtime",
    "localtimestamp",
    "master_pos_wait",
    "now",
    "rand",
    "release_lock",
    "session_user",
    "sleep",
    "sysdate",
    "system_user",
    "unix_timestamp",
    "user",
    "uuid",
    "uuid_short",
};

const char* NON_CACHEABLE_VARIABLES[] =
{
    "current_date",
    "current_timestamp",
    "localtime",
    "localtimestamp",
};

const size_t N_NON_CACHEABLE_FUNCTIONS = sizeof(NON_CACHEABLE_FUNCTIONS) / sizeof(NON_CACHEABLE_FUNCTIONS[0]);
const size_t N_NON_CACHEABLE_VARIABLES = sizeof(NON_CACHEABLE_VARIABLES) / sizeof(NON_CACHEABLE_VARIABLES[0]);

int compare_name(const void* pLeft, const void* pRight)
{
    return strcasecmp((const char*)pLeft, *(const char**)pRight);
}

inline bool uses_name(const char* zName, const char** pzNames, size_t nNames)
{
    return bsearch(zName, pzNames, nNames, sizeof(const char*), compare_name) != NULL;
}

bool uses_non_cacheable_function(GWBUF* pPacket)
{
    bool rv = false;

    const QC_FUNCTION_INFO* pInfo;
    size_t nInfos;

    qc_get_function_info(pPacket, &pInfo, &nInfos);

    const QC_FUNCTION_INFO* pEnd = pInfo + nInfos;

    while (!rv && (pInfo != pEnd))
    {
        rv = uses_name(pInfo->name, NON_CACHEABLE_FUNCTIONS, N_NON_CACHEABLE_FUNCTIONS);

        ++pInfo;
    }

    return rv;
}

bool uses_non_cacheable_variable(GWBUF* pPacket)
{
    bool rv = false;

    const QC_FIELD_INFO* pInfo;
    size_t nInfos;

    qc_get_field_info(pPacket, &pInfo, &nInfos);

    const QC_FIELD_INFO* pEnd = pInfo + nInfos;

    while (!rv && (pInfo != pEnd))
    {
        rv = uses_name(pInfo->column, NON_CACHEABLE_VARIABLES, N_NON_CACHEABLE_VARIABLES);

        ++pInfo;
    }

    return rv;
}
}

namespace
{

enum class StatementType
{
    SELECT,
    DUPSERT,    // DELETE, UPDATE, INSERT
    UNKNOWN
};

StatementType get_statement_type(GWBUF* pStmt)
{
    StatementType type = StatementType::UNKNOWN;

    char* pSql;
    int len;

    MXB_AT_DEBUG(int rc = ) modutil_extract_SQL(pStmt, &pSql, &len);
    mxb_assert(rc == 1);

    char* pSql_end = pSql + len;

    pSql = modutil_MySQL_bypass_whitespace(pSql, len);

    static const char DELETE[] = "DELETE";
    static const char INSERT[] = "INSERT";
    static const char SELECT[] = "SELECT";
    static const char UPDATE[] = "UPDATE";

    const char* pKey = nullptr;
    const char* pKey_end = nullptr;

    if (pSql_end > pSql)
    {
        switch (*pSql)
        {
        case 'D':
        case 'd':
            type = StatementType::DUPSERT;
            pKey = DELETE;
            pKey_end = pKey + sizeof(DELETE) - 1;
            break;

        case 'I':
        case 'i':
            type = StatementType::DUPSERT;
            pKey = INSERT;
            pKey_end = pKey + sizeof(INSERT) - 1;
            break;

        case 'S':
        case 's':
            type = StatementType::SELECT;
            pKey = SELECT;
            pKey_end = pKey + sizeof(SELECT) - 1;
            break;

        case 'U':
        case 'u':
            type = StatementType::DUPSERT;
            pKey = UPDATE;
            pKey_end = pKey + sizeof(UPDATE) - 1;
            break;

        default:
            break;
        }

        if (type != StatementType::UNKNOWN)
        {
            ++pKey;
            ++pSql;

            while ((pSql < pSql_end) && (pKey < pKey_end) && (toupper(*pSql) == *pKey))
            {
                ++pSql;
                ++pKey;
            }

            if ((pKey == pKey_end) && ((pSql == pSql_end) || !isalpha(*pSql)))
            {
                // All is fine; either the statement only contain the keyword (so syntactically
                // the statement is erroenous) or the keyword was followed by something else
                // than an alhpanumeric character, e.g. whitespace.
            }
            else
            {
                type = StatementType::UNKNOWN;
            }
        }
    }

    return type;
}
}

CacheFilterSession::CacheFilterSession(MXS_SESSION* pSession,
                                       SERVICE* pService,
                                       std::unique_ptr<SessionCache> sCache,
                                       char* zDefaultDb)
    : maxscale::FilterSession(pSession, pService)
    , m_sThis(SCacheFilterSession(this, [](auto ptr) {
                                  }))
    , m_state(CACHE_EXPECTING_NOTHING)
    , m_sCache(std::move(sCache))
    , m_next_response(nullptr)
    , m_zDefaultDb(zDefaultDb)
    , m_zUseDb(NULL)
    , m_refreshing(false)
    , m_is_read_only(true)
    , m_use(m_sCache->config().enabled)
    , m_populate(m_sCache->config().enabled)
    , m_soft_ttl(m_sCache->config().soft_ttl.count())
    , m_hard_ttl(m_sCache->config().hard_ttl.count())
    , m_invalidate(m_sCache->config().invalidate != CACHE_INVALIDATE_NEVER)
    , m_invalidate_now(false)
    , m_clear_cache(false)
    , m_user_specific(m_sCache->config().users == CACHE_USERS_ISOLATED)
    , m_processing(false)
{
    m_key.data_hash = 0;
    m_key.full_hash = 0;

    reset_response_state();

    if (!pSession->add_variable(SV_MAXSCALE_CACHE_POPULATE, &CacheFilterSession::set_cache_populate, this))
    {
        mxb_assert(!true);
        MXS_ERROR("Could not add MaxScale user variable '%s', dynamically "
                  "enabling/disabling the populating of the cache is not possible.",
                  SV_MAXSCALE_CACHE_POPULATE);
    }

    if (!pSession->add_variable(SV_MAXSCALE_CACHE_USE, &CacheFilterSession::set_cache_use, this))
    {
        mxb_assert(!true);
        MXS_ERROR("Could not add MaxScale user variable '%s', dynamically "
                  "enabling/disabling the using of the cache not possible.",
                  SV_MAXSCALE_CACHE_USE);
    }

    if (!pSession->add_variable(SV_MAXSCALE_CACHE_SOFT_TTL, &CacheFilterSession::set_cache_soft_ttl, this))
    {
        mxb_assert(!true);
        MXS_ERROR("Could not add MaxScale user variable '%s', dynamically "
                  "setting the soft TTL not possible.",
                  SV_MAXSCALE_CACHE_SOFT_TTL);
    }

    if (!pSession->add_variable(SV_MAXSCALE_CACHE_HARD_TTL, &CacheFilterSession::set_cache_hard_ttl, this))
    {
        mxb_assert(!true);
        MXS_ERROR("Could not add MaxScale user variable '%s', dynamically "
                  "setting the hard TTL not possible.",
                  SV_MAXSCALE_CACHE_HARD_TTL);
    }
}

CacheFilterSession::~CacheFilterSession()
{
    MXB_FREE(m_zUseDb);
    MXB_FREE(m_zDefaultDb);
}

// static
CacheFilterSession* CacheFilterSession::create(std::unique_ptr<SessionCache> sCache,
                                               MXS_SESSION* pSession,
                                               SERVICE* pService)
{
    CacheFilterSession* pCacheFilterSession = NULL;
    auto db = static_cast<MYSQL_session*>(pSession->protocol_data())->current_db;
    char* zDefaultDb = NULL;

    if (!db.empty())
    {
        zDefaultDb = MXB_STRDUP(db.c_str());
    }

    if (db.empty() || zDefaultDb)
    {
        pCacheFilterSession = new(std::nothrow) CacheFilterSession(pSession,
                                                                   pService,
                                                                   std::move(sCache),
                                                                   zDefaultDb);

        if (!pCacheFilterSession)
        {
            MXB_FREE(zDefaultDb);
        }
    }

    return pCacheFilterSession;
}

bool CacheFilterSession::routeQuery(GWBUF* pPacket)
{
    int rv = 1;

    if (m_processing)
    {
<<<<<<< HEAD
        m_queued_packets.push_back(pPacket);
=======
        if (MYSQL_GET_PACKET_NO(GWBUF_DATA(pPacket)) == 0)
        {
            // A new protocol command, queue it.
            m_queued_packets.push_back(pPacket);
            return 1;
        }
        else
        {
            // A subsequent packet of a multi-packet protocol command, just send forward.
            return FilterSession::routeQuery(pPacket);
        }
>>>>>>> 95a5b600
    }
    else
    {
        routing_action_t action = ROUTING_CONTINUE;

        reset_response_state();
        m_state = CACHE_IGNORING_RESPONSE;

        if (!m_load_active)
        {
            m_processing = true;

            // The following is necessary for the case that the delayed call
            // made in read_for_another_call() arrives *after* a routeQuery()
            // call made due to the client having sent more data. With this
            // it is ensured that the packets are handled in the right order.
            if (!m_queued_packets.empty())
            {
                m_queued_packets.push_back(pPacket);
                pPacket = m_queued_packets.front().release();
                m_queued_packets.pop_front();
            }

            uint8_t* pData = static_cast<uint8_t*>(GWBUF_DATA(pPacket));

            // All of these should be guaranteed by RCAP_TYPE_TRANSACTION_TRACKING
            mxb_assert(gwbuf_is_contiguous(pPacket));
            mxb_assert(gwbuf_link_length(pPacket) >= MYSQL_HEADER_LEN + 1);
            mxb_assert(MYSQL_GET_PAYLOAD_LEN(pData) + MYSQL_HEADER_LEN == gwbuf_link_length(pPacket));

            switch ((int)MYSQL_GET_COMMAND(pData))
            {
            case MXS_COM_INIT_DB:
                {
                    mxb_assert(!m_zUseDb);
                    size_t len = MYSQL_GET_PAYLOAD_LEN(pData) - 1;      // Remove the command byte.
                    m_zUseDb = (char*)MXB_MALLOC(len + 1);

                    if (m_zUseDb)
                    {
                        memcpy(m_zUseDb, (char*)(pData + MYSQL_HEADER_LEN + 1), len);
                        m_zUseDb[len] = 0;
                        m_state = CACHE_EXPECTING_USE_RESPONSE;
                    }
                    else
                    {
                        // Memory allocation failed. We need to remove the default database to
                        // prevent incorrect cache entries, since we won't know what the
                        // default db is. But we only need to do that if "USE <db>" really
                        // succeeds. The right thing will happen by itself in
                        // handle_expecting_use_response(); if OK is returned, default_db will
                        // become NULL, if ERR, default_db will not be changed.
                    }
                }
                break;

            case MXS_COM_STMT_PREPARE:
                if (log_decisions())
                {
                    MXS_NOTICE("COM_STMT_PREPARE, ignoring.");
                }
                break;

            case MXS_COM_STMT_EXECUTE:
                if (log_decisions())
                {
                    MXS_NOTICE("COM_STMT_EXECUTE, ignoring.");
                }
                break;

            case MXS_COM_QUERY:
                if (modutil_count_statements(pPacket) == 1)
                {
                    action = route_COM_QUERY(pPacket);
                }
                else if (log_decisions())
                {
                    MXS_NOTICE("Multi-statement, ignoring.");
                }
                break;

            default:
                break;
            }
        }

        if (action == ROUTING_CONTINUE)
        {
            rv = continue_routing(pPacket);
        }
    }

    return rv;
}

int CacheFilterSession::client_reply_post_process(GWBUF* pData,
                                                  const mxs::ReplyRoute& down,
                                                  const mxs::Reply& reply)
{
    switch (m_state)
    {
    case CACHE_EXPECTING_NOTHING:
        handle_expecting_nothing(reply);
        break;

    case CACHE_EXPECTING_USE_RESPONSE:
        handle_expecting_use_response(reply);
        break;

    case CACHE_STORING_RESPONSE:
        handle_storing_response(down, reply);
        break;

    case CACHE_IGNORING_RESPONSE:
        handle_ignoring_response();
        break;

    default:
        MXS_ERROR("Internal cache logic broken, unexpected state: %d", m_state);
        mxb_assert(!true);
        prepare_response();
        m_state = CACHE_IGNORING_RESPONSE;
    }

    return flush_response(down, reply);
}

void CacheFilterSession::clear_cache()
{
    if (m_sCache->clear() != CACHE_RESULT_OK)
    {
        MXS_ERROR("Could not clear the cache, which is now in "
                  "inconsistent state. Caching will now be disabled.");
        m_use = false;
        m_populate = false;
    }
}

void CacheFilterSession::invalidate_handler(cache_result_t result)
{
    if (CACHE_RESULT_IS_OK(result))
    {
        if (log_decisions())
        {
            MXS_NOTICE("Cache successfully invalidated.");
        }
    }
    else
    {
        MXS_WARNING("Failed to invalidate individual cache entries, "
                    "the cache will now be cleared.");
        clear_cache();
    }
}

bool CacheFilterSession::clientReply(GWBUF* pData, const mxs::ReplyRoute& down, const mxs::Reply& reply)
{
    if (reply.state() == mxs::ReplyState::LOAD_DATA)
    {
        m_load_active = true;
    }
    else if (m_load_active && reply.is_complete())
    {
        m_load_active = false;
    }

    m_res = m_res ? gwbuf_append(m_res, pData) : pData;

    if (m_state == CACHE_EXPECTING_RESPONSE)
    {
        if (reply.is_resultset())
        {
            m_state = CACHE_STORING_RESPONSE;
        }
        else
        {
            // A failed SELECT
            m_tables.clear();
            m_state = CACHE_IGNORING_RESPONSE;
        }
    }

    int rv = 1;

    bool post_process = true;

    if (m_invalidate_now)
    {
        // The response to either a COMMIT, or to UPDATE/DELETE/INSERT with
        // autcommit being true.

        if (reply.is_complete())
        {
            // Usually it will be an OK, but we are future proof by accepting result sets as well.
            if (reply.is_ok() || reply.is_resultset())
            {
                if (!m_clear_cache)
                {
                    std::vector<std::string> invalidation_words;
                    std::copy(m_tables.begin(), m_tables.end(), std::back_inserter(invalidation_words));

                    std::weak_ptr<CacheFilterSession> sWeak {m_sThis};

                    cache_result_t result =
                        m_sCache->invalidate(invalidation_words,
                                             [sWeak, pData, down, reply](cache_result_t result) {
                                                 std::shared_ptr<CacheFilterSession> sThis = sWeak.lock();

                                                 if (sThis)
                                                 {
                                                     sThis->invalidate_handler(result);

                                                     sThis->client_reply_post_process(pData, down, reply);
                                                 }
                                                 else
                                                 {
                                                    // Ok, so the session was terminated before
                                                    // we got a reply.
                                                     gwbuf_free(pData);
                                                 }
                                             });

                    if (CACHE_RESULT_IS_PENDING(result))
                    {
                        post_process = false;
                    }
                    else
                    {
                        invalidate_handler(result);
                    }
                }
                else
                {
                    clear_cache();
                }
            }

            // Irrespective of whether the invalidation is synchronous or asynchronous,
            // the following state variables can be reset. If synchronous they must be
            // reset, if asynchronous it does not matter whether they are reset now or
            // only after the callback is called.
            m_tables.clear();
            m_invalidate_now = false;
            m_clear_cache = false;
        }
    }

    if (post_process)
    {
        rv = client_reply_post_process(pData, down, reply);
    }

    return rv;
}

json_t* CacheFilterSession::diagnostics() const
{
    // Not printing anything. Session of the same instance share the same cache, in
    // which case the same information would be printed once per session, or all
    // threads (but not sessions) share the same cache, in which case the output
    // would be nonsensical.
    return NULL;
}

/**
 * Called when data is received (even if nothing is expected) from the server.
 */
void CacheFilterSession::handle_expecting_nothing(const mxs::Reply& reply)
{
    mxb_assert(m_state == CACHE_EXPECTING_NOTHING);
    mxb_assert(m_res);

    if (reply.error())
    {
        MXS_INFO("Error packet received from backend: %s", reply.error().message().c_str());
    }
    else
    {
        MXS_WARNING("Received data from the backend although filter is expecting nothing.");
        mxb_assert(!true);
    }

    prepare_response();
}

/**
 * Called when a response to a "USE db" is received from the server.
 */
void CacheFilterSession::handle_expecting_use_response(const mxs::Reply& reply)
{
    mxb_assert(m_state == CACHE_EXPECTING_USE_RESPONSE);
    mxb_assert(m_res);
    mxb_assert(reply.is_complete());

    if (reply.error())
    {
        // The USE failed which means the default database did not change
        MXB_FREE(m_zUseDb);
        m_zUseDb = NULL;
    }
    else
    {
        mxb_assert(mxs_mysql_get_command(m_res) == MYSQL_REPLY_OK);
        // In case m_zUseDb could not be allocated in routeQuery(), we will
        // in fact reset the default db here. That's ok as it will prevent broken
        // entries in the cache.
        MXB_FREE(m_zDefaultDb);
        m_zDefaultDb = m_zUseDb;
        m_zUseDb = NULL;
    }

    prepare_response();
    m_state = CACHE_IGNORING_RESPONSE;
}

/**
 * Called when a resultset is being collected.
 */
void CacheFilterSession::handle_storing_response(const mxs::ReplyRoute& down, const mxs::Reply& reply)
{
    mxb_assert(m_state == CACHE_STORING_RESPONSE);
    mxb_assert(m_res);

    if (cache_max_resultset_size_exceeded(m_sCache->config(), reply.size()))
    {
        if (log_decisions())
        {
            MXS_NOTICE("Current resultset size exceeds maximum allowed size %s. Not caching.",
                       mxb::pretty_size(m_sCache->config().max_resultset_size).c_str());
        }

        prepare_response();
        m_state = CACHE_IGNORING_RESPONSE;
    }
    else if (cache_max_resultset_rows_exceeded(m_sCache->config(), reply.rows_read()))
    {
        if (log_decisions())
        {
            MXS_NOTICE("Max rows %lu reached, not caching result.", reply.rows_read());
        }

        prepare_response();
        m_state = CACHE_IGNORING_RESPONSE;
    }
    else if (reply.is_complete())
    {
        if (log_decisions())
        {
            MXS_NOTICE("Result collected, rows: %lu, size: %s", reply.rows_read(),
                       mxb::pretty_size(reply.size()).c_str());
        }

        store_and_prepare_response(down, reply);
        m_state = CACHE_EXPECTING_NOTHING;
    }
}

/**
 * Called when all data from the server is ignored.
 */
void CacheFilterSession::handle_ignoring_response()
{
    mxb_assert(m_state == CACHE_IGNORING_RESPONSE);
    mxb_assert(m_res);

    prepare_response();
}

/**
 * Send data upstream.
 *
 * Queues the current response for forwarding to the upstream component.
 */
void CacheFilterSession::prepare_response()
{
    mxb_assert(m_res);
    mxb_assert(!m_next_response);
    m_next_response = m_res;
    m_res = NULL;
}

/**
 * Sends data to the client, if there is something to send.
 */
int CacheFilterSession::flush_response(const mxs::ReplyRoute& down, const mxs::Reply& reply)
{
    GWBUF* next_response = m_next_response;
    m_next_response = nullptr;
    int rv = 1;

    if (next_response)
    {
        rv = FilterSession::clientReply(next_response, down, reply);
        ready_for_another_call();
    }

    return rv;
}

/**
 * Reset cache response state
 */
void CacheFilterSession::reset_response_state()
{
    m_res = NULL;
}

/**
 * Store the data.
 */
void CacheFilterSession::store_and_prepare_response(const mxs::ReplyRoute& down, const mxs::Reply& reply)
{
    mxb_assert(m_res);

    GWBUF* pData = gwbuf_make_contiguous(m_res);
    MXB_ABORT_IF_NULL(pData);

    m_res = pData;

    std::vector<std::string> invalidation_words;

    if (m_invalidate)
    {
        std::copy(m_tables.begin(), m_tables.end(), std::back_inserter(invalidation_words));
        m_tables.clear();
    }

    std::weak_ptr<CacheFilterSession> sWeak {m_sThis};

    cache_result_t result = m_sCache->put_value(m_key, invalidation_words, m_res,
                                                [sWeak, down, reply](cache_result_t result) {
                                                    auto sThis = sWeak.lock();

                                                    // If we do not have an sThis, then the session
                                                    // has been terminated.
                                                    if (sThis)
                                                    {
                                                        if (sThis->put_value_handler(result, down, reply))
                                                        {
                                                            sThis->flush_response(down, reply);
                                                        }
                                                    }
                                                });

    if (!CACHE_RESULT_IS_PENDING(result))
    {
        put_value_handler(result, down, reply);
    }

    // Whether or not the result is returned immediately or later, we proceed the
    // same way.

    if (m_refreshing)
    {
        m_sCache->refreshed(m_key, this);
        m_refreshing = false;
    }
}

/**
 * Whether the cache should be consulted.
 *
 * @param pParam The GWBUF being handled.
 *
 * @return Enum value indicating appropriate action.
 */
CacheFilterSession::cache_action_t CacheFilterSession::get_cache_action(GWBUF* pPacket)
{
    cache_action_t action = CACHE_IGNORE;

    m_invalidate_now = false;

    if (m_use || m_populate)
    {
        uint32_t type_mask = qc_get_trx_type_mask(pPacket);     // Note, only trx-related type mask

        const char* zPrimary_reason = NULL;
        const char* zSecondary_reason = "";
        const CacheConfig& config = m_sCache->config();
        auto protocol_data = m_pSession->protocol_data();

        if (qc_query_is_type(type_mask, QUERY_TYPE_BEGIN_TRX))
        {
            if (log_decisions())
            {
                zPrimary_reason = "transaction start";
            }

            // When a transaction is started, we initially assume it is read-only.
            m_is_read_only = true;
        }
        else if (!protocol_data->is_trx_active())
        {
            if (log_decisions())
            {
                zPrimary_reason = "no transaction";
            }
            action = CACHE_USE_AND_POPULATE;
        }
        else if (protocol_data->is_trx_read_only())
        {
            if (config.cache_in_trxs >= CACHE_IN_TRXS_READ_ONLY)
            {
                if (log_decisions())
                {
                    zPrimary_reason = "explicitly read-only transaction";
                }
                action = CACHE_USE_AND_POPULATE;
            }
            else
            {
                mxb_assert(config.cache_in_trxs == CACHE_IN_TRXS_NEVER);

                if (log_decisions())
                {
                    zPrimary_reason = "populating but not using cache inside read-only transactions";
                }
                action = CACHE_POPULATE;
            }
        }
        else if (m_is_read_only)
        {
            // There is a transaction and it is *not* explicitly read-only,
            // although so far there has only been SELECTs.

            if (config.cache_in_trxs >= CACHE_IN_TRXS_ALL)
            {
                if (log_decisions())
                {
                    zPrimary_reason = "ordinary transaction that has so far been read-only";
                }
                action = CACHE_USE_AND_POPULATE;
            }
            else
            {
                mxb_assert((config.cache_in_trxs == CACHE_IN_TRXS_NEVER)
                           || (config.cache_in_trxs == CACHE_IN_TRXS_READ_ONLY));

                if (log_decisions())
                {
                    zPrimary_reason =
                        "populating but not using cache inside transaction that is not "
                        "explicitly read-only, but that has used only SELECTs sofar";
                }
                action = CACHE_POPULATE;
            }
        }
        else
        {
            if (log_decisions())
            {
                zPrimary_reason = "ordinary transaction with non-read statements";
            }
        }

        if (m_invalidate || (action != CACHE_IGNORE))
        {
            if (qc_query_is_type(type_mask, QUERY_TYPE_COMMIT))
            {
                m_invalidate_now = m_invalidate;
            }
            else
            {
                switch (get_statement_type(pPacket))
                {
                case StatementType::SELECT:
                    if (config.selects == CACHE_SELECTS_VERIFY_CACHEABLE)
                    {
                        // Note that the type mask must be obtained a new. A few lines
                        // above we only got the transaction state related type mask.
                        type_mask = qc_get_type_mask(pPacket);

                        if (qc_query_is_type(type_mask, QUERY_TYPE_USERVAR_READ))
                        {
                            action = CACHE_IGNORE;
                            zPrimary_reason = "user variables are read";
                        }
                        else if (qc_query_is_type(type_mask, QUERY_TYPE_SYSVAR_READ))
                        {
                            action = CACHE_IGNORE;
                            zPrimary_reason = "system variables are read";
                        }
                        else if (uses_non_cacheable_function(pPacket))
                        {
                            action = CACHE_IGNORE;
                            zPrimary_reason = "uses non-cacheable function";
                        }
                        else if (uses_non_cacheable_variable(pPacket))
                        {
                            action = CACHE_IGNORE;
                            zPrimary_reason = "uses non-cacheable variable";
                        }
                    }
                    break;

                case StatementType::DUPSERT:
                    if (m_invalidate)
                    {
                        auto mariases = static_cast<MYSQL_session*>(m_pSession->protocol_data());
                        if (!protocol_data->is_trx_active() && mariases->is_autocommit)
                        {
                            m_invalidate_now = true;
                        }

                        qc_parse_result_t result = qc_parse(pPacket, QC_COLLECT_TABLES);

                        if (result == QC_QUERY_PARSED)
                        {
                            update_table_names(pPacket);
                        }
                        else
                        {
                            const char* zPrefix = "UPDATE/DELETE/INSERT statement could not be parsed.";
                            const char* zSuffix = nullptr;

                            if (m_sCache->config().clear_cache_on_parse_errors)
                            {
                                zSuffix =
                                    "The option clear_cache_on_parse_errors is true, "
                                    "the cache will be cleared.";
                                m_clear_cache = true;
                            }
                            else
                            {
                                zSuffix =
                                    "The option clear_cache_on_parse_errors is false, "
                                    "no invalidation will take place.";
                                m_clear_cache = false;
                            }

                            if (log_decisions())
                            {
                                MXS_NOTICE("%s%s", zPrefix, zSuffix);
                            }
                        }
                    }

                /* FALLTHROUGH */
                case StatementType::UNKNOWN:
                    // A bit broad, as e.g. SHOW will cause the read only state to be turned
                    // off. However, during normal use this will always be an UPDATE, INSERT
                    // or DELETE. Note that 'm_is_read_only' only affects transactions that
                    // are not explicitly read-only.
                    m_is_read_only = false;

                    action = CACHE_IGNORE;
                    zPrimary_reason = "statement is not SELECT";
                }
            }
        }

        if (action == CACHE_USE_AND_POPULATE)
        {
            if (!m_use)
            {
                action = CACHE_POPULATE;
                zSecondary_reason = ", but usage disabled";
            }
            else if (!m_populate)
            {
                action = CACHE_USE;
                zSecondary_reason = ", but populating disabled";
            }
        }
        else if (action == CACHE_USE)
        {
            if (!m_use)
            {
                action = CACHE_IGNORE;
                zSecondary_reason = ", but usage disabled";
            }
        }
        else if (action == CACHE_POPULATE)
        {
            if (!m_populate)
            {
                action = CACHE_IGNORE;
                zSecondary_reason = ", but populating disabled";
            }
        }

        if (log_decisions())
        {
            char* pSql;
            int length;
            const int max_length = 40;

            // At this point we know it's a COM_QUERY and that the buffer is contiguous
            modutil_extract_SQL(pPacket, &pSql, &length);

            const char* zFormat;

            if (length <= max_length)
            {
                zFormat = "%s, \"%.*s\", %s%s.";
            }
            else
            {
                zFormat = "%s, \"%.*s...\", %s%s.";
                length = max_length - 3;    // strlen("...");
            }

            const char* zDecision = (action == CACHE_IGNORE) ? "IGNORE" : "CONSULT";

            mxb_assert(zPrimary_reason);
            MXS_NOTICE(zFormat, zDecision, length, pSql, zPrimary_reason, zSecondary_reason);
        }
    }
    else
    {
        if (log_decisions())
        {
            MXS_NOTICE("IGNORE: Both 'use' and 'populate' are disabled.");
        }
    }

    return action;
}

void CacheFilterSession::update_table_names(GWBUF* pPacket)
{
    // In case of BEGIN INSERT ...; INSERT ...; COMMIT m_tables may already contain data.

    const bool fullnames = true;
    std::vector<std::string> tables = qc_get_table_names(pPacket, fullnames);

    for (auto& table : tables)
    {
        size_t dot = table.find('.');
        if (dot == std::string::npos)
        {
            if (m_zDefaultDb)
            {
                table = std::string(m_zDefaultDb) + "." + table;
            }
            else
            {
                // Without a default DB and with a non-qualified table name,
                // the query will fail, so we just ignore the table.
                continue;
            }
        }

        m_tables.insert(table);
    }
}

/**
 * Routes a COM_QUERY packet.
 *
 * @param pPacket  A contiguous COM_QUERY packet.
 *
 * @return ROUTING_ABORT if the processing of the packet should be aborted
 *         (as the data is obtained from the cache) or
 *         ROUTING_CONTINUE if the normal processing should continue.
 */
CacheFilterSession::routing_action_t CacheFilterSession::route_COM_QUERY(GWBUF* pPacket)
{
    MXB_AT_DEBUG(uint8_t * pData = static_cast<uint8_t*>(GWBUF_DATA(pPacket)));
    mxb_assert((int)MYSQL_GET_COMMAND(pData) == MXS_COM_QUERY);
    mxb_assert(modutil_count_statements(pPacket) == 1);

    routing_action_t routing_action = ROUTING_CONTINUE;
    cache_action_t cache_action = get_cache_action(pPacket);

    if (cache_action != CACHE_IGNORE)
    {
        const CacheRules* pRules = m_sCache->should_store(m_zDefaultDb, pPacket);

        if (pRules)
        {
            static const std::string empty;

            const std::string& user = m_user_specific ? m_pSession->user() : empty;
            const std::string& host = m_user_specific ? m_pSession->client_remote() : empty;

            cache_result_t result = m_sCache->get_key(user, host, m_zDefaultDb, pPacket, &m_key);

            if (CACHE_RESULT_IS_OK(result))
            {
                routing_action = route_SELECT(cache_action, *pRules, pPacket);
            }
            else
            {
                MXS_ERROR("Could not create cache key.");
                m_state = CACHE_IGNORING_RESPONSE;
            }
        }
        else
        {
            m_state = CACHE_IGNORING_RESPONSE;
        }
    }

    return routing_action;
}


/**
 * Routes a SELECT packet.
 *
 * @param cache_action  The desired action.
 * @param rules         The current rules.
 * @param pPacket       A contiguous COM_QUERY packet containing a SELECT.
 *
 * @return ROUTING_ABORT if the processing of the packet should be aborted
 *         (as the data is obtained from the cache) or
 *         ROUTING_CONTINUE if the normal processing should continue.
 */
CacheFilterSession::routing_action_t CacheFilterSession::route_SELECT(cache_action_t cache_action,
                                                                      const CacheRules& rules,
                                                                      GWBUF* pPacket)
{
    routing_action_t routing_action = ROUTING_CONTINUE;

    if (should_use(cache_action) && rules.should_use(m_pSession))
    {
        std::weak_ptr<CacheFilterSession> sWeak {m_sThis};

        auto cb = [sWeak, pPacket](cache_result_t result, GWBUF* pResponse) {
                std::shared_ptr<CacheFilterSession> sThis = sWeak.lock();

                if (sThis)
                {
                    auto routing_action = sThis->get_value_handler(pPacket, result, pResponse);

                    if (routing_action == ROUTING_CONTINUE)
                    {
                        sThis->continue_routing(pPacket);
                    }
                    else
                    {
                        mxb_assert(pResponse);
                        // State is ROUTING_ABORT, which implies that pResponse contains the
                        // needed response. All we need to do is to send it to the client.

                        mxs::ReplyRoute down;
                        mxs::Reply reply;

                        sThis->m_up->clientReply(pResponse, down, reply);
                        sThis->ready_for_another_call();
                    }
                }
                else
                {
                    // Ok, so the session was terminated before we got a reply.
                    gwbuf_free(pPacket);
                    gwbuf_free(pResponse);
                }
            };

        uint32_t flags = CACHE_FLAGS_INCLUDE_STALE;
        GWBUF* pResponse;

        cache_result_t result = m_sCache->get_value(m_key, flags, m_soft_ttl, m_hard_ttl, &pResponse, cb);

        if (!CACHE_RESULT_IS_PENDING(result))
        {
            routing_action = get_value_handler(pPacket, result, pResponse);

            if (routing_action == ROUTING_ABORT)
            {
                // All set, arrange for the response to be delivered when
                // we return from the routeQuery() processing.
                set_response(pResponse);
                ready_for_another_call();
            }
        }
        else
        {
            routing_action = ROUTING_ABORT;
        }
    }
    else if (should_populate(cache_action))
    {
        // We will not use any value in the cache, but we will update
        // the existing value.
        if (log_decisions())
        {
            MXS_NOTICE("Unconditionally fetching data from the server, "
                       "refreshing cache entry.");
        }
        m_state = CACHE_EXPECTING_RESPONSE;
    }
    else
    {
        // We will not use any value in the cache and we will not
        // update the existing value either.
        if (log_decisions())
        {
            MXS_NOTICE("Fetching data from server, without storing to the cache.");
        }
        m_state = CACHE_IGNORING_RESPONSE;
    }

    return routing_action;
}

namespace
{

bool get_truth_value(const char* begin, const char* end, bool* pValue)
{
    bool rv = false;

    static const char ZTRUE[] = "true";
    static const char ZFALSE[] = "false";

    static const size_t nTrue = sizeof(ZTRUE) - 1;
    static const size_t nFalse = sizeof(ZFALSE) - 1;

    size_t len = (end - begin);

    if (((len == nTrue) && (strncasecmp(begin, ZTRUE, nTrue) == 0))
        || ((len == 1) && (*begin == '1')))
    {
        *pValue = true;
        rv = true;
    }
    else if (((len == nFalse) && (strncasecmp(begin, ZFALSE, nFalse) == 0))
             || ((len == 1) && (*begin == '0')))
    {

        *pValue = false;
        rv = true;
    }

    return rv;
}

bool get_uint32_value(const char* begin, const char* end, uint32_t* pValue)
{
    bool rv = false;

    size_t len = end - begin;
    char copy[len + 1];

    memcpy(copy, begin, len);
    copy[len] = 0;

    errno = 0;
    char* p;
    long int l = strtol(copy, &p, 10);

    if ((errno == 0) && (*p == 0))
    {
        if (l >= 0)
        {
            *pValue = l;
            rv = true;
        }
    }

    return rv;
}

char* create_bool_error_message(const char* zName, const char* pValue_begin, const char* pValue_end)
{
    static const char FORMAT[] = "The variable %s can only have the values true/false/1/0";
    int n = snprintf(NULL, 0, FORMAT, zName) + 1;

    char* zMessage = static_cast<char*>(MXB_MALLOC(n));

    if (zMessage)
    {
        sprintf(zMessage, FORMAT, zName);
    }

    int len = pValue_end - pValue_begin;
    MXS_WARNING("Attempt to set the variable %s to the invalid value \"%.*s\".",
                zName,
                len,
                pValue_begin);

    return zMessage;
}

char* create_uint32_error_message(const char* zName, const char* pValue_begin, const char* pValue_end)
{
    static const char FORMAT[] = "The variable %s can have as value 0 or a positive integer.";
    int n = snprintf(NULL, 0, FORMAT, zName) + 1;

    char* zMessage = static_cast<char*>(MXB_MALLOC(n));

    if (zMessage)
    {
        sprintf(zMessage, FORMAT, zName);
    }

    int len = pValue_end - pValue_begin;
    MXS_WARNING("Attempt to set the variable %s to the invalid value \"%.*s\".",
                zName,
                len,
                pValue_begin);

    return zMessage;
}
}

char* CacheFilterSession::set_cache_populate(const char* zName,
                                             const char* pValue_begin,
                                             const char* pValue_end)
{
    mxb_assert(strcmp(SV_MAXSCALE_CACHE_POPULATE, zName) == 0);

    char* zMessage = NULL;

    bool enabled;

    if (get_truth_value(pValue_begin, pValue_end, &enabled))
    {
        m_populate = enabled;
    }
    else
    {
        zMessage = create_bool_error_message(zName, pValue_begin, pValue_end);
    }

    return zMessage;
}

char* CacheFilterSession::set_cache_use(const char* zName,
                                        const char* pValue_begin,
                                        const char* pValue_end)
{
    mxb_assert(strcmp(SV_MAXSCALE_CACHE_USE, zName) == 0);

    char* zMessage = NULL;

    bool enabled;

    if (get_truth_value(pValue_begin, pValue_end, &enabled))
    {
        m_use = enabled;
    }
    else
    {
        zMessage = create_bool_error_message(zName, pValue_begin, pValue_end);
    }

    return zMessage;
}

char* CacheFilterSession::set_cache_soft_ttl(const char* zName,
                                             const char* pValue_begin,
                                             const char* pValue_end)
{
    mxb_assert(strcmp(SV_MAXSCALE_CACHE_SOFT_TTL, zName) == 0);

    char* zMessage = NULL;

    uint32_t value;

    if (get_uint32_value(pValue_begin, pValue_end, &value))
    {
        // The config value is stored in milliseconds, but runtime changes
        // are made in seconds.
        m_soft_ttl = value * 1000;
    }
    else
    {
        zMessage = create_uint32_error_message(zName, pValue_begin, pValue_end);
    }

    return zMessage;
}

char* CacheFilterSession::set_cache_hard_ttl(const char* zName,
                                             const char* pValue_begin,
                                             const char* pValue_end)
{
    mxb_assert(strcmp(SV_MAXSCALE_CACHE_HARD_TTL, zName) == 0);

    char* zMessage = NULL;

    uint32_t value;

    if (get_uint32_value(pValue_begin, pValue_end, &value))
    {
        // The config value is stored in milliseconds, but runtime changes
        // are made in seconds.
        m_hard_ttl = value * 1000;
    }
    else
    {
        zMessage = create_uint32_error_message(zName, pValue_begin, pValue_end);
    }

    return zMessage;
}

// static
char* CacheFilterSession::set_cache_populate(void* pContext,
                                             const char* zName,
                                             const char* pValue_begin,
                                             const char* pValue_end)
{
    CacheFilterSession* pThis = static_cast<CacheFilterSession*>(pContext);

    return pThis->set_cache_populate(zName, pValue_begin, pValue_end);
}

// static
char* CacheFilterSession::set_cache_use(void* pContext,
                                        const char* zName,
                                        const char* pValue_begin,
                                        const char* pValue_end)
{
    CacheFilterSession* pThis = static_cast<CacheFilterSession*>(pContext);

    return pThis->set_cache_use(zName, pValue_begin, pValue_end);
}

// static
char* CacheFilterSession::set_cache_soft_ttl(void* pContext,
                                             const char* zName,
                                             const char* pValue_begin,
                                             const char* pValue_end)
{
    CacheFilterSession* pThis = static_cast<CacheFilterSession*>(pContext);

    return pThis->set_cache_soft_ttl(zName, pValue_begin, pValue_end);
}

// static
char* CacheFilterSession::set_cache_hard_ttl(void* pContext,
                                             const char* zName,
                                             const char* pValue_begin,
                                             const char* pValue_end)
{
    CacheFilterSession* pThis = static_cast<CacheFilterSession*>(pContext);

    return pThis->set_cache_hard_ttl(zName, pValue_begin, pValue_end);
}

bool CacheFilterSession::put_value_handler(cache_result_t result,
                                           const mxs::ReplyRoute& down,
                                           const mxs::Reply& reply)
{
    bool rv = true;

    if (CACHE_RESULT_IS_OK(result))
    {
        prepare_response();
    }
    else
    {
        MXS_ERROR("Could not store new cache value, deleting a possibly existing old value.");

        std::weak_ptr<CacheFilterSession> sWeak {m_sThis};

        result = m_sCache->del_value(m_key,
                                     [sWeak, down, reply](cache_result_t result) {
                                         auto sThis = sWeak.lock();

                                        // If we do not have an sThis, then the session
                                        // has been terminated.
                                         if (sThis)
                                         {
                                             sThis->del_value_handler(result);
                                             sThis->flush_response(down, reply);
                                         }
                                     });

        if (CACHE_RESULT_IS_PENDING(result))
        {
            rv = false;
        }
        else
        {
            del_value_handler(result);
        }
    }

    return rv;
}

void CacheFilterSession::del_value_handler(cache_result_t result)
{
    if (!(CACHE_RESULT_IS_OK(result) || CACHE_RESULT_IS_NOT_FOUND(result)))
    {
        MXS_ERROR("Could not delete cache item, the value may now be stale.");
    }

    prepare_response();
}

CacheFilterSession::routing_action_t CacheFilterSession::get_value_handler(GWBUF* pPacket,
                                                                           cache_result_t result,
                                                                           GWBUF* pResponse)
{
    routing_action_t routing_action = ROUTING_CONTINUE;

    if (CACHE_RESULT_IS_OK(result))
    {
        if (CACHE_RESULT_IS_STALE(result))
        {
            // The value was found, but it was stale. Now we need to
            // figure out whether somebody else is already fetching it.

            if (m_sCache->must_refresh(m_key, this))
            {
                // We were the first ones who hit the stale item. It's
                // our responsibility now to fetch it.
                if (log_decisions())
                {
                    MXS_NOTICE("Cache data is stale, fetching fresh from server.");
                }

                // As we don't use the response it must be freed.
                gwbuf_free(pResponse);

                m_refreshing = true;
                routing_action = ROUTING_CONTINUE;
            }
            else
            {
                // Somebody is already fetching the new value. So, let's
                // use the stale value. No point in hitting the server twice.
                if (log_decisions())
                {
                    MXS_NOTICE("Cache data is stale but returning it, fresh "
                               "data is being fetched already.");
                }
                routing_action = ROUTING_ABORT;
            }
        }
        else
        {
            if (log_decisions())
            {
                MXS_NOTICE("Using fresh data from cache.");
            }
            routing_action = ROUTING_ABORT;
        }
    }
    else
    {
        if (log_decisions())
        {
            MXS_NOTICE("Not found in cache, fetching data from server.");
        }
        routing_action = ROUTING_CONTINUE;
    }

    if (routing_action == ROUTING_CONTINUE)
    {
        // If we are populating or refreshing, or the result was discarded
        // due to hard TTL having kicked in, then we fetch the result *and*
        // update the cache. That is, as long as there is room in the cache
        // an entry will stay there.
        if (m_populate || m_refreshing || CACHE_RESULT_IS_DISCARDED(result))
        {
            m_state = CACHE_EXPECTING_RESPONSE;
        }
        else
        {
            if (log_decisions())
            {
                MXS_NOTICE("Neither populating, nor refreshing, fetching data "
                           "but not adding to cache.");
            }
            m_state = CACHE_IGNORING_RESPONSE;
        }
    }
    else
    {
        if (log_decisions())
        {
            MXS_NOTICE("Found in cache.");
        }

        m_state = CACHE_EXPECTING_NOTHING;
        gwbuf_free(pPacket);
    }

    return routing_action;
}

int CacheFilterSession::continue_routing(GWBUF* pPacket)
{
    if (m_invalidate && m_state == CACHE_EXPECTING_RESPONSE)
    {
        qc_parse_result_t parse_result = qc_parse(pPacket, QC_COLLECT_TABLES);

        if (parse_result == QC_QUERY_PARSED)
        {
            update_table_names(pPacket);
        }
        else
        {
            char* pSql;
            int len;
            modutil_extract_SQL(pPacket, &pSql, &len);

            MXS_INFO("Invalidation is enabled, but the current statement could not "
                     "be parsed. Consequently the accessed tables are not known and "
                     "hence the result cannot be cached, as it would not be known when "
                     "the result should be invalidated, stmt: %.*s", len, pSql);
            m_state = CACHE_IGNORING_RESPONSE;
        }
    }

    if (!mxs_mysql_command_will_respond(MYSQL_GET_COMMAND(GWBUF_DATA(pPacket))))
    {
        m_processing = false;
    }

    return FilterSession::routeQuery(pPacket);
}

void CacheFilterSession::ready_for_another_call()
{
    m_processing = false;

    if (!m_queued_packets.empty())
    {
        Worker* pWorker = Worker::get_current();

        pWorker->lcall([this]() {
                MXS_SESSION::Scope scope(m_pSession);
                // We may already be processing, if a packet arrived from the client
                // and processed, before the delayed call got handled.
                if (!m_processing)
                {
                    if (!m_queued_packets.empty())
                    {
                        GWBUF* pPacket = m_queued_packets.front().release();
                        mxb_assert(pPacket);
                        m_queued_packets.pop_front();

                        routeQuery(pPacket);
                    }
                }
            });
    }
}<|MERGE_RESOLUTION|>--- conflicted
+++ resolved
@@ -344,21 +344,16 @@
 
     if (m_processing)
     {
-<<<<<<< HEAD
-        m_queued_packets.push_back(pPacket);
-=======
         if (MYSQL_GET_PACKET_NO(GWBUF_DATA(pPacket)) == 0)
         {
             // A new protocol command, queue it.
             m_queued_packets.push_back(pPacket);
-            return 1;
         }
         else
         {
             // A subsequent packet of a multi-packet protocol command, just send forward.
-            return FilterSession::routeQuery(pPacket);
-        }
->>>>>>> 95a5b600
+            rv = FilterSession::routeQuery(pPacket);
+        }
     }
     else
     {
