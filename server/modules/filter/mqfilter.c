/*
 * This file is distributed as part of MaxScale by SkySQL.  It is free
 * software: you can redistribute it and/or modify it under the terms of the
 * GNU General Public License as published by the Free Software Foundation,
 * version 2.
 *
 * This program is distributed in the hope that it will be useful, but WITHOUT
 * ANY WARRANTY; without even the implied warranty of MERCHANTABILITY or FITNESS
 * FOR A PARTICULAR PURPOSE.  See the GNU General Public License for more
 * details.
 *
 * You should have received a copy of the GNU General Public License along with
 * this program; if not, write to the Free Software Foundation, Inc., 51
 * Franklin Street, Fifth Floor, Boston, MA 02110-1301 USA.
 *
 * Copyright SkySQL Ab 2014
 */

/**
 * MQ Filter - AMQP Filter. 
 * A simple query logging filter that logs all the queries and
 * publishes them on to a RabbitMQ server.
 *
 * The filter makes no attempt to deal with query packets that do not fit
 * in a single GWBUF.
 * 
 * To use a SSL connection the CA certificate, the client certificate and the client public key must be provided.
 * By default this filter uses a TCP connection.
 *
 * The options for this filter are:
 * 	hostname	The server hostname where the messages are sent
 * 	port		Port to send the messages to
 * 	username	Server login username
 * 	password 	Server login password
 * 	vhost		The virtual host location on the server, where the messages are sent
 * 	exchange	The name of the exchange
 * 	exchange_type	The type of the exchange, defaults to direct
 * 	key		The routing key used when sending messages to the exchange
 * 	queue		The queue that will be bound to the used exchange
 * 	ssl_CA_cert	Path to the CA certificate in PEM format
 * 	ssl_client_cert Path to the client cerificate in PEM format
 * 	ssl_client_key	Path to the client public key in PEM format
 * 
 */
#include <stdio.h>
#include <fcntl.h>
#include <filter.h>
#include <modinfo.h>
#include <modutil.h>
#include <string.h>
#include <time.h>
#include <sys/time.h>
#include <amqp.h>
#include <amqp_framing.h>
#include <amqp_tcp_socket.h>
#include <amqp_ssl_socket.h>
#include <log_manager.h>
#include <spinlock.h>
MODULE_INFO 	info = {
  MODULE_API_FILTER,
  MODULE_ALPHA_RELEASE,
  FILTER_VERSION,
  "A RabbitMQ query logging filter"
};

static char *version_str = "V1.0.0";

/*
 * The filter entry points
 */
static	FILTER	*createInstance(char **options, FILTER_PARAMETER **);
static	void	*newSession(FILTER *instance, SESSION *session);
static	void 	closeSession(FILTER *instance, void *session);
static	void 	freeSession(FILTER *instance, void *session);
static	void	setDownstream(FILTER *instance, void *fsession, DOWNSTREAM *downstream);
static	int	routeQuery(FILTER *instance, void *fsession, GWBUF *queue);
static	void	diagnostic(FILTER *instance, void *fsession, DCB *dcb);


static FILTER_OBJECT MyObject = {
  createInstance,
  newSession,
  closeSession,
  freeSession,
  setDownstream,
  NULL, /**Upstream not implemented*/
  routeQuery,
  NULL, /**Client reply not implemented*/
  diagnostic,
};

/**
 * A instance structure, containing the hostname, login credentials,
 * virtual host location and the names of the exchange and the key.
 * Also contains the paths to the CA certificate and client certificate and key.
 * 
 * Default values assume that a local RabbitMQ server is running on port 5672 with the default
 * user 'guest' and the password 'guest' using a default exchange named 'default_exchange' with a
 * routing key named 'key'. Type of the exchange is 'direct' by default. 
 * 
 */
typedef struct {
  int 	port; 
  amqp_channel_t channel; /**The channel number of the previous session*/
  char	*hostname; 
  char	*username; 
  char	*password; 
  char	*vhost; 
  char	*exchange;
  char	*exchange_type;
  char	*key;
  char	*queue;
  int	use_ssl;
  char	*ssl_CA_cert;
  char	*ssl_client_cert;
  char 	*ssl_client_key;
  int conn_stat; /**state of the connection to the server*/
  int rconn_intv; /**delay for reconnects, in seconds*/
  time_t last_rconn; /**last reconnect attempt*/
  SPINLOCK* rconn_lock;
} MQ_INSTANCE;

/**
 * The session structure for this MQ filter.
 * This stores the downstream filter information, such that the
 * filter is able to pass the query on to the next filter (or router)
 * in the chain.
 *
 * Also holds the necessary session connection information.
 *
 */
typedef struct {
  DOWNSTREAM	down;
  amqp_connection_state_t conn; /**The connection object*/
  amqp_socket_t* sock; /**The currently active socket*/
  amqp_channel_t channel; /**The current channel in use*/
} MQ_SESSION;

/**
 * Implementation of the mandatory version entry point
 *
 * @return version string of the module
 */
char *
version()
{
  return version_str;
}

/**
 * The module initialisation routine, called when the module
 * is first loaded.
 */
void
ModuleInit()
{
}

/**
 * The module entry point routine. It is this routine that
 * must populate the structure that is referred to as the
 * "module object", this is a structure with the set of
 * external entry points for this module.
 *
 * @return The module object
 */
FILTER_OBJECT *
GetModuleObject()
{
  return &MyObject;
}

/**
 * Create an instance of the filter for a particular service
 * within MaxScale.
 * 
 * @param options	The options for this filter
 *
 * @return The instance data for this new instance
 */
static	FILTER	*
createInstance(char **options, FILTER_PARAMETER **params)
{
  MQ_INSTANCE	*my_instance;
  
  if ((my_instance = calloc(1, sizeof(MQ_INSTANCE)))&& 
      (my_instance->rconn_lock = malloc(sizeof(SPINLOCK))))
    {
      spinlock_init(my_instance->rconn_lock);

      my_instance->channel = 1;
      my_instance->last_rconn = time(NULL);
      my_instance->conn_stat = AMQP_STATUS_OK;
      my_instance->rconn_intv = 1;
      my_instance->port = 5672;

      int i;
      for(i = 0;params[i];i++){
	if(!strcmp(params[i]->name,"hostname")){
	  my_instance->hostname = strdup(params[i]->value);
	}else if(!strcmp(params[i]->name,"username")){
	  my_instance->username = strdup(params[i]->value);
	}else if(!strcmp(params[i]->name,"password")){
	  my_instance->password = strdup(params[i]->value);
	}else if(!strcmp(params[i]->name,"vhost")){
	  my_instance->vhost = strdup(params[i]->value);
	}else if(!strcmp(params[i]->name,"port")){
	  my_instance->port = atoi(params[i]->value);
	}else if(!strcmp(params[i]->name,"exchange")){
	  my_instance->exchange = strdup(params[i]->value);  
	}else if(!strcmp(params[i]->name,"key")){
	  my_instance->key = strdup(params[i]->value);
	}else if(!strcmp(params[i]->name,"queue")){
	  my_instance->queue = strdup(params[i]->value);
	}
	else if(!strcmp(params[i]->name,"ssl_client_certificate")){
	  my_instance->ssl_client_cert = strdup(params[i]->value);
	}
	else if(!strcmp(params[i]->name,"ssl_client_key")){
	  my_instance->ssl_client_key = strdup(params[i]->value);
	}
	else if(!strcmp(params[i]->name,"ssl_CA_cert")){
	  my_instance->ssl_CA_cert = strdup(params[i]->value);
	}else if(!strcmp(params[i]->name,"exchange_type")){
	  my_instance->exchange_type = strdup(params[i]->value);
	}
      }
      
      if(my_instance->hostname == NULL){
	my_instance->hostname = strdup("localhost");	
      }
      if(my_instance->username == NULL){
	my_instance->username = strdup("guest");	
      }
      if(my_instance->password == NULL){
	my_instance->password = strdup("guest");	
      }
      if(my_instance->vhost == NULL){
	my_instance->vhost = strdup("/");	
      }
      if(my_instance->exchange == NULL){
	my_instance->exchange = strdup("default_exchange");	
      }
      if(my_instance->key == NULL){
	my_instance->key = strdup("key");
      }
      if(my_instance->exchange_type == NULL){
	my_instance->exchange_type = strdup("direct");
      }

      if(my_instance->ssl_client_cert != NULL &&
	 my_instance->ssl_client_key != NULL &&
	 my_instance->ssl_CA_cert != NULL){
	my_instance->use_ssl = 1;
      }
      
      if(my_instance->use_ssl){
	amqp_set_initialize_ssl_library(0);/**Assume the underlying SSL library is already initialized*/
      }

    }
  return (FILTER *)my_instance;
}

/**
 * Internal function used to initialize the connection to 
 * the RabbitMQ server. Also used to reconnect to the server
 * in case the connection fails and to redeclare exchanges
 * and queues if they are lost
 * 
 */
static int 
init_conn(MQ_INSTANCE *my_instance, MQ_SESSION *my_session)
{ 
  int rval = 0;
  int amqp_ok = AMQP_STATUS_OK;

  if(my_instance->use_ssl){

    if((my_session->sock = amqp_ssl_socket_new(my_session->conn)) != NULL){

      if((amqp_ok = amqp_ssl_socket_set_cacert(my_session->sock,my_instance->ssl_CA_cert)) != AMQP_STATUS_OK){
	skygw_log_write(LOGFILE_ERROR,
			      "Error : Failed to set CA certificate: %s", amqp_error_string2(amqp_ok));
	goto cleanup;
      }
      if((amqp_ok = amqp_ssl_socket_set_key(my_session->sock,
					    my_instance->ssl_client_cert,
					    my_instance->ssl_client_key)) != AMQP_STATUS_OK){
	skygw_log_write(LOGFILE_ERROR,
			      "Error : Failed to set client certificate and key: %s", amqp_error_string2(amqp_ok));
	goto cleanup;
      }
    }else{

      amqp_ok = AMQP_STATUS_SSL_CONNECTION_FAILED;
      skygw_log_write(LOGFILE_ERROR,
			    "Error : SSL socket creation failed.");
      goto cleanup;
    }

    /**SSL is not used, falling back to TCP*/
  }else if((my_session->sock = amqp_tcp_socket_new(my_session->conn)) == NULL){
    skygw_log_write(LOGFILE_ERROR,
			  "Error : TCP socket creation failed.");
    goto cleanup;    

  }

  /**Socket creation was successful, trying to open the socket*/
  if((amqp_ok = amqp_socket_open(my_session->sock,my_instance->hostname,my_instance->port)) != AMQP_STATUS_OK){
    skygw_log_write(LOGFILE_ERROR,
			  "Error : Failed to open socket: %s", amqp_error_string2(amqp_ok));
    goto cleanup;
  }
  amqp_rpc_reply_t reply;
  reply = amqp_login(my_session->conn,my_instance->vhost,0,AMQP_DEFAULT_FRAME_SIZE,0,AMQP_SASL_METHOD_PLAIN,my_instance->username,my_instance->password);
  if(reply.reply_type != AMQP_RESPONSE_NORMAL){
    skygw_log_write(LOGFILE_ERROR,
			  "Error : Login to RabbitMQ server failed.");
    
    goto cleanup;
  }
  my_session->channel = my_instance->channel++;
  amqp_channel_open(my_session->conn,my_session->channel);
  reply = amqp_get_rpc_reply(my_session->conn);  
  if(reply.reply_type != AMQP_RESPONSE_NORMAL){
    skygw_log_write(LOGFILE_ERROR,
			  "Error : Channel creation failed.");
    goto cleanup;
  }

  amqp_exchange_declare(my_session->conn,my_session->channel,
			amqp_cstring_bytes(my_instance->exchange),
			amqp_cstring_bytes(my_instance->exchange_type),
			0, 1,
			amqp_empty_table);
  reply = amqp_get_rpc_reply(my_session->conn);  
  if(reply.reply_type != AMQP_RESPONSE_NORMAL){
    skygw_log_write(LOGFILE_ERROR,
			  "Error : Exchange declaration failed.");
    goto cleanup;
  }

  if(my_instance->queue){
    amqp_queue_declare(my_session->conn,my_session->channel,
		       amqp_cstring_bytes(my_instance->queue),
		       0, 1, 0, 0,
		       amqp_empty_table);
    reply = amqp_get_rpc_reply(my_session->conn);  
    if(reply.reply_type != AMQP_RESPONSE_NORMAL){
      skygw_log_write(LOGFILE_ERROR,
		      "Error : Queue declaration failed.");
      goto cleanup;
    }

 
    amqp_queue_bind(my_session->conn,my_session->channel,
		    amqp_cstring_bytes(my_instance->queue),
		    amqp_cstring_bytes(my_instance->exchange),
		    amqp_cstring_bytes(my_instance->key),
		    amqp_empty_table);
    reply = amqp_get_rpc_reply(my_session->conn);  
    if(reply.reply_type != AMQP_RESPONSE_NORMAL){
      skygw_log_write(LOGFILE_ERROR,
		      "Error : Failed to bind queue to exchange.");
      goto cleanup;
    }
  }
  rval = 1;

 cleanup:

  return rval;
 
}

/**
 * Associate a new session with this instance of the filter and opens
 * a connection to the server and prepares the exchange and the queue for use.
 *
 *
 * @param instance	The filter instance data
 * @param session	The session itself
 * @return Session specific data for this session
 */
static	void	*
newSession(FILTER *instance, SESSION *session)
{
  MQ_INSTANCE	*my_instance = (MQ_INSTANCE *)instance;
  MQ_SESSION	*my_session;
  
  if ((my_session = calloc(1, sizeof(MQ_SESSION))) != NULL){

    if((my_session->conn = amqp_new_connection()) == NULL){
      free(my_session);
      return NULL;
    }
    spinlock_acquire(my_instance->rconn_lock);  
    init_conn(my_instance,my_session);
    spinlock_release(my_instance->rconn_lock);      
  }

  return my_session;
}



/**
 * Close a session with the filter, this is the mechanism
 * by which a filter may cleanup data structure etc.
 * In the case of the MQ filter we simply close the connection to the server.
 *
 * @param instance	The filter instance data
 * @param session	The session being closed
 */
static	void 	
closeSession(FILTER *instance, void *session)
{
  MQ_SESSION	*my_session = (MQ_SESSION *)session;
  amqp_channel_close(my_session->conn,my_session->channel,AMQP_REPLY_SUCCESS);
  amqp_connection_close(my_session->conn,AMQP_REPLY_SUCCESS);
  amqp_destroy_connection(my_session->conn);
}

/**
 * Free the memory associated with the session
 *
 * @param instance	The filter instance
 * @param session	The filter session
 */
static void
freeSession(FILTER *instance, void *session)
{
  MQ_SESSION	*my_session = (MQ_SESSION *)session;
  free(my_session);
  return;
}

/**
 * Set the downstream filter or router to which queries will be
 * passed from this filter.
 *
 * @param instance	The filter instance data
 * @param session	The filter session 
 * @param downstream	The downstream filter or router.
 */
static void
setDownstream(FILTER *instance, void *session, DOWNSTREAM *downstream)
{
  MQ_SESSION	*my_session = (MQ_SESSION *)session;
  my_session->down = *downstream;
}

/**
 * The routeQuery entry point. This is passed the query buffer
 * to which the filter should be applied. Once processed the
 * query is passed to the downstream component
 * (filter or router) in the filter chain.
 *
 * The function tries to extract a SQL query out of the query buffer,
 * adds a timestamp to it and publishes the resulting string on the exchange.
 * 
 * @param instance	The filter instance data
 * @param session	The filter session
 * @param queue		The query data
 */
static	int	
routeQuery(FILTER *instance, void *session, GWBUF *queue)
{
  MQ_SESSION	*my_session = (MQ_SESSION *)session;
  MQ_INSTANCE	*my_instance = (MQ_INSTANCE *)instance;
  char		*ptr, t_buf[40], *combined;
  int		length, err_code;
  struct tm	t;
  struct timeval	tv;
  amqp_basic_properties_t prop;
  spinlock_acquire(my_instance->rconn_lock);
  if(my_instance->conn_stat != AMQP_STATUS_OK){
<<<<<<< HEAD

    //int rc_delay = difftime(time(NULL),my_instance->last_rconn) > my_instance->rconn_intv;
    my_instance->last_rconn = time(NULL);

    if(init_conn(my_instance,my_session)){
      my_instance->rconn_intv = 1.0;
      my_instance->conn_stat = AMQP_STATUS_OK;	

    }else{
      my_instance->rconn_intv += 5.0;
      skygw_log_write(LOGFILE_ERROR,
		      "Error : Failed to reconnect to the MQRabbit server ");
    }
    err_code = my_instance->conn_stat;
  }
  spinlock_release(my_instance->rconn_lock);
=======

    if(difftime(time(NULL),my_instance->last_rconn) > my_instance->rconn_intv){

      my_instance->last_rconn = time(NULL);

      if(init_conn(my_instance,my_session)){
	my_instance->rconn_intv = 1.0;
	my_instance->conn_stat = AMQP_STATUS_OK;	

      }else{
	my_instance->rconn_intv += 5.0;
	skygw_log_write(LOGFILE_ERROR,
			"Error : Failed to reconnect to the MQRabbit server ");
      }
      err_code = my_instance->conn_stat;
    }
  }
  spinlock_release(my_instance->rconn_lock);

>>>>>>> 5591d815
  if (err_code == AMQP_STATUS_OK){

    if(modutil_extract_SQL(queue, &ptr, &length)){
   
      prop._flags = AMQP_BASIC_CONTENT_TYPE_FLAG|AMQP_BASIC_DELIVERY_MODE_FLAG;
      prop.content_type = amqp_cstring_bytes("text/plain");
      prop.delivery_mode = AMQP_DELIVERY_PERSISTENT;
      
      gettimeofday(&tv, NULL);
      localtime_r(&tv.tv_sec, &t);
      sprintf(t_buf, "%02d:%02d:%02d.%-3d %d/%02d/%d, ",
	      t.tm_hour, t.tm_min, t.tm_sec, (int)(tv.tv_usec / 1000),
	      t.tm_mday, t.tm_mon + 1, 1900 + t.tm_year);

      int qlen = length + strnlen(t_buf,40);
      if((combined = malloc((qlen+1)*sizeof(char))) == NULL){
	skygw_log_write_flush(LOGFILE_ERROR,
			      "Error : Out of memory");
      }
      strcpy(combined,t_buf);
      strncat(combined,ptr,length);

      if((err_code = amqp_basic_publish(my_session->conn,my_session->channel,
					amqp_cstring_bytes(my_instance->exchange),
					amqp_cstring_bytes(my_instance->key),
					0,0,&prop,amqp_cstring_bytes(combined))
	  ) != AMQP_STATUS_OK){
	spinlock_acquire(my_instance->rconn_lock);  
	my_instance->conn_stat = err_code;
	spinlock_release(my_instance->rconn_lock);

	skygw_log_write_flush(LOGFILE_ERROR,
			      "Error : Failed to publish message to MQRabbit server: "
			      "%s",amqp_error_string2(err_code));
	
      } 
    }
<<<<<<< HEAD
=======

>>>>>>> 5591d815
  }
  /** Pass the query downstream */
  return my_session->down.routeQuery(my_session->down.instance,
				     my_session->down.session, queue);
}

/**
 * Diagnostics routine
 *
 * Prints the connection details and the names of the exchange,
 * queue and the routing key.
 *
 * @param	instance	The filter instance
 * @param	fsession	Filter session, may be NULL
 * @param	dcb		The DCB for diagnostic output
 */
static	void
diagnostic(FILTER *instance, void *fsession, DCB *dcb)
{
  MQ_INSTANCE	*my_instance = (MQ_INSTANCE *)instance;

  if (my_instance)
    {
      dcb_printf(dcb, "\t\tConnecting to %s:%d as %s/%s.\nVhost: %s\tExchange: %s\tKey: %s\tQueue: %s\n",
		 my_instance->hostname,my_instance->port,
		 my_instance->username,my_instance->password,
		 my_instance->vhost, my_instance->exchange,
		 my_instance->key, my_instance->queue
		 );
    }
}
	<|MERGE_RESOLUTION|>--- conflicted
+++ resolved
@@ -477,24 +477,6 @@
   amqp_basic_properties_t prop;
   spinlock_acquire(my_instance->rconn_lock);
   if(my_instance->conn_stat != AMQP_STATUS_OK){
-<<<<<<< HEAD
-
-    //int rc_delay = difftime(time(NULL),my_instance->last_rconn) > my_instance->rconn_intv;
-    my_instance->last_rconn = time(NULL);
-
-    if(init_conn(my_instance,my_session)){
-      my_instance->rconn_intv = 1.0;
-      my_instance->conn_stat = AMQP_STATUS_OK;	
-
-    }else{
-      my_instance->rconn_intv += 5.0;
-      skygw_log_write(LOGFILE_ERROR,
-		      "Error : Failed to reconnect to the MQRabbit server ");
-    }
-    err_code = my_instance->conn_stat;
-  }
-  spinlock_release(my_instance->rconn_lock);
-=======
 
     if(difftime(time(NULL),my_instance->last_rconn) > my_instance->rconn_intv){
 
@@ -514,7 +496,6 @@
   }
   spinlock_release(my_instance->rconn_lock);
 
->>>>>>> 5591d815
   if (err_code == AMQP_STATUS_OK){
 
     if(modutil_extract_SQL(queue, &ptr, &length)){
@@ -551,11 +532,9 @@
 			      "%s",amqp_error_string2(err_code));
 	
       } 
-    }
-<<<<<<< HEAD
-=======
-
->>>>>>> 5591d815
+
+    }
+
   }
   /** Pass the query downstream */
   return my_session->down.routeQuery(my_session->down.instance,
