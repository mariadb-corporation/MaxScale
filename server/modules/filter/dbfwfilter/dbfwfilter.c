--- conflicted
+++ resolved
@@ -2387,7 +2387,6 @@
     }
     else
     {
-<<<<<<< HEAD
         GWBUF* analyzed_queue = queue;
 
         // QUERY_TYPE_PREPARE_STMT need not be handled separately as the
@@ -2404,10 +2403,6 @@
 
         DBFW_USER *user = find_user_data(thr_users, dcb->user, dcb->remote);
         bool query_ok = false;
-=======
-        USER *user = find_user_data(my_instance->htable, dcb->user, dcb->remote);
-        bool query_ok = command_is_mandatory(queue);
->>>>>>> a8780b89
 
         if (user)
         {
