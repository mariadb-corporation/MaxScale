--- conflicted
+++ resolved
@@ -645,13 +645,9 @@
     mxb_assert(read_buffer);
 
     /** Ask what type of output the router/filter chain expects */
-<<<<<<< HEAD
     MXS_SESSION* session = m_dcb->session();
-    uint64_t capabilities = service_get_capabilities(session->service);
+    uint64_t capabilities = session->capabilities();
     capabilities |= mysql_session()->client_protocol_capabilities();
-=======
-    uint64_t capabilities = session->capabilities();
->>>>>>> b095cd71
     bool result_collected = false;
 
     if (rcap_type_required(capabilities, RCAP_TYPE_PACKET_OUTPUT) || m_collect_result)
@@ -2277,7 +2273,7 @@
     warnings |= (*it++) << 8;
     m_reply.set_num_warnings(warnings);
 
-    if (rcap_type_required(m_session->service->capabilities(), RCAP_TYPE_SESSION_STATE_TRACKING)
+    if (rcap_type_required(m_session->capabilities(), RCAP_TYPE_SESSION_STATE_TRACKING)
         && (status & SERVER_SESSION_STATE_CHANGED))
     {
         // TODO: Benchmark the extra cost of always processing the session tracking variables and see if it's
