--- conflicted
+++ resolved
@@ -1372,13 +1372,7 @@
             }
             else
             {
-<<<<<<< HEAD
-                MXB_INFO("Storing %s while in state '%s': %s", STRPACKETTYPE(mxs_mysql_get_command(queue)),
-                         to_string(m_state).c_str(), queue->get_sql().c_str());
-                m_delayed_packets.emplace_back(queue);
-=======
                 store_delayed_packet(queue);
->>>>>>> 120e45aa
                 rc = 1;
             }
         }
@@ -1386,13 +1380,7 @@
 
     default:
         {
-<<<<<<< HEAD
-            MXB_INFO("Storing %s while in state '%s': %s", STRPACKETTYPE(mxs_mysql_get_command(queue)),
-                     to_string(m_state).c_str(), queue->get_sql().c_str());
-            m_delayed_packets.emplace_back(queue);
-=======
             store_delayed_packet(queue);
->>>>>>> 120e45aa
             rc = 1;
         }
         break;
@@ -3080,7 +3068,7 @@
 
     MXB_INFO("Storing %s while in state '%s', %lu packet(s) queued: %s",
              STRPACKETTYPE(cmd), to_string(m_state).c_str(), m_delayed_packets.size(),
-             mxs::extract_sql(m_delayed_packets.back()).c_str());
+             buffer.get_sql().c_str());
 
     size_t too_many_packets = std::max(mysql_session()->max_sescmd_history, 5UL);
 
