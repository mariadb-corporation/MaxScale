--- conflicted
+++ resolved
@@ -19,9 +19,6 @@
 #include <maxscale/protocol/mariadb/authenticator.hh>
 #include <maxscale/protocol/mariadb/protocol_classes.hh>
 
-<<<<<<< HEAD
-class MySQLProtocolModule final : public mxs::ProtocolModule
-=======
 class ProtocolConfig final : public mxs::config::Configuration
 {
 public:
@@ -30,8 +27,7 @@
     mxs::config::Bool allow_replication;
 };
 
-class MySQLProtocolModule : public mxs::ProtocolModule
->>>>>>> 10679445
+class MySQLProtocolModule final : public mxs::ProtocolModule
 {
 public:
     ~MySQLProtocolModule() override = default;
