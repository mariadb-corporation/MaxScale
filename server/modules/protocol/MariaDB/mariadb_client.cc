/*
 *
 * Copyright (c) 2016 MariaDB Corporation Ab
 *
 * Use of this software is governed by the Business Source License included
 * in the LICENSE.TXT file and at www.mariadb.com/bsl11.
 *
 * Change Date: 2026-07-11
 *
 * On the date above, in accordance with the Business Source License, use
 * of this software will be governed by version 2 or later of the General
 * Public License.
 */

#include <maxscale/protocol/mariadb/module_names.hh>
#define MXS_MODULE_NAME MXS_MARIADB_PROTOCOL_NAME

#include <maxscale/protocol/mariadb/client_connection.hh>

#include <inttypes.h>
#include <limits.h>
#include <netinet/tcp.h>
#include <sys/stat.h>
#include <algorithm>
#include <string>
#include <vector>
#include <grp.h>
#include <pwd.h>

#include <maxbase/alloc.h>
#include <maxsql/mariadb.hh>
#include <maxscale/listener.hh>
#include <maxscale/modinfo.hh>
#include <maxscale/modutil.hh>
#include <maxscale/poll.hh>
#include <maxscale/protocol.hh>
#include <maxscale/protocol/mariadb/authenticator.hh>
#include <maxscale/protocol/mariadb/backend_connection.hh>
#include <maxscale/protocol/mariadb/local_client.hh>
#include <maxscale/protocol/mariadb/mysql.hh>
#include <maxscale/protocol/mariadb/query_classifier.hh>
#include <maxscale/router.hh>
#include <maxscale/routingworker.hh>
#include <maxscale/session.hh>
#include <maxscale/ssl.hh>
#include <maxscale/utils.h>
#include <maxbase/format.hh>
#include <maxscale/event.hh>
#include <maxscale/version.h>

#include "setparser.hh"
#include "sqlmodeparser.hh"
#include "user_data.hh"
#include "packet_parser.hh"
#include "detect_special_query.hh"

namespace
{
using AuthRes = mariadb::ClientAuthenticator::AuthRes;
using ExcRes = mariadb::ClientAuthenticator::ExchRes;
using UserEntryType = mariadb::UserEntryType;
using TrxState = MYSQL_session::TrxState;
using std::move;
using std::string;

const string base_plugin = DEFAULT_MYSQL_AUTH_PLUGIN;
const mxs::ListenerData::UserCreds default_mapped_creds = {"", base_plugin};
const int CLIENT_CAPABILITIES_LEN = 32;
const int SSL_REQUEST_PACKET_SIZE = MYSQL_HEADER_LEN + CLIENT_CAPABILITIES_LEN;
const int NORMAL_HS_RESP_MIN_SIZE = MYSQL_AUTH_PACKET_BASE_SIZE + 2;
const int MAX_PACKET_SIZE = MYSQL_PACKET_LENGTH_MAX + MYSQL_HEADER_LEN;

// The past-the-end value for the session command IDs we generate (includes prepared statements). When this ID
// value is reached, the counter is reset back to 1. This makes sure we reserve the values 0 and 0xffffffff as
// special values that are never assigned by MaxScale.
const uint32_t MAX_SESCMD_ID = std::numeric_limits<uint32_t>::max();
static_assert(MAX_SESCMD_ID == MARIADB_PS_DIRECT_EXEC_ID);

// Default version string sent to clients
const string default_version = "5.5.5-10.2.12 " MAXSCALE_VERSION "-maxscale";

class ThisUnit
{
public:
    mxb::Regex special_queries_regex;
};
ThisUnit this_unit;

string get_version_string(SERVICE* service)
{
    string service_vrs = service->version_string();
    if (service_vrs.empty())
    {
        auto& custom_suffix = service->custom_version_suffix();
        return custom_suffix.empty() ? default_version : default_version + custom_suffix;
    }

    // Older applications don't understand versions other than 5 and cause strange problems.
    // The MariaDB Server also prepends 5.5.5- to its version strings, and this is not shown by clients.
    if (service_vrs[0] != '5' && service_vrs[0] != '8')
    {
        const char prefix[] = "5.5.5-";
        service_vrs = prefix + service_vrs;
    }
    return service_vrs;
}

enum class CapTypes
{
    XPAND,      // XPand, doesn't include SESSION_TRACK as it doesn't support it
    NORMAL,     // The normal capabilities but without the extra MariaDB-only bits
    MARIADB,    // All capabilities
};

std::pair<CapTypes, uint64_t> get_supported_cap_types(SERVICE* service)
{
    CapTypes type = CapTypes::MARIADB;
    uint64_t version = std::numeric_limits<uint64_t>::max();

    for (SERVER* s : service->reachable_servers())
    {
        if (s->info().type() == SERVER::VersionInfo::Type::XPAND)
        {
            // At least one node is XPand and since it's the most restrictive, we can return early.
            type = CapTypes::XPAND;
            break;
        }
        else
        {
            version = std::min(s->info().version_num().total, version);

            if (version < 100200)
            {
                type = CapTypes::NORMAL;
            }
        }
    }

    return {type, version};
}

mariadb::HeaderData parse_header(GWBUF* buffer)
{
    mariadb::HeaderData rval;
    if (gwbuf_link_length(buffer) >= MYSQL_HEADER_LEN)
    {
        // Header in first chunk.
        rval = mariadb::get_header(gwbuf_link_data(buffer));
    }
    else
    {
        // The header is split between multiple chunks.
        uint8_t header[MYSQL_HEADER_LEN];
        gwbuf_copy_data(buffer, 0, MYSQL_HEADER_LEN, header);
        rval = mariadb::get_header(header);
    }
    return rval;
}

bool call_getpwnam_r(const char* user, gid_t& group_id_out)
{
    bool rval = false;
    // getpwnam_r requires a buffer for result data. The size is not known beforehand. Guess the size and
    // try again with a larger buffer if necessary.
    int buf_size = 1024;
    const int buf_size_limit = 1024000;
    const char err_msg[] = "'getpwnam_r' on '%s' failed. Error %i: %s";
    string buffer;
    passwd output {};
    passwd* output_ptr = nullptr;
    bool keep_trying = true;

    while (buf_size <= buf_size_limit && keep_trying)
    {
        keep_trying = false;
        buffer.resize(buf_size);
        int ret = getpwnam_r(user, &output, &buffer[0], buffer.size(), &output_ptr);

        if (output_ptr)
        {
            group_id_out = output_ptr->pw_gid;
            rval = true;
        }
        else if (ret == 0)
        {
            // No entry found, likely the user is not a Linux user.
            MXB_INFO("Tried to check groups of user '%s', but it is not a Linux user.", user);
        }
        else if (ret == ERANGE)
        {
            // Buffer was too small. Try again with a larger one.
            buf_size *= 10;
            if (buf_size > buf_size_limit)
            {
                MXB_ERROR(err_msg, user, ret, mxb_strerror(ret));
            }
            else
            {
                keep_trying = true;
            }
        }
        else
        {
            MXB_ERROR(err_msg, user, ret, mxb_strerror(ret));
        }
    }
    return rval;
}

bool call_getgrgid_r(gid_t group_id, string& name_out)
{
    bool rval = false;
    // getgrgid_r requires a buffer for result data. The size is not known beforehand. Guess the size and
    // try again with a larger buffer if necessary.
    int buf_size = 1024;
    const int buf_size_limit = 1024000;
    const char err_msg[] = "'getgrgid_r' on %ui failed. Error %i: %s";
    string buffer;
    group output {};
    group* output_ptr = nullptr;
    bool keep_trying = true;

    while (buf_size <= buf_size_limit && keep_trying)
    {
        keep_trying = false;
        buffer.resize(buf_size);
        int ret = getgrgid_r(group_id, &output, &buffer[0], buffer.size(), &output_ptr);

        if (output_ptr)
        {
            name_out = output_ptr->gr_name;
            rval = true;
        }
        else if (ret == 0)
        {
            MXB_ERROR("Group id %ui is not a valid Linux group.", group_id);
        }
        else if (ret == ERANGE)
        {
            // Buffer was too small. Try again with a larger one.
            buf_size *= 10;
            if (buf_size > buf_size_limit)
            {
                MXB_ERROR(err_msg, group_id, ret, mxb_strerror(ret));
            }
            else
            {
                keep_trying = true;
            }
        }
        else
        {
            MXB_ERROR(err_msg, group_id, ret, mxb_strerror(ret));
        }
    }
    return rval;
}
}

// Servers and queries to execute on them
typedef std::map<SERVER*, std::string> TargetList;

struct KillInfo
{
    typedef  bool (* DcbCallback)(DCB* dcb, void* data);

    KillInfo(std::string query, MXS_SESSION* ses, DcbCallback callback)
        : origin(mxs_rworker_get_current_id())
        , session(ses)
        , query_base(query)
        , cb(callback)
    {
    }

    int          origin;
    MXS_SESSION* session;
    std::string  query_base;
    DcbCallback  cb;
    TargetList   targets;
    std::mutex   lock;
};

static bool kill_func(DCB* dcb, void* data);

struct ConnKillInfo : public KillInfo
{
    ConnKillInfo(uint64_t id, std::string query, MXS_SESSION* ses, uint64_t keep_thread_id)
        : KillInfo(query, ses, kill_func)
        , target_id(id)
        , keep_thread_id(keep_thread_id)
    {
    }

    uint64_t target_id;
    uint64_t keep_thread_id;
};

static bool kill_user_func(DCB* dcb, void* data);

struct UserKillInfo : public KillInfo
{
    UserKillInfo(std::string name, std::string query, MXS_SESSION* ses)
        : KillInfo(query, ses, kill_user_func)
        , user(name)
    {
    }

    std::string user;
};

static bool kill_func(DCB* dcb, void* data)
{
    ConnKillInfo* info = static_cast<ConnKillInfo*>(data);

    if (dcb->session()->id() == info->target_id && dcb->role() == DCB::Role::BACKEND)
    {
        auto proto = static_cast<MariaDBBackendConnection*>(dcb->protocol());
        uint64_t backend_thread_id = proto->thread_id();

        if (info->keep_thread_id == 0 || backend_thread_id != info->keep_thread_id)
        {
            if (backend_thread_id)
            {
                // TODO: Isn't it from the context clear that dcb is a backend dcb, that is
                // TODO: perhaps that could be in the function prototype?
                BackendDCB* backend_dcb = static_cast<BackendDCB*>(dcb);

                // DCB is connected and we know the thread ID so we can kill it
                std::stringstream ss;
                ss << info->query_base << backend_thread_id;

                std::lock_guard<std::mutex> guard(info->lock);
                info->targets[backend_dcb->server()] = ss.str();
            }
            else
            {
                // DCB is not yet connected, send a hangup to forcibly close it
                dcb->session()->close_reason = SESSION_CLOSE_KILLED;
                dcb->trigger_hangup_event();
            }
        }
    }

    return true;
}

static bool kill_user_func(DCB* dcb, void* data)
{
    UserKillInfo* info = (UserKillInfo*)data;

    if (dcb->role() == DCB::Role::BACKEND
        && strcasecmp(dcb->session()->user().c_str(), info->user.c_str()) == 0)
    {
        // TODO: Isn't it from the context clear that dcb is a backend dcb, that is
        // TODO: perhaps that could be in the function prototype?
        BackendDCB* backend_dcb = static_cast<BackendDCB*>(dcb);

        std::lock_guard<std::mutex> guard(info->lock);
        info->targets[backend_dcb->server()] = info->query_base;
    }

    return true;
}

MariaDBClientConnection::SSLState MariaDBClientConnection::ssl_authenticate_check_status()
{
    /**
     * We record the SSL status before and after ssl authentication. This allows
     * us to detect if the SSL handshake is immediately completed, which means more
     * data needs to be read from the socket.
     */
    bool health_before = (m_dcb->ssl_state() == DCB::SSLState::ESTABLISHED);
    int ssl_ret = ssl_authenticate_client();
    bool health_after = (m_dcb->ssl_state() == DCB::SSLState::ESTABLISHED);

    auto rval = SSLState::FAIL;
    if (ssl_ret != 0)
    {
        rval = (ssl_ret == SSL_ERROR_CLIENT_NOT_SSL) ? SSLState::NOT_CAPABLE : SSLState::FAIL;
    }
    else if (!health_after)
    {
        rval = SSLState::INCOMPLETE;
    }
    else if (!health_before && health_after)
    {
        rval = SSLState::INCOMPLETE;
        m_dcb->trigger_read_event();
    }
    else if (health_before && health_after)
    {
        rval = SSLState::COMPLETE;
    }
    return rval;
}

/**
 * Start or continue ssl handshake. If the listener requires SSL but the client is not SSL capable,
 * an error message is recorded and failure return given.
 *
 * @return 0 if ok, >0 if a problem - see return codes defined in ssl.h
 */
int MariaDBClientConnection::ssl_authenticate_client()
{
    auto dcb = m_dcb;

    const char* remote = m_dcb->remote().c_str();
    const char* service = m_session->service->name();

    /* Now we require an SSL connection */
    if (!m_session_data->ssl_capable())
    {
        /* Should be SSL, but client is not SSL capable. Cannot print the username, as client has not
         * sent that yet. */
        MXS_INFO("Client from '%s' attempted to connect to service '%s' without SSL when SSL was required.",
                 remote, service);
        return SSL_ERROR_CLIENT_NOT_SSL;
    }

    /* Now we know SSL is required and client is capable */
    if (m_dcb->ssl_state() != DCB::SSLState::ESTABLISHED)
    {
        int return_code;
        /** Do the SSL Handshake */
        if (m_dcb->ssl_state() == DCB::SSLState::HANDSHAKE_UNKNOWN)
        {
            m_dcb->set_ssl_state(DCB::SSLState::HANDSHAKE_REQUIRED);
        }
        /**
         * Note that this will often fail to achieve its result, because further
         * reading (or possibly writing) of SSL related information is needed.
         * When that happens, there is a call in poll.c so that an EPOLLIN
         * event that arrives while the SSL state is SSL_HANDSHAKE_REQUIRED
         * will trigger DCB::ssl_handshake. This situation does not result in a
         * negative return code - that indicates a real failure.
         */
        return_code = dcb->ssl_handshake();
        if (return_code < 0)
        {
            MXS_INFO("Client from '%s' failed to connect to service '%s' with SSL.",
                     remote, service);
            return SSL_ERROR_ACCEPT_FAILED;
        }
        else if (mxb_log_should_log(LOG_INFO))
        {
            if (return_code == 1)
            {
                MXS_INFO("Client from '%s' connected to service '%s' with SSL.",
                         remote, service);
            }
            else
            {
                MXS_INFO("Client from '%s' is in progress of connecting to service '%s' with SSL.",
                         remote, service);
            }
        }
    }
    return SSL_AUTH_CHECKS_OK;
}

/**
 * Send the server handshake packet to the client.
 *
 * @return True on success
 */
bool MariaDBClientConnection::send_server_handshake()
{
    auto service = m_session->service;
    packet_parser::ByteVec payload;
    // The exact size depends on a few factors, reserve enough to avoid reallocations in most cases.
    payload.reserve(130);

    // Contents as in https://mariadb.com/kb/en/connection/#initial-handshake-packet
    payload.push_back((uint8_t)GW_MYSQL_PROTOCOL_VERSION);
    payload.push_back(get_version_string(service));

    // The length of the following fields all the way until plugin name is 44.
    const int id_to_plugin_bytes = 44;
    auto orig_size = payload.size();
    payload.resize(orig_size + id_to_plugin_bytes);
    auto ptr = payload.data() + orig_size;

    // Use the session id as the server thread id. Only the low 32bits are sent in the handshake.
    mariadb::set_byte4(ptr, m_session->id());
    ptr += 4;

    /* gen_random_bytes() generates random bytes (0-255). This is ok as scramble for most clients
     * (e.g. mariadb) but not for mysql-connector-java. To be on the safe side, ensure every byte
     * is a non-whitespace character. To do the rescaling of values without noticeable bias, generate
     * double the required bytes.
     */
    uint8_t random_bytes[2 * MYSQL_SCRAMBLE_LEN];
    mxb::Worker::gen_random_bytes(random_bytes, sizeof(random_bytes));
    auto* scramble_storage = m_session_data->scramble;
    for (size_t i = 0; i < MYSQL_SCRAMBLE_LEN; i++)
    {
        auto src = &random_bytes[2 * i];
        auto val16 = *(reinterpret_cast<uint16_t*>(src));
        scramble_storage[i] = '!' + (val16 % (('~' + 1) - '!'));
    }

    // Write scramble part 1.
    ptr = mariadb::copy_bytes(ptr, scramble_storage, 8);

    // Filler byte.
    *ptr++ = 0;

    // 8 bytes of capabilities, sent in three parts.
    uint64_t caps = GW_MYSQL_CAPABILITIES_SERVER;
    CapTypes cap_types;
    int min_version;
    std::tie(cap_types, min_version) = get_supported_cap_types(service);

    if (cap_types == CapTypes::MARIADB)
    {
        // A MariaDB 10.2 server or later omits the CLIENT_MYSQL capability. This signals that it supports
        // extended capabilities.
        caps &= ~GW_MYSQL_CAPABILITIES_CLIENT_MYSQL;
        caps |= MXS_EXTRA_CAPS_SERVER64;

        if (min_version < 100600)
        {
            // The metadata caching was added in 10.6 and should only be enabled if all nodes support it.
            caps &= ~(MXS_MARIA_CAP_CACHE_METADATA << 32);
            mxb_assert((caps & MXS_EXTRA_CAPS_SERVER64) == (MXS_MARIA_CAP_STMT_BULK_OPERATIONS << 32));
        }
    }

    if (m_session->capabilities() & RCAP_TYPE_OLD_PROTOCOL)
    {
        // Some module requires that only the base protocol is used, most likely due to the fact
        // that it processes the contents of the resultset.
        caps &= ~((MXS_MARIA_CAP_CACHE_METADATA << 32) | GW_MYSQL_CAPABILITIES_DEPRECATE_EOF);
        mxb_assert((caps & MXS_EXTRA_CAPS_SERVER64) == (MXS_MARIA_CAP_STMT_BULK_OPERATIONS << 32)
                   || cap_types != CapTypes::MARIADB);
        mxb_assert((caps & GW_MYSQL_CAPABILITIES_DEPRECATE_EOF) == 0);
    }

    if (cap_types == CapTypes::XPAND || min_version < 80000 || (min_version > 100000 && min_version < 100208))
    {
        // The DEPRECATE_EOF and session tracking were added in MySQL 5.7, anything older than that shouldn't
        // advertise them. This includes XPand: it doesn't support SESSION_TRACK or DEPRECATE_EOF as it's
        // MySQL 5.1 compatible on the protocol layer. Additionally, MySQL 5.7 has a broken query cache
        // implementation where it sends non-DEPRECATE_EOF results even when a client requested results in the
        // DEPRECATE_EOF format. The same query cache bug was present in MariaDB but was fixed in 10.2.8
        // (MDEV-13300).
        caps &= ~(GW_MYSQL_CAPABILITIES_SESSION_TRACK | GW_MYSQL_CAPABILITIES_DEPRECATE_EOF);
    }

    if (require_ssl())
    {
        caps |= GW_MYSQL_CAPABILITIES_SSL;
    }

    m_session_data->client_caps.advertised_capabilities = caps;

    // Convert to little endian, write 2 bytes.
    uint8_t caps_le[8];
    mariadb::set_byte8(caps_le, caps);
    ptr = mariadb::copy_bytes(ptr, caps_le, 2);

    // Character set.
    uint8_t charset = service->charset();
    if (charset == 0)
    {
        charset = 8;        // Charset 8 is latin1, the server default.
    }
    *ptr++ = charset;

    uint16_t status_flags = 2;      // autocommit enabled
    mariadb::set_byte2(ptr, status_flags);
    ptr += 2;

    // More capabilities.
    ptr = mariadb::copy_bytes(ptr, caps_le + 2, 2);

    *ptr++ = MYSQL_SCRAMBLE_LEN + 1;    // Plugin data total length, contains 1 filler.

    // 6 bytes filler
    ptr = mariadb::set_bytes(ptr, 0, 6);

    // Capabilities part 3 or 4 filler bytes.
    ptr = cap_types == CapTypes::MARIADB ?
        mariadb::copy_bytes(ptr, caps_le + 4, 4) :
        mariadb::set_bytes(ptr, 0, 4);

    // Scramble part 2.
    ptr = mariadb::copy_bytes(ptr, scramble_storage + 8, 12);

    // filler
    *ptr++ = 0;

    mxb_assert(ptr - (payload.data() + orig_size) == id_to_plugin_bytes);
    // Add plugin name.
    payload.push_back(base_plugin);

    bool rval = false;
    // Allocate buffer and send.
    auto pl_size = payload.size();
    GWBUF* buf = gwbuf_alloc(MYSQL_HEADER_LEN + pl_size);
    if (buf)
    {
        ptr = GWBUF_DATA(buf);
        ptr = mariadb::write_header(ptr, pl_size, 0);
        memcpy(ptr, payload.data(), pl_size);
        rval = (write(buf) == 1);
    }
    return rval;
}

/**
 * Start or continue authenticating the client.
 *
 * @return Instruction for upper level state machine
 */
MariaDBClientConnection::StateMachineRes
MariaDBClientConnection::process_authentication(AuthType auth_type)
{
    auto rval = StateMachineRes::IN_PROGRESS;
    bool state_machine_continue = true;
    auto& auth_data = (auth_type == AuthType::NORMAL_AUTH) ? *m_session_data->auth_data :
        *m_change_user.auth_data;
    const auto& user_entry_type = auth_data.user_entry.type;

    while (state_machine_continue)
    {
        switch (m_auth_state)
        {
        case AuthState::FIND_ENTRY:
            {
                update_user_account_entry(auth_data);
                if (user_entry_type == UserEntryType::USER_ACCOUNT_OK)
                {
                    m_auth_state = AuthState::START_EXCHANGE;
                }
                else
                {
                    // Something is wrong with the entry. Authentication will likely fail.
                    if (user_account_cache()->can_update_immediately())
                    {
                        // User data may be outdated, send update message through the service.
                        // The current session will stall until userdata has been updated.
                        m_session->service->request_user_account_update();
                        m_session->service->mark_for_wakeup(this);
                        m_auth_state = AuthState::TRY_AGAIN;
                        state_machine_continue = false;
                    }
                    else
                    {
                        MXS_WARNING(USERS_RECENTLY_UPDATED_FMT, m_session_data->user_and_host().c_str());
                        // If plugin exists, start exchange. Authentication will surely fail.
                        m_auth_state = (user_entry_type == UserEntryType::PLUGIN_IS_NOT_LOADED) ?
                            AuthState::NO_PLUGIN : AuthState::START_EXCHANGE;
                    }
                }
            }
            break;

        case AuthState::TRY_AGAIN:
            {
                // Waiting for user account update.
                if (m_user_update_wakeup)
                {
                    // Only recheck user if the user account data has actually changed since the previous
                    // attempt.
                    if (user_account_cache()->version() > m_previous_userdb_version)
                    {
                        update_user_account_entry(auth_data);
                    }

                    if (user_entry_type == UserEntryType::USER_ACCOUNT_OK)
                    {
                        MXB_DEBUG("Found user account entry for %s after updating user account data.",
                                  m_session_data->user_and_host().c_str());
                    }
                    m_auth_state = (user_entry_type == UserEntryType::PLUGIN_IS_NOT_LOADED) ?
                        AuthState::NO_PLUGIN : AuthState::START_EXCHANGE;
                }
                else
                {
                    // Should not get client data (or read events) before users have actually been updated.
                    // This can happen if client hangs up while MaxScale is waiting for the update.
                    MXB_ERROR("Client %s sent data when waiting for user account update. Closing session.",
                              m_session_data->user_and_host().c_str());
                    send_misc_error("Unexpected client event");
                    // Unmark because auth state is modified.
                    m_session->service->unmark_for_wakeup(this);
                    m_auth_state = AuthState::FAIL;
                }
            }
            break;

        case AuthState::NO_PLUGIN:
            send_authentication_error(AuthErrorType::NO_PLUGIN);
            m_auth_state = AuthState::FAIL;
            break;

        case AuthState::START_EXCHANGE:
        case AuthState::CONTINUE_EXCHANGE:
            state_machine_continue = perform_auth_exchange(auth_data);
            break;

        case AuthState::CHECK_TOKEN:
            perform_check_token(auth_type);
            break;

        case AuthState::START_SESSION:
            // Authentication success, initialize session. Backend authenticator must be set before
            // connecting to backends.
            m_session_data->current_db = auth_data.default_db;
            m_session_data->role = auth_data.user_entry.entry.default_role;
            assign_backend_authenticator(auth_data);
            if (m_session->start())
            {
                mxb_assert(m_session->state() != MXS_SESSION::State::CREATED);
                m_auth_state = AuthState::COMPLETE;
            }
            else
            {
                // Send internal error, as in this case the client has done nothing wrong.
                send_mysql_err_packet(1815, "HY000", "Internal error: Session creation failed");
                MXB_ERROR("Failed to create session for %s.", m_session_data->user_and_host().c_str());
                m_auth_state = AuthState::FAIL;
            }
            break;

        case AuthState::CHANGE_USER_OK:
            {
                // Reauthentication to MaxScale succeeded, but the query still needs to be successfully
                // routed.
                rval = complete_change_user_p1() ? StateMachineRes::DONE : StateMachineRes::ERROR;
                state_machine_continue = false;
                break;
            }

        case AuthState::COMPLETE:
            m_sql_mode = m_session->listener_data()->m_default_sql_mode;
            write_ok_packet(m_next_sequence);
            if (m_dcb->readq())
            {
                // The user has already sent more data, process it
                m_dcb->trigger_read_event();
            }
            state_machine_continue = false;
            rval = StateMachineRes::DONE;
            break;

        case AuthState::FAIL:
            // An error message should have already been sent.
            state_machine_continue = false;
            if (auth_type == AuthType::NORMAL_AUTH)
            {
                rval = StateMachineRes::ERROR;
            }
            else
            {
                // com_change_user failed, but the session may yet continue.
                cancel_change_user_p1();
                rval = StateMachineRes::DONE;
            }

            break;
        }
    }
    return rval;
}

void MariaDBClientConnection::update_user_account_entry(mariadb::AuthenticationData& auth_data)
{
    const auto mses = m_session_data;
    auto* users = user_account_cache();
    auto search_res = users->find_user(auth_data.user, mses->remote, auth_data.default_db,
                                       mses->user_search_settings);
    m_previous_userdb_version = users->version();   // Can use this to skip user entry check after update.

    mariadb::AuthenticatorModule* selected_module = find_auth_module(search_res.entry.plugin);
    if (selected_module)
    {
        // Correct plugin is loaded, generate session-specific data.
        auth_data.client_auth_module = selected_module;
        // If changing user, this overrides the old client authenticator. Not an issue, as the client auth
        // is only used during authentication.
        m_authenticator = selected_module->create_client_authenticator();
    }
    else
    {
        // Authentication cannot continue in this case. Should be rare, though.
        search_res.type = UserEntryType::PLUGIN_IS_NOT_LOADED;
        MXB_INFO("User entry '%s'@'%s' uses unrecognized authenticator plugin '%s'. "
                 "Cannot authenticate user.",
                 search_res.entry.username.c_str(), search_res.entry.host_pattern.c_str(),
                 search_res.entry.plugin.c_str());
    }
    auth_data.user_entry = move(search_res);
}

/**
 * Handle relevant variables
 *
 * @param buffer  Buffer, assumed to contain a statement. May be reallocated if not contiguous.
 *
 * @return NULL if successful, otherwise dynamically allocated error message.
 */
char* MariaDBClientConnection::handle_variables(mxs::Buffer& buffer)
{
    char* message = NULL;
    auto read_buffer = buffer.release();
    SetParser set_parser;
    SetParser::Result result;

    switch (set_parser.check(&read_buffer, &result))
    {
    case SetParser::ERROR:
        // In practice only OOM.
        break;

    case SetParser::IS_SET_SQL_MODE:
        {
            SqlModeParser sql_mode_parser;

            const SetParser::Result::Items& values = result.values();

            for (SetParser::Result::Items::const_iterator i = values.begin(); i != values.end(); ++i)
            {
                const SetParser::Result::Item& value = *i;

                switch (sql_mode_parser.get_sql_mode(value.first, value.second))
                {
                case SqlModeParser::ORACLE:
                    m_session_data->is_autocommit = false;
                    m_sql_mode = QC_SQL_MODE_ORACLE;
                    break;

                case SqlModeParser::DEFAULT:
                    m_session_data->is_autocommit = true;
                    m_sql_mode = QC_SQL_MODE_DEFAULT;
                    break;

                case SqlModeParser::SOMETHING:
                    break;

                default:
                    mxb_assert(!true);
                }
            }
        }
        break;

    case SetParser::IS_SET_MAXSCALE:
        {
            const SetParser::Result::Items& variables = result.variables();
            const SetParser::Result::Items& values = result.values();

            SetParser::Result::Items::const_iterator i = variables.begin();
            SetParser::Result::Items::const_iterator j = values.begin();

            while (!message && (i != variables.end()))
            {
                const SetParser::Result::Item& variable = *i;
                const SetParser::Result::Item& value = *j;
                message = m_session->set_variable_value(variable.first, variable.second,
                                                        value.first, value.second);
                ++i;
                ++j;
            }
        }
        break;

    case SetParser::NOT_RELEVANT:
        break;

    default:
        mxb_assert(!true);
    }

    buffer.reset(read_buffer);

    return message;
}

void MariaDBClientConnection::track_transaction_state(MXS_SESSION* session, GWBUF* packetbuf)
{
    auto& ses_trx_state = m_session_data->trx_state;
    const auto trx_starting_active = TrxState::TRX_ACTIVE | TrxState::TRX_STARTING;

    mxb_assert(gwbuf_is_contiguous(packetbuf));
    mxb_assert((ses_trx_state & (TrxState::TRX_STARTING | TrxState::TRX_ENDING))
               != (TrxState::TRX_STARTING | TrxState::TRX_ENDING));


    if (ses_trx_state & TrxState::TRX_ENDING)
    {
        if (m_session_data->is_autocommit)
        {
            // Transaction ended, go into inactive state
            ses_trx_state = TrxState::TRX_INACTIVE;
        }
        else
        {
            // Without autocommit the end of a transaction starts a new one
            ses_trx_state = trx_starting_active;
        }
    }
    else if (ses_trx_state & TrxState::TRX_STARTING)
    {
        ses_trx_state &= ~TrxState::TRX_STARTING;
    }
    else if (!m_session_data->is_autocommit && ses_trx_state == TrxState::TRX_INACTIVE)
    {
        // This state is entered when autocommit was disabled
        ses_trx_state = trx_starting_active;
    }

    if (mxs_mysql_get_command(packetbuf) == MXS_COM_QUERY)
    {
        const auto parser_type = rcap_type_required(
            m_session->capabilities(), RCAP_TYPE_QUERY_CLASSIFICATION) ?
            QC_TRX_PARSE_USING_QC : QC_TRX_PARSE_USING_PARSER;

        uint32_t type = qc_get_trx_type_mask_using(packetbuf, parser_type);

        if (type & QUERY_TYPE_BEGIN_TRX)
        {
            if (type & QUERY_TYPE_DISABLE_AUTOCOMMIT)
            {
                // This disables autocommit and the next statement starts a new transaction
                m_session_data->is_autocommit = false;
                ses_trx_state = TrxState::TRX_INACTIVE;
            }
            else
            {
                auto new_trx_state = trx_starting_active;
                if (type & QUERY_TYPE_READ)
                {
                    new_trx_state |= TrxState::TRX_READ_ONLY;
                }
                ses_trx_state = new_trx_state;
            }
        }
        else if (type & (QUERY_TYPE_COMMIT | QUERY_TYPE_ROLLBACK))
        {
            auto new_trx_state = ses_trx_state | TrxState::TRX_ENDING;
            // A commit never starts a new transaction. This would happen with: SET AUTOCOMMIT=0; COMMIT;
            new_trx_state &= ~TrxState::TRX_STARTING;
            ses_trx_state = new_trx_state;

            if (type & QUERY_TYPE_ENABLE_AUTOCOMMIT)
            {
                m_session_data->is_autocommit = true;
            }
        }
    }
}

void MariaDBClientConnection::handle_query_kill(const SpecialQueryDesc& kill_contents)
{
    auto kt = kill_contents.kill_options;
    auto& user = kill_contents.target;
    // TODO: handle "query id" somehow
    if ((kt & KT_QUERY_ID) == 0)
    {
        if (kill_contents.kill_id > 0)
        {
            execute_kill_connection(kill_contents.kill_id, (kill_type_t)kt);
        }
        else if (!user.empty())
        {
            execute_kill_user(user.c_str(), (kill_type_t)kt);
        }
        else
        {
            write_ok_packet(1);
        }
    }
}

MariaDBClientConnection::SpecialQueryDesc
MariaDBClientConnection::parse_kill_query_elems(const char* sql)
{
    const string connection = "connection";
    const string query = "query";
    const string hard = "hard";
    const string soft = "soft";

    auto& regex = this_unit.special_queries_regex;

    auto option = mxb::tolower(regex.substring_by_name(sql, "koption"));
    auto type = mxb::tolower(regex.substring_by_name(sql, "ktype"));
    auto target = mxb::tolower(regex.substring_by_name(sql, "ktarget"));

    SpecialQueryDesc rval;
    rval.type = SpecialQueryDesc::Type::KILL;

    // Option is either "hard", "soft", or empty.
    if (option == hard)
    {
        rval.kill_options |= KT_HARD;
    }
    else if (option == soft)
    {
        rval.kill_options |= KT_SOFT;
    }
    else
    {
        mxb_assert(option.empty());
    }

    // Type is either "connection", "query", "query\s+id" or empty.
    if (type == connection)
    {
        rval.kill_options |= KT_CONNECTION;
    }
    else if (type == query)
    {
        rval.kill_options |= KT_QUERY;
    }
    else if (!type.empty())
    {
        mxb_assert(type.find(query) == 0);
        rval.kill_options |= KT_QUERY_ID;
    }

    // target is either a query/thread id or "user\s+<username>"
    if (isdigit(target[0]))
    {
        mxb::get_uint64(target.c_str(), &rval.kill_id);
    }
    else
    {
        auto words = mxb::strtok(target, " ");
        rval.target = words[1];
    }
    return rval;
}

void MariaDBClientConnection::handle_use_database(GWBUF* read_buffer)
{
    auto databases = qc_get_database_names(read_buffer);
    if (!databases.empty())
    {
        start_change_db(move(databases[0]));
    }
}

/**
 * Some SQL commands/queries need to be detected and handled by the protocol
 * and MaxScale instead of being routed forward as is.
 *
 * @param buffer Query buffer
 * @return see @c spec_com_res_t
 */
MariaDBClientConnection::SpecialCmdRes
MariaDBClientConnection::process_special_queries(mxs::Buffer& buffer)
{
    auto rval = SpecialCmdRes::CONTINUE;

    auto packet_len = buffer.length();
    /* The packet must be at least HEADER + cmd + 5 (USE d) chars in length. Also, if the packet is rather
     * long, assume that it is not a tracked query. This assumption allows avoiding the
     * make_contiquous-call
     * on e.g. big inserts. The long packets can only contain one of the tracked queries by having lots of
     * comments. */
    const size_t min_len = MYSQL_HEADER_LEN + 1 + 5;
    const size_t max_len = 10000;

    if (packet_len >= min_len && packet_len <= max_len)
    {
        const char* sql = nullptr;
        int len = 0;

        buffer.make_contiguous();

        bool is_special = false;

        if (modutil_extract_SQL(buffer.get(), const_cast<char**>(&sql), &len))
        {
            auto pEnd = sql + len;
            is_special = detect_special_query(&sql, pEnd);
            len = pEnd - sql;
        }

        if (is_special)
        {
            auto fields = parse_special_query(sql, len);
            switch (fields.type)
            {
            case SpecialQueryDesc::Type::NONE:
                break;

            case SpecialQueryDesc::Type::KILL:
                handle_query_kill(fields);
                // The kill-query is not routed to backends, as the id:s would be wrong.
                rval = SpecialCmdRes::END;
                break;

            case SpecialQueryDesc::Type::USE_DB:
                handle_use_database(buffer.get());
                break;

            case SpecialQueryDesc::Type::SET_ROLE:
                start_change_role(move(fields.target));
                break;
            }
        }
    }

    return rval;
}

bool MariaDBClientConnection::record_for_history(mxs::Buffer& buffer, uint8_t cmd)
{
    bool should_record = false;
    const auto current_target = mariadb::QueryClassifier::CURRENT_TARGET_UNDEFINED;

    // Update the routing information. This must be done even if the command isn't added to the history.
    const auto& info = m_qc.update_route_info(current_target, buffer.get());

    switch (cmd)
    {
    case MXS_COM_QUIT:      // The client connection is about to be closed
    case MXS_COM_PING:      // Doesn't change the state so it doesn't need to be stored
    case MXS_COM_STMT_RESET:// Resets the prepared statement state, not needed by new connections
        break;

    case MXS_COM_STMT_EXECUTE:
        {
            uint32_t id = mxs_mysql_extract_ps_id(buffer.get());
            uint16_t params = m_qc.get_param_count(id);

            if (params > 0)
            {
                size_t types_offset = MYSQL_HEADER_LEN + 1 + 4 + 1 + 4 + ((params + 7) / 8);
                uint8_t* ptr = buffer.data() + types_offset;

                if (*ptr)
                {
                    ++ptr;

                    // Store the metadata, two bytes per parameter, for later use. The backends will need if
                    // it they have to reconnect and re-executed the prepared statements.
                    m_session_data->exec_metadata[id].assign(ptr, ptr + (params * 2));
                }
            }
        }
        break;

    case MXS_COM_STMT_CLOSE:
        {
            // Instead of handling COM_STMT_CLOSE like a normal command, we can exclude it from the history as
            // well as remove the original COM_STMT_PREPARE that it refers to. This simplifies the history
            // replay as all stored commands generate a response and none of them refer to any previous
            // commands. This means that the history can be executed in a single batch without waiting for any
            // responses.
            uint32_t id = mxs_mysql_extract_ps_id(buffer.get());

            auto it = std::find_if(m_session_data->history.begin(),
                                   m_session_data->history.end(),
                                   [&](const auto& a) {
                                       return a.id() == id;
                                   });

            if (it != m_session_data->history.end())
            {
                mxb_assert(it->id());
                m_session_data->history.erase(it);
                m_qc.ps_erase(buffer.get());
                m_session_data->exec_metadata.erase(id);
            }
        }
        break;

    case MXS_COM_CHANGE_USER:
        // COM_CHANGE_USER resets the whole connection. Any new connections will already be using the new
        // credentials which means we can safely reset the history here.
        m_session_data->history.clear();
        break;

    case MXS_COM_STMT_PREPARE:
        should_record = true;
        break;

    default:
        should_record = m_qc.target_is_all(info.target());
        break;
    }

    if (should_record)
    {
        buffer.set_id(m_next_id);
        m_pending_cmd = buffer;     // Keep a copy for the session command history
        should_record = true;

        if (cmd == MXS_COM_STMT_PREPARE || qc_query_is_type(info.type_mask(), QUERY_TYPE_PREPARE_NAMED_STMT))
        {
            // This will silence the warnings about unknown PS IDs
            m_qc.ps_store(buffer.get(), m_next_id);
        }

        if (++m_next_id == MAX_SESCMD_ID)
        {
            m_next_id = 1;
        }
    }

    return should_record;
}

/**
 * Route an SQL protocol packet. If the original client packet is less than 16MB, buffer should
 * contain the complete packet. If the client packet is large (split into multiple protocol packets),
 * only one protocol packet should be routed at a time.
 * TODO: what happens with parsing in this case? Likely it fails.
 *
 * @param buffer Buffer to route
 * @return True on success
 */
bool MariaDBClientConnection::route_statement(mxs::Buffer&& buffer)
{
    bool recording = false;
    uint8_t cmd = mxs_mysql_get_command(buffer.get());

    buffer.make_contiguous();

    if (m_session->capabilities() & RCAP_TYPE_SESCMD_HISTORY)
    {
        recording = record_for_history(buffer, cmd);
    }
    else if (cmd == MXS_COM_STMT_PREPARE)
    {
        buffer.set_id(m_next_id);

        if (++m_next_id == MAX_SESCMD_ID)
        {
            m_next_id = 1;
        }
    }

    // Must be done whether or not there were any changes, as the query classifier
    // is thread and not session specific.
    qc_set_sql_mode(m_sql_mode);
    // The query classifier classifies according to the service's server that has
    // the smallest version number.
    qc_set_server_version(m_version);

    auto service = m_session->service;
    auto capabilities = m_session->capabilities();

    if (rcap_type_required(capabilities, RCAP_TYPE_TRANSACTION_TRACKING)
        && !service->config()->session_track_trx_state && !m_session->load_active)
    {
        track_transaction_state(m_session, buffer.get());
    }

    // TODO: The response count and state is currently modified before we route the query to allow routers to
    // call clientReply inside routeQuery. This should be changed so that routers don't directly call
    // clientReply and instead it to be delivered in a separate event.

    bool expecting_response = mxs_mysql_command_will_respond(cmd);

    if (expecting_response)
    {
        ++m_num_responses;
        m_session->retain_statement(buffer.get());
    }

    if (recording)
    {
        mxb_assert(expecting_response);
        m_routing_state = RoutingState::RECORD_HISTORY;
    }

    return m_downstream->routeQuery(buffer.release()) != 0;
}

void MariaDBClientConnection::finish_recording_history(const GWBUF* buffer, const mxs::Reply& reply)
{
    if (reply.is_complete())
    {
        MXS_INFO("Added %s to history with ID %u: %s (result: %s)",
                 STRPACKETTYPE(m_pending_cmd.data()[4]), m_pending_cmd.id(),
                 mxs::extract_sql(m_pending_cmd, 200).c_str(),
                 reply.is_ok() ? "OK" : reply.error().message().c_str());

        if (reply.command() == MXS_COM_STMT_PREPARE)
        {
            m_qc.ps_store_response(m_pending_cmd.id(), reply.param_count());
        }

        m_routing_state = RoutingState::COMPARE_RESPONSES;
        m_dcb->trigger_read_event();
        m_session_data->history_responses.emplace(m_pending_cmd.id(), reply.is_ok());
        m_session_data->history.emplace_back(m_pending_cmd.release());

        if (m_session_data->history.size() > m_max_sescmd_history)
        {
            prune_history();
        }
    }
}

void MariaDBClientConnection::prune_history()
{
    // Using the about-to-be-pruned command as the minimum ID prevents the removal of responses that are still
    // needed when the ID overflows. If only the stored positions were used, the whole history would be
    // cleared.
    uint32_t min_id = m_session_data->history.front().id();

    for (const auto& kv : m_session_data->history_info)
    {
        if (kv.second.position > 0 && kv.second.position < min_id)
        {
            min_id = kv.second.position;
        }
    }

    m_session_data->history_responses.erase(m_session_data->history_responses.begin(),
                                            m_session_data->history_responses.lower_bound(min_id));
    m_session_data->history.pop_front();
    m_session_data->history_pruned = true;
}

/**
 * @brief Client read event, process data, client already authenticated
 *
 * First do some checks and get the router capabilities.  If the router
 * wants to process each individual statement, then the data must be split
 * into individual SQL statements. Any data that is left over is held in the
 * DCB read queue.
 *
 * Finally, the general client data processing function is called.
 *
 * @return True if session should continue, false if client connection should be closed
 */
MariaDBClientConnection::StateMachineRes MariaDBClientConnection::process_normal_read()
{
    auto session_state_value = m_session->state();
    if (session_state_value != MXS_SESSION::State::STARTED)
    {
        if (session_state_value != MXS_SESSION::State::STOPPING)
        {
            MXS_ERROR("Session received a query in incorrect state: %s",
                      session_state_to_string(session_state_value));
        }
        return StateMachineRes::ERROR;
    }

    if (m_routing_state == RoutingState::CHANGING_DB
        || m_routing_state == RoutingState::CHANGING_ROLE
        || m_routing_state == RoutingState::CHANGING_USER
        || m_routing_state == RoutingState::RECORD_HISTORY)
    {
        // We're still waiting for a response from the backend, read more data once we get it.
        return StateMachineRes::IN_PROGRESS;
    }
    else if (m_routing_state == RoutingState::COMPARE_RESPONSES)
    {
        // A session command that was recorded was just processed. Call the installed callbacks for any
        // backends that responded before the accepted response was received.
        for (auto& kv : m_session_data->history_info)
        {
            if (auto cb = kv.second.response_cb)
            {
                kv.second.response_cb = nullptr;
                cb();
            }
        }

        m_routing_state = RoutingState::PACKET_START;
    }

    auto read_res = read_protocol_packet();
    mxs::Buffer buffer = move(read_res.data);
    if (read_res.error())
    {
        return StateMachineRes::ERROR;
    }
    else if (buffer.empty())
    {
        // Didn't get a complete packet, wait for more data.
        return StateMachineRes::IN_PROGRESS;
    }

    bool routed = false;

    // Backend-protocol tracks LOAD_DATA-state by looking at replies.
    // TODO: add client-side tracking for proper error detection.
    if (session_is_load_active(m_session))
    {
        m_routing_state = RoutingState::LOAD_DATA;
    }

    switch (m_routing_state)
    {
    case RoutingState::PACKET_START:
        if (buffer.length() > MYSQL_HEADER_LEN)
        {
            routed = process_normal_packet(move(buffer));
        }
        else
        {
            // Unexpected, client should not be sending empty (header-only) packets in this case.
            MXS_ERROR("Client %s sent empty packet when a normal packet was expected.",
                      m_session->user_and_host().c_str());
            buffer.reset();
        }
        break;

    case RoutingState::LARGE_PACKET:
        {
            if (rcap_type_required(m_session->capabilities(), RCAP_TYPE_STMT_INPUT))
            {
                buffer.make_contiguous();
            }

            // No command bytes, just continue routing large packet.
            bool is_large = large_query_continues(buffer);
            routed = m_downstream->routeQuery(buffer.release()) != 0;

            if (!is_large)
            {
                // Large packet routing completed.
                m_routing_state = RoutingState::PACKET_START;
            }
        }
        break;

    case RoutingState::LARGE_HISTORY_PACKET:
        {
            // A continuation of a recoded command, append it to the current command and route it forward
            m_pending_cmd.append(gwbuf_clone(buffer.get()));
            bool is_large = large_query_continues(buffer);
            routed = m_downstream->routeQuery(buffer.release()) != 0;

            if (!is_large)
            {
                // Large packet routing completed.
                m_routing_state = RoutingState::RECORD_HISTORY;
                mxb_assert(m_pending_cmd.length() > MYSQL_PACKET_LENGTH_MAX + MYSQL_HEADER_LEN);
            }
        }
        break;

    case RoutingState::LOAD_DATA:
        {
            // Local-infile routing continues until client sends an empty packet. Again, tracked by backend
            // but this time on the downstream side.
            routed = route_statement(move(buffer));
            if (!session_is_load_active(m_session))
            {
                m_routing_state = RoutingState::PACKET_START;
            }
        }
        break;

    case RoutingState::CHANGING_DB:
    case RoutingState::CHANGING_ROLE:
    case RoutingState::CHANGING_USER:
    case RoutingState::RECORD_HISTORY:
    case RoutingState::COMPARE_RESPONSES:
        mxb_assert_message(!true, "We should never end up here");
        break;
    }

    auto rval = StateMachineRes::IN_PROGRESS;
    if (!routed)
    {
        /** Routing failed, close the client connection */
        m_session->close_reason = SESSION_CLOSE_ROUTING_FAILED;
        rval = StateMachineRes::ERROR;
        MXS_ERROR("Routing the query failed. Session will be closed.");
    }
    else if (m_command == MXS_COM_QUIT)
    {
        /** Close router session which causes closing of backends */
        mxb_assert_message(m_session->normal_quit(), "Session should be quitting normally");
        m_state = State::QUIT;
        rval = StateMachineRes::DONE;
    }

    return rval;
}

void MariaDBClientConnection::ready_for_reading(DCB* event_dcb)
{
    mxb_assert(m_dcb == event_dcb);     // The protocol should only handle its own events.

    bool state_machine_continue = true;
    while (state_machine_continue)
    {
        switch (m_state)
        {
        case State::HANDSHAKING:
            /**
             * After a listener has accepted a new connection, a standard MySQL handshake is
             * sent to the client. The first time this function is called from the poll loop,
             * the client reply to the handshake should be available.
             */
            {
                auto ret = process_handshake();
                switch (ret)
                {
                case StateMachineRes::IN_PROGRESS:
                    state_machine_continue = false;     // need more data
                    break;

                case StateMachineRes::DONE:
                    m_state = State::AUTHENTICATING;        // continue directly to next state
                    break;

                case StateMachineRes::ERROR:
                    m_state = State::FAILED;
                    break;
                }
            }
            break;

        case State::AUTHENTICATING:
        case State::CHANGING_USER:
            {
                auto auth_type = (m_state == State::CHANGING_USER) ? AuthType::CHANGE_USER :
                    AuthType::NORMAL_AUTH;
                auto ret = process_authentication(auth_type);
                switch (ret)
                {
                case StateMachineRes::IN_PROGRESS:
                    state_machine_continue = false;     // need more data
                    break;

                case StateMachineRes::DONE:
                    if (auth_type == AuthType::NORMAL_AUTH)
                    {
                        // Allow pooling for fresh sessions. This allows pooling in situations where
                        // the client/connector does not send any queries at start and session stays idle.
                        m_session->set_can_pool_backends(true);
                    }
                    m_state = State::READY;
                    break;

                case StateMachineRes::ERROR:
                    m_state = State::FAILED;
                    break;
                }
            }
            break;

        case State::READY:
            {
                auto ret = process_normal_read();
                switch (ret)
                {
                case StateMachineRes::IN_PROGRESS:
                    state_machine_continue = false;
                    break;

                case StateMachineRes::DONE:
                    // In this case, next m_state was written by 'process_normal_read'.
                    break;

                case StateMachineRes::ERROR:
                    m_state = State::FAILED;
                    break;
                }
            }
            break;

        case State::QUIT:
        case State::FAILED:
            state_machine_continue = false;
            break;
        }
    }

    if (m_state == State::FAILED || m_state == State::QUIT)
    {
        m_session->kill();
    }
}

int32_t MariaDBClientConnection::write(GWBUF* queue)
{
    return m_dcb->writeq_append(queue);
}

void MariaDBClientConnection::write_ready(DCB* event_dcb)
{
    mxb_assert(m_dcb == event_dcb);
    mxb_assert(m_dcb->state() != DCB::State::DISCONNECTED);
    if ((m_dcb->state() != DCB::State::DISCONNECTED) && (m_state == State::READY))
    {
        m_dcb->writeq_drain();
    }
}

void MariaDBClientConnection::error(DCB* event_dcb)
{
    mxb_assert(m_dcb == event_dcb);
    mxb_assert(m_session->state() != MXS_SESSION::State::STOPPING);
    m_session->kill();
}

void MariaDBClientConnection::hangup(DCB* event_dcb)
{
    mxb_assert(m_dcb == event_dcb);

    if (!m_session->normal_quit())
    {
        if (session_get_dump_statements() == SESSION_DUMP_STATEMENTS_ON_ERROR)
        {
            m_session->dump_statements();
        }

        if (session_get_session_trace())
        {
            m_session->dump_session_log();
        }

        // The client did not send a COM_QUIT packet
        std::string errmsg {"Connection killed by MaxScale"};
        std::string extra {session_get_close_reason(m_session)};

        if (!extra.empty())
        {
            errmsg += ": " + extra;
        }

        send_mysql_err_packet(1927, "08S01", errmsg.c_str());
    }

    // We simply close the session, this will propagate the closure to any
    // backend descriptors and perform the session cleanup.
    m_session->kill();
}

bool MariaDBClientConnection::init_connection()
{
    return send_server_handshake();
}

void MariaDBClientConnection::finish_connection()
{
    // If this connection is waiting for userdata, remove the entry.
    if (m_auth_state == AuthState::TRY_AGAIN)
    {
        m_session->service->unmark_for_wakeup(this);
    }
}

int32_t MariaDBClientConnection::connlimit(int limit)
{
    return send_standard_error(0, 1040, "Too many connections");
}

MariaDBClientConnection::MariaDBClientConnection(MXS_SESSION* session, mxs::Component* component)
    : m_downstream(component)
    , m_session(session)
    , m_session_data(static_cast<MYSQL_session*>(session->protocol_data()))
    , m_version(service_get_version(session->service, SERVICE_VERSION_MIN))
    , m_qc(this, session, TYPE_ALL, mariadb::QueryClassifier::Log::NONE)
{
    const auto& svc_config = *m_session->service->config();
    m_max_sescmd_history = svc_config.disable_sescmd_history ? 0 : svc_config.max_sescmd_history;
    m_track_pooling_status = svc_config.idle_session_pooling_time.count() >= 0;
}

/**
 * mysql_send_auth_error
 *
 * Send a MySQL protocol ERR message, for gateway authentication error to the dcb
 *
 * @param packet_number
 * @param mysql_message
 * @return packet length
 *
 */
int MariaDBClientConnection::send_auth_error(int packet_number, const char* mysql_message)
{
    uint8_t* outbuf = NULL;
    uint32_t mysql_payload_size = 0;
    uint8_t mysql_packet_header[4];
    uint8_t* mysql_payload = NULL;
    uint8_t field_count = 0;
    uint8_t mysql_err[2];
    uint8_t mysql_statemsg[6];
    const char* mysql_error_msg = NULL;
    const char* mysql_state = NULL;

    mxb_assert(m_dcb->state() == DCB::State::POLLING);
    mysql_error_msg = "Access denied!";
    mysql_state = "28000";

    field_count = 0xff;
    const int mysql_errno = 1045;
    mariadb::set_byte2(mysql_err, mysql_errno);
    mysql_statemsg[0] = '#';
    memcpy(mysql_statemsg + 1, mysql_state, 5);

    if (mysql_message != NULL)
    {
        mysql_error_msg = mysql_message;
    }

    mysql_payload_size =
        sizeof(field_count) + sizeof(mysql_err) + sizeof(mysql_statemsg) + strlen(mysql_error_msg);

    // allocate memory for packet header + payload
    GWBUF* buf = gwbuf_alloc(sizeof(mysql_packet_header) + mysql_payload_size);
    if (!buf)
    {
        return 0;
    }
    outbuf = GWBUF_DATA(buf);

    // write packet header with packet number
    mariadb::set_byte3(mysql_packet_header, mysql_payload_size);
    mysql_packet_header[3] = packet_number;

    // write header
    memcpy(outbuf, mysql_packet_header, sizeof(mysql_packet_header));

    mysql_payload = outbuf + sizeof(mysql_packet_header);

    // write field
    memcpy(mysql_payload, &field_count, sizeof(field_count));
    mysql_payload = mysql_payload + sizeof(field_count);

    // write errno
    memcpy(mysql_payload, mysql_err, sizeof(mysql_err));
    mysql_payload = mysql_payload + sizeof(mysql_err);

    // write sqlstate
    memcpy(mysql_payload, mysql_statemsg, sizeof(mysql_statemsg));
    mysql_payload = mysql_payload + sizeof(mysql_statemsg);

    // write err messg
    memcpy(mysql_payload, mysql_error_msg, strlen(mysql_error_msg));

    // writing data in the Client buffer queue
    write(buf);

    return sizeof(mysql_packet_header) + mysql_payload_size;
}

/**
 * @brief Send a standard MariaDB error message, emulating real server
 *
 * Supports the sending to a client of a standard database error, for
 * circumstances where the error is generated within MaxScale but should
 * appear like a backend server error. First introduced to support connection
 * throttling, to send "Too many connections" error.
 *
 * @param packet_number Packet number for header
 * @param error_number  Standard error number as for MariaDB
 * @param error_message Text message to be included
 * @return 0 on failure, 1 on success
 */
int MariaDBClientConnection::send_standard_error(int packet_number, int error_number,
                                                 const char* error_message)
{
    GWBUF* buf = create_standard_error(packet_number, error_number, error_message);
    return buf ? write(buf) : 0;
}

/**
 * @brief Create a standard MariaDB error message, emulating real server
 *
 * Supports the sending to a client of a standard database error, for
 * circumstances where the error is generated within MaxScale but should
 * appear like a backend server error. First introduced to support connection
 * throttling, to send "Too many connections" error.
 *
 * @param sequence Packet number for header
 * @param error_number  Standard error number as for MariaDB
 * @param msg Text message to be included
 * @return GWBUF        A buffer containing the error message, ready to send
 */
GWBUF* MariaDBClientConnection::create_standard_error(int packet_number, int error_number,
                                                      const char* error_message)
{
    uint8_t* outbuf = NULL;
    uint32_t mysql_payload_size = 0;
    uint8_t mysql_packet_header[4];
    uint8_t mysql_error_number[2];
    uint8_t* mysql_handshake_payload = NULL;
    GWBUF* buf;

    mysql_payload_size = 1 + sizeof(mysql_error_number) + strlen(error_message);

    // allocate memory for packet header + payload
    if ((buf = gwbuf_alloc(sizeof(mysql_packet_header) + mysql_payload_size)) == NULL)
    {
        return NULL;
    }
    outbuf = GWBUF_DATA(buf);

    // write packet header with mysql_payload_size
    mariadb::set_byte3(mysql_packet_header, mysql_payload_size);

    // write packet number, now is 0
    mysql_packet_header[3] = packet_number;
    memcpy(outbuf, mysql_packet_header, sizeof(mysql_packet_header));

    // current buffer pointer
    mysql_handshake_payload = outbuf + sizeof(mysql_packet_header);

    // write 0xff which is the error indicator
    *mysql_handshake_payload = 0xff;
    mysql_handshake_payload++;

    // write error number
    mariadb::set_byte2(mysql_handshake_payload, error_number);
    mysql_handshake_payload += 2;

    // write error message
    memcpy(mysql_handshake_payload, error_message, strlen(error_message));

    return buf;
}

void MariaDBClientConnection::execute_kill(std::shared_ptr<KillInfo> info, bool send_ok)
{
    MXS_SESSION* ref = session_get_ref(m_session);
    auto origin = mxs::RoutingWorker::get_current();

    auto func = [this, info, ref, origin, send_ok]() {
        // First, gather the list of servers where the KILL should be sent
        mxs::RoutingWorker::execute_concurrently(
            [info, ref]() {
            dcb_foreach_local(info->cb, info.get());
        });

        // TODO: This doesn't handle the case where a session is moved from one worker to another while
        // this was being executed on the MainWorker.

        // Then move execution back to the original worker to keep all connections on the same thread
        origin->call(
            [this, info, ref, origin, send_ok]() {
            for (const auto& a : info->targets)
            {
                if (LocalClient* client = LocalClient::create(info->session, a.first))
                {
                    if (client->connect())
                    {
                        client->set_notify(
                            [this, send_ok, client](GWBUF*, const mxs::ReplyRoute&, const mxs::Reply&){
                            kill_complete(send_ok, client);
                        }, [this, send_ok, client](GWBUF*, mxs::Target*, const mxs::Reply&){
                            kill_complete(send_ok, client);
                        });

                        // TODO: There can be multiple connections to the same server. Currently only one
                        // connection per server is killed.
                        MXS_INFO("KILL on '%s': %s", a.first->name(), a.second.c_str());
                        client->queue_query(modutil_create_query(a.second.c_str()));

                        mxb_assert(ref->state() != MXS_SESSION::State::STOPPING);
                        add_local_client(client);
                    }
                    else
                    {
<<<<<<< HEAD
                        std::unique_ptr<LocalClient> client(LocalClient::create(info->session, a.first));

                        if (client)
                        {
                            if (client->connect())
                            {
                                // TODO: There can be multiple connections to the same server. Currently only
                                // one connection per server is killed.
                                MXB_INFO("KILL on '%s': %s", a.first->name(), a.second.c_str());

                                if (!client->queue_query(modutil_create_query(a.second.c_str()))
                                    || !client->queue_query(mysql_create_com_quit(NULL, 0)))
                                {
                                    MXB_INFO("Failed to route all KILL queries to '%s'", a.first->name());
                                }
                                else
                                {
                                    mxb_assert(ref->state() != MXS_SESSION::State::STOPPING);
                                    add_local_client(client.release());
                                }
                            }
                            else
                            {
                                MXB_INFO("Failed to connect LocalClient to '%s'", a.first->name());
                            }
                        }
                        else
                        {
                            MXB_INFO("Failed to create LocalClient to '%s'", a.first->name());
                        }
=======
                        delete client;
>>>>>>> bb580b67
                    }
                }
            }

<<<<<<< HEAD
                    // Now wait for the COM_QUIT to close the connections.
                    auto wait_for_conns = [this, ref, send_ok](mxb::Worker::Call::action_t action){
                            bool rv = true;

                            if (action == mxb::Worker::Call::CANCEL || !this->have_local_clients())
                            {
                                // Check if the DCB is still open. If MaxScale is shutting down, the DCB is
                                // already closed when this callback is called and an error about a write to a
                                // closed DCB would be logged.
                                if (m_dcb->is_open() && send_ok)
                                {
                                    this->write_ok_packet(1);
                                }
                                else
                                {
                                    MXB_INFO("Not sending OK packet. Client is %s connected.",
                                             m_dcb->is_open() ? "still" : "not");
                                }

                                session_put_ref(ref);
                                MXS_INFO("All KILL commands finished");
                                rv = false;
                            }

                            return rv;
                        };

                    // TODO: Polling for this is slow. A callback in the LocalClient's destructor would be
                    // better as it would close the connection as soon as possible.
                    origin->dcall(100, wait_for_conns);
                }, mxs::RoutingWorker::EXECUTE_AUTO);
        };
=======
            // If we ended up not sending any KILL commands, the OK packet can be generated immediately.
            maybe_send_kill_response(send_ok);

            // The reference can now be freed as the execution is back on the worker that owns it
            session_put_ref(ref);
        }, mxs::RoutingWorker::EXECUTE_AUTO);
    };
>>>>>>> bb580b67

    mxs::MainWorker::get()->execute(func, mxb::Worker::EXECUTE_QUEUED);
}

std::string kill_query_prefix(MariaDBClientConnection::kill_type_t type)
{
    using Type = MariaDBClientConnection::kill_type_t;
    const char* hard = (type & Type::KT_HARD) ? "HARD " : (type & Type::KT_SOFT) ? "SOFT " : "";
    const char* query = (type & Type::KT_QUERY) ? "QUERY " : "";
    std::stringstream ss;
    ss << "KILL " << hard << query;
    return ss.str();
}

void MariaDBClientConnection::mxs_mysql_execute_kill(uint64_t target_id, MariaDBClientConnection::kill_type_t type)
{
    auto str = kill_query_prefix(type);
    auto info = std::make_shared<ConnKillInfo>(target_id, str, m_session, 0);
    execute_kill(info, false);
}

/**
 * Send KILL to all but the keep_protocol_thread_id. If keep_protocol_thread_id==0, kill all.
 * TODO: The naming: issuer, target_id, protocol_thread_id is not very descriptive,
 *       and really goes to the heart of explaining what the session_id/thread_id means in terms
 *       of a service/server pipeline and the recursiveness of this call.
 */
void MariaDBClientConnection::execute_kill_connection(uint64_t target_id,
                                                      MariaDBClientConnection::kill_type_t type)
{
    auto str = kill_query_prefix(type);
    auto info = std::make_shared<ConnKillInfo>(target_id, str, m_session, 0);
    execute_kill(info, true);
}

void MariaDBClientConnection::execute_kill_user(const char* user, kill_type_t type)
{
    auto str = kill_query_prefix(type);
    str += "USER ";
    str += user;

    auto info = std::make_shared<UserKillInfo>(user, str, m_session);
    execute_kill(info, true);
}

std::string MariaDBClientConnection::current_db() const
{
    return m_session_data->current_db;
}

void MariaDBClientConnection::track_current_command(const mxs::Buffer& buffer)
{
    mxb_assert(m_routing_state == RoutingState::PACKET_START);
    const uint8_t* data = GWBUF_DATA(buffer.get());
    m_command = MYSQL_GET_COMMAND(data);
}

const MariaDBUserCache* MariaDBClientConnection::user_account_cache()
{
    auto users = m_session->service->user_account_cache();
    return static_cast<const MariaDBUserCache*>(users);
}

bool MariaDBClientConnection::parse_ssl_request_packet(GWBUF* buffer)
{
    size_t len = gwbuf_length(buffer);
    // The packet length should be exactly header + 32 = 36 bytes.
    bool rval = false;
    if (len == MYSQL_AUTH_PACKET_BASE_SIZE)
    {
        packet_parser::ByteVec data;
        data.resize(CLIENT_CAPABILITIES_LEN);
        gwbuf_copy_data(buffer, MYSQL_HEADER_LEN, CLIENT_CAPABILITIES_LEN, data.data());
        auto res = packet_parser::parse_client_capabilities(data, m_session_data->client_caps);
        m_session_data->client_caps = res.capabilities;
        m_session_data->auth_data->collation = res.collation;
        rval = true;
    }
    return rval;
}

bool MariaDBClientConnection::parse_handshake_response_packet(GWBUF* buffer)
{
    size_t buflen = gwbuf_length(buffer);
    bool rval = false;

    /**
     * The packet should contain client capabilities at the beginning. Some other fields are also
     * obligatory, so length should be at least 38 bytes. Likely there is more.
     *
     * Use a maximum limit as well to prevent stack overflow with malicious clients. The limit
     * is just a guess, but it seems the packets from most plugins are < 100 bytes.
     */
    size_t min_expected_len = NORMAL_HS_RESP_MIN_SIZE;
    auto max_expected_len = min_expected_len + MYSQL_USER_MAXLEN + MYSQL_DATABASE_MAXLEN + 1000;
    if ((buflen >= min_expected_len) && buflen <= max_expected_len)
    {
        int datalen = buflen - MYSQL_HEADER_LEN;
        packet_parser::ByteVec data;
        data.resize(datalen + 1);
        gwbuf_copy_data(buffer, MYSQL_HEADER_LEN, datalen, data.data());
        data[datalen] = '\0';   // Simplifies some later parsing.

        auto client_info = packet_parser::parse_client_capabilities(data, m_session_data->client_caps);
        auto parse_res = packet_parser::parse_client_response(data,
                                                              client_info.capabilities.basic_capabilities);

        if (parse_res.success)
        {
            // If the buffer is valid, just one 0 should remain. Some (old) connectors may send malformed
            // packets with extra data. Such packets work, but some data may not be parsed properly.
            auto data_size = data.size();
            if (data_size >= 1)
            {
                // Success, save data to session.
                auto& auth_data = *m_session_data->auth_data;
                auth_data.user = move(parse_res.username);
                m_session->set_user(auth_data.user);
                auth_data.client_token = move(parse_res.token_res.auth_token);
                auth_data.default_db = move(parse_res.db);
                auth_data.plugin = move(parse_res.plugin);
                auth_data.collation = client_info.collation;

                // Discard the attributes if there is any indication of failed parsing, as the contents
                // may be garbled.
                if (parse_res.success && data_size == 1)
                {
                    auth_data.attributes = move(parse_res.attr_res.attr_data);
                }
                else
                {
                    client_info.capabilities.basic_capabilities &= ~GW_MYSQL_CAPABILITIES_CONNECT_ATTRS;
                }
                m_session_data->client_caps = client_info.capabilities;

                rval = true;
            }
        }
        else if (parse_res.token_res.old_protocol)
        {
            MXB_ERROR("Client %s@%s attempted to connect with pre-4.1 authentication "
                      "which is not supported.", parse_res.username.c_str(), m_dcb->remote().c_str());
        }
    }
    return rval;
}

bool MariaDBClientConnection::require_ssl() const
{
    return m_session->listener_data()->m_ssl.valid();
}

bool MariaDBClientConnection::read_first_client_packet(mxs::Buffer* output)
{
    /**
     * Client may send two different kinds of handshakes with different lengths: SSLRequest 36 bytes,
     * or the normal reply >= 38 bytes. If sending the SSLRequest, the client may have added
     * SSL-specific data after the protocol packet. This data should not be read out of the socket,
     * as SSL_accept() will expect to read it.
     *
     * To maintain compatibility with both, read in two steps. This adds one extra read during
     * authentication for non-ssl-connections.
     */
    GWBUF* read_buffer = nullptr;
    mariadb::HeaderData header;
    int buffer_len = m_dcb->read(&read_buffer, SSL_REQUEST_PACKET_SIZE);
    if (buffer_len >= MYSQL_HEADER_LEN)
    {
        header = parse_header(read_buffer);
    }
    else if (buffer_len >= 0)
    {
        // Didn't read enough, try again.
        m_dcb->readq_prepend(read_buffer);
        return true;
    }
    else
    {
        return false;
    }

    // Got the protocol packet length.
    bool rval = true;
    int prot_packet_len = header.pl_length + MYSQL_HEADER_LEN;
    if (prot_packet_len == SSL_REQUEST_PACKET_SIZE)
    {
        // SSLRequest packet. Most likely the entire packet was already read out. If not, try again later.
        if (buffer_len < prot_packet_len)
        {
            m_dcb->readq_prepend(read_buffer);
            read_buffer = nullptr;
        }
    }
    else if (prot_packet_len >= NORMAL_HS_RESP_MIN_SIZE)
    {
        // Normal response. Need to read again. Likely the entire packet is available at the socket.
        int ret = m_dcb->read(&read_buffer, prot_packet_len);
        buffer_len = gwbuf_length(read_buffer);
        if (ret < 0)
        {
            rval = false;
        }
        else if (buffer_len < prot_packet_len)
        {
            // Still didn't get the full response.
            m_dcb->readq_prepend(read_buffer);
            read_buffer = nullptr;
        }
    }
    else
    {
        // Unexpected packet size.
        rval = false;
    }

    if (rval)
    {
        if (read_buffer)
        {
            m_sequence = header.seq;
            m_next_sequence = header.seq + 1;
        }
        output->reset(read_buffer);
    }
    else
    {
        // Free any previously read data.
        gwbuf_free(read_buffer);
    }
    return rval;
}

void MariaDBClientConnection::wakeup()
{
    mxb_assert(m_auth_state == AuthState::TRY_AGAIN);
    m_user_update_wakeup = true;
    m_dcb->trigger_read_event();
}

bool MariaDBClientConnection::is_movable() const
{
    mxb_assert(mxs::RoutingWorker::get_current() == m_dcb->owner);
    return m_auth_state != AuthState::TRY_AGAIN;
}

bool MariaDBClientConnection::is_idle() const
{
    return in_routing_state();
}

bool MariaDBClientConnection::start_change_user(mxs::Buffer&& buffer)
{
    // Parse the COM_CHANGE_USER-packet. The packet is somewhat similar to a typical handshake response.
    size_t buflen = buffer.length();
    bool rval = false;

    size_t min_expected_len = MYSQL_HEADER_LEN + 5;
    auto max_expected_len = min_expected_len + MYSQL_USER_MAXLEN + MYSQL_DATABASE_MAXLEN + 1000;
    if ((buflen >= min_expected_len) && buflen <= max_expected_len)
    {
        int datalen = buflen - MYSQL_HEADER_LEN;
        packet_parser::ByteVec data;
        data.resize(datalen + 1);
        gwbuf_copy_data(buffer.get(), MYSQL_HEADER_LEN, datalen, data.data());
        data[datalen] = '\0';   // Simplifies some later parsing.

        auto parse_res = packet_parser::parse_change_user_packet(data, m_session_data->client_capabilities());
        if (parse_res.success)
        {
            // Only the last byte should be left.
            if (data.size() == 1)
            {
                m_change_user.client_query = move(buffer);

                // Use alternate authentication data storage during change user processing. The effects are
                // not visible to the session. The client authenticator object does not need to be preserved.
                m_change_user.auth_data = std::make_unique<mariadb::AuthenticationData>();
                auto& auth_data = *m_change_user.auth_data;
                auth_data.user = move(parse_res.username);
                auth_data.default_db = move(parse_res.db);
                auth_data.plugin = move(parse_res.plugin);
                auth_data.collation = parse_res.charset;
                auth_data.client_token = move(parse_res.token_res.auth_token);
                auth_data.attributes = move(parse_res.attr_res.attr_data);

                rval = true;
                MXB_INFO("Client %s is attempting a COM_CHANGE_USER to '%s'.",
                         m_session_data->user_and_host().c_str(), auth_data.user.c_str());
            }
        }
        else if (parse_res.token_res.old_protocol)
        {
            MXB_ERROR("Client %s attempted a COM_CHANGE_USER with pre-4.1 authentication, "
                      "which is not supported.", m_session_data->user_and_host().c_str());
        }
    }
    return rval;
}

bool MariaDBClientConnection::complete_change_user_p1()
{
    // Change-user succeeded on client side. It must still be routed to backends and the reply needs to
    // be OK. Either can fail. First, backup current session authentication data, then overwrite it with
    // the change-user authentication data. Backend authenticators will read the new data.

    auto& curr_auth_data = m_session_data->auth_data;
    m_change_user.auth_data_bu = move(curr_auth_data);
    curr_auth_data = move(m_change_user.auth_data);

    assign_backend_authenticator(*curr_auth_data);

    bool rval = false;
    // Failure here means a comms error -> session failure.
    if (route_statement(move(m_change_user.client_query)))
    {
        m_routing_state = RoutingState::CHANGING_USER;
        rval = true;
    }
    return rval;
}

void MariaDBClientConnection::cancel_change_user_p1()
{
    MXB_INFO("COM_CHANGE_USER from '%s' to '%s' failed.",
             m_session_data->auth_data->user.c_str(), m_change_user.auth_data->user.c_str());
    // The main session fields have not been modified at this point, so canceling is simple.
    m_change_user.client_query.reset();
    m_change_user.auth_data.reset();
}

void MariaDBClientConnection::complete_change_user_p2()
{
    // At this point, the original auth data is in backup storage and the change-user data is "current".
    const auto& curr_auth_data = m_session_data->auth_data;
    const auto& orig_auth_data = m_change_user.auth_data_bu;

    if (curr_auth_data->user_entry.entry.super_priv && mxs::Config::get().log_warn_super_user)
    {
        MXB_WARNING("COM_CHANGE_USER from '%s' to super user '%s'.",
                    orig_auth_data->user.c_str(), curr_auth_data->user.c_str());
    }
    else
    {
        MXB_INFO("COM_CHANGE_USER from '%s' to '%s' succeeded.",
                 orig_auth_data->user.c_str(), curr_auth_data->user.c_str());
    }
    m_change_user.auth_data_bu.reset();     // No longer needed.
    m_session_data->current_db = curr_auth_data->default_db;
    m_session_data->role = curr_auth_data->user_entry.entry.default_role;
}

void MariaDBClientConnection::cancel_change_user_p2(GWBUF* buffer)
{
    auto& curr_auth_data = m_session_data->auth_data;
    auto& orig_auth_data = m_change_user.auth_data_bu;

    MXB_WARNING("COM_CHANGE_USER from '%s' to '%s' succeeded on MaxScale but "
                "returned (0x%0hhx) on backends: %s",
                orig_auth_data->user.c_str(), curr_auth_data->user.c_str(),
                mxs_mysql_get_command(buffer), mxs::extract_error(buffer).c_str());

    // Restore original auth data from backup.
    curr_auth_data = move(orig_auth_data);
}

MariaDBClientConnection::StateMachineRes MariaDBClientConnection::process_handshake()
{
    mxs::Buffer read_buffer;
    bool read_success;
    if (m_handshake_state == HSState::INIT)
    {
        // The first response from client requires special handling.
        read_success = read_first_client_packet(&read_buffer);
    }
    else
    {
        auto read_res = read_protocol_packet();
        read_buffer = move(read_res.data);
        read_success = !read_res.error();
    }

    if (!read_success)
    {
        return StateMachineRes::ERROR;
    }
    else if (read_buffer.empty())
    {
        // Not enough data was available yet.
        return StateMachineRes::IN_PROGRESS;
    }

    const char wrong_sequence[] = "Client (%s) sent packet with unexpected sequence number. "
                                  "Expected %i, got %i.";
    const char packets_ooo[] = "Got packets out of order";
    const char sql_errstate[] = "08S01";
    const int er_bad_handshake = 1043;
    const int er_out_of_order = 1156;

    auto buffer = read_buffer.get();
    auto rval = StateMachineRes::IN_PROGRESS;   // Returned to upper level SM
    bool state_machine_continue = true;

    while (state_machine_continue)
    {
        switch (m_handshake_state)
        {
        case HSState::INIT:
            m_handshake_state = require_ssl() ? HSState::EXPECT_SSL_REQ : HSState::EXPECT_HS_RESP;
            m_session_data->auth_data = std::make_unique<mariadb::AuthenticationData>();
            break;

        case HSState::EXPECT_SSL_REQ:
            {
                // Expecting SSLRequest
                if (m_sequence == 1)
                {
                    if (parse_ssl_request_packet(buffer))
                    {
                        m_handshake_state = HSState::SSL_NEG;
                    }
                    else if (parse_handshake_response_packet(buffer))
                    {
                        send_authentication_error(AuthErrorType::ACCESS_DENIED);
                        m_handshake_state = HSState::FAIL;
                    }
                    else
                    {
                        send_mysql_err_packet(er_bad_handshake, sql_errstate,
                                              "Bad SSL handshake");
                        MXB_ERROR("Client (%s) sent an invalid SSLRequest.", m_dcb->remote().c_str());
                        m_handshake_state = HSState::FAIL;
                    }
                }
                else
                {
                    send_mysql_err_packet(er_out_of_order, sql_errstate, packets_ooo);
                    MXB_ERROR(wrong_sequence, m_session_data->remote.c_str(), 1, m_sequence);
                    m_handshake_state = HSState::FAIL;
                }
            }
            break;

        case HSState::SSL_NEG:
            {
                // Client should be negotiating ssl.
                auto ssl_status = ssl_authenticate_check_status();
                if (ssl_status == SSLState::COMPLETE)
                {
                    m_handshake_state = HSState::EXPECT_HS_RESP;
                }
                else if (ssl_status == SSLState::INCOMPLETE)
                {
                    // SSL negotiation should complete in the background. Execution returns here once
                    // complete.
                    state_machine_continue = false;
                }
                else
                {
                    send_auth_error(m_next_sequence, "Access without SSL denied");
                    MXB_ERROR("Client (%s) failed SSL negotiation.", m_session_data->remote.c_str());
                    m_handshake_state = HSState::FAIL;
                }
            }
            break;

        case HSState::EXPECT_HS_RESP:
            {
                // Expecting normal Handshake response
                // @see https://mariadb.com/kb/en/library/connection/#client-handshake-response
                int expected_seq = require_ssl() ? 2 : 1;
                if (m_sequence == expected_seq)
                {
                    if (parse_handshake_response_packet(buffer))
                    {
                        m_handshake_state = HSState::COMPLETE;
                    }
                    else
                    {
                        send_mysql_err_packet(er_bad_handshake, sql_errstate,
                                              "Bad handshake");
                        MXB_ERROR("Client (%s) sent an invalid HandShakeResponse.",
                                  m_session_data->remote.c_str());
                        m_handshake_state = HSState::FAIL;
                    }
                }
                else
                {
                    send_mysql_err_packet(er_out_of_order, sql_errstate, packets_ooo);
                    MXB_ERROR(wrong_sequence, m_session_data->remote.c_str(), expected_seq, m_sequence);
                    m_handshake_state = HSState::FAIL;
                }
            }
            break;

        case HSState::COMPLETE:
            state_machine_continue = false;
            rval = StateMachineRes::DONE;
            break;

        case HSState::FAIL:
            // An error message should have already been sent.
            state_machine_continue = false;
            rval = StateMachineRes::ERROR;
            break;
        }
    }
    return rval;
}

void MariaDBClientConnection::send_authentication_error(AuthErrorType error, const std::string& auth_mod_msg)
{
    auto ses = m_session_data;
    string mariadb_msg;
    const auto& auth_data = *ses->auth_data;

    switch (error)
    {
    case AuthErrorType::ACCESS_DENIED:
        mariadb_msg = mxb::string_printf("Access denied for user %s (using password: %s)",
                                         ses->user_and_host().c_str(),
                                         auth_data.client_token.empty() ? "NO" : "YES");
        send_mysql_err_packet(1045, "28000", mariadb_msg.c_str());
        break;

    case AuthErrorType::DB_ACCESS_DENIED:
        mariadb_msg = mxb::string_printf("Access denied for user %s to database '%s'",
                                         ses->user_and_host().c_str(), auth_data.default_db.c_str());
        send_mysql_err_packet(1044, "42000", mariadb_msg.c_str());
        break;

    case AuthErrorType::BAD_DB:
        mariadb_msg = mxb::string_printf("Unknown database '%s'", auth_data.default_db.c_str());
        send_mysql_err_packet(1049, "42000", mariadb_msg.c_str());
        break;

    case AuthErrorType::NO_PLUGIN:
        mariadb_msg = mxb::string_printf("Plugin '%s' is not loaded",
                                         auth_data.user_entry.entry.plugin.c_str());
        send_mysql_err_packet(1524, "HY000", mariadb_msg.c_str());
        break;
    }

    // Also log an authentication failure event.
    if (m_session->service->config()->log_auth_warnings)
    {
        string total_msg = mxb::string_printf("Authentication failed for user '%s'@[%s] to service '%s'. "
                                              "Originating listener: '%s'. MariaDB error: '%s'.",
                                              auth_data.user.c_str(), ses->remote.c_str(),
                                              m_session->service->name(),
                                              m_session->listener_data()->m_listener_name.c_str(),
                                              mariadb_msg.c_str());
        if (!auth_mod_msg.empty())
        {
            total_msg += mxb::string_printf(" Authenticator error: '%s'.", auth_mod_msg.c_str());
        }
        MXS_LOG_EVENT(maxscale::event::AUTHENTICATION_FAILURE, "%s", total_msg.c_str());
    }
}

void MariaDBClientConnection::send_misc_error(const std::string& msg)
{
    send_mysql_err_packet(1105, "HY000", msg.c_str());
}

/**
 * Authentication exchange state for authenticator state machine.
 *
 * @return True, if the calling state machine should continue. False, if it should wait for more client data.
 */
bool MariaDBClientConnection::perform_auth_exchange(mariadb::AuthenticationData& auth_data)
{
    mxb_assert(m_auth_state == AuthState::START_EXCHANGE || m_auth_state == AuthState::CONTINUE_EXCHANGE);

    mxs::Buffer read_buffer;
    // Nothing to read on first exchange-call.
    if (m_auth_state == AuthState::CONTINUE_EXCHANGE)
    {
        auto read_res = read_protocol_packet();
        if (read_res)
        {
            read_buffer = move(read_res.data);
        }
        else if (read_res.error())
        {
            // Connection is likely broken, no need to send error message.
            m_auth_state = AuthState::FAIL;
            return true;
        }
        else
        {
            // Not enough data was available yet.
            return false;
        }
    }

    auto res = m_authenticator->exchange(read_buffer.get(), m_session_data, auth_data);
    if (!res.packet.empty())
    {
        res.packet.data()[MYSQL_SEQ_OFFSET] = m_next_sequence;
        write(res.packet.release());
    }

    bool state_machine_continue = true;
    if (res.status == ExcRes::Status::READY)
    {
        // Continue to password check.
        m_auth_state = AuthState::CHECK_TOKEN;
    }
    else if (res.status == ExcRes::Status::INCOMPLETE)
    {
        // Authentication is expecting another packet from client, so jump out.
        if (m_auth_state == AuthState::START_EXCHANGE)
        {
            m_auth_state = AuthState::CONTINUE_EXCHANGE;
        }
        state_machine_continue = false;
    }
    else
    {
        // Exchange failed. Usually a communication or memory error.
        auto msg = mxb::string_printf("Authentication plugin '%s' failed",
                                      auth_data.client_auth_module->name().c_str());
        send_misc_error(msg);
        m_auth_state = AuthState::FAIL;
    }
    return state_machine_continue;
}

void MariaDBClientConnection::perform_check_token(AuthType auth_type)
{
    // If the user entry didn't exist in the first place, don't check token and just fail.
    // TODO: server likely checks some random token to spend time, could add it later.
    auto& auth_data = authentication_data(auth_type);
    const auto& user_entry = auth_data.user_entry;
    const auto entrytype = user_entry.type;

    if (entrytype == UserEntryType::USER_NOT_FOUND)
    {
        send_authentication_error(AuthErrorType::ACCESS_DENIED);
        m_auth_state = AuthState::FAIL;
    }
    else
    {
        AuthRes auth_val;
        if (m_session_data->user_search_settings.listener.check_password)
        {
            auth_val = m_authenticator->authenticate(m_session_data, auth_data);
        }
        else
        {
            auth_val.status = AuthRes::Status::SUCCESS;
            // Need to copy the authentication tokens directly. The tokens should work as is for PAM and
            // GSSAPI.
            auth_data.backend_token = auth_data.client_token;
            auth_data.backend_token_2fa = auth_data.client_token_2fa;
        }

        if (auth_val.status == AuthRes::Status::SUCCESS)
        {
            if (entrytype == UserEntryType::USER_ACCOUNT_OK)
            {
                // Authentication succeeded. If the user has super privileges, print a warning. The change-
                // user equivalent is printed elsewhere.
                if (auth_type == AuthType::NORMAL_AUTH)
                {
                    m_auth_state = AuthState::START_SESSION;
                    if (user_entry.entry.super_priv && mxs::Config::get().log_warn_super_user)
                    {
                        MXB_WARNING("Super user %s logged in to service '%s'.",
                                    m_session_data->user_and_host().c_str(), m_session->service->name());
                    }
                }
                else
                {
                    m_auth_state = AuthState::CHANGE_USER_OK;
                }
            }
            else
            {
                // Translate the original user account search error type to an error message type.
                auto error = AuthErrorType::ACCESS_DENIED;
                switch (entrytype)
                {
                case UserEntryType::DB_ACCESS_DENIED:
                    error = AuthErrorType::DB_ACCESS_DENIED;
                    break;

                case UserEntryType::ROOT_ACCESS_DENIED:
                case UserEntryType::ANON_PROXY_ACCESS_DENIED:
                    error = AuthErrorType::ACCESS_DENIED;
                    break;

                case UserEntryType::BAD_DB:
                    error = AuthErrorType::BAD_DB;
                    break;

                default:
                    mxb_assert(!true);
                }
                send_authentication_error(error, auth_val.msg);
                m_auth_state = AuthState::FAIL;
            }
        }
        else
        {
            if (auth_val.status == AuthRes::Status::FAIL_WRONG_PW
                && user_account_cache()->can_update_immediately())
            {
                // Again, this may be because user data is obsolete. Update userdata, but fail
                // session anyway since I/O with client cannot be redone.
                m_session->service->request_user_account_update();
            }
            // This is also sent if the auth module fails.
            send_authentication_error(AuthErrorType::ACCESS_DENIED, auth_val.msg);
            m_auth_state = AuthState::FAIL;
        }
    }

    if (m_auth_state == AuthState::FAIL)
    {
        // Add only the true authentication failures into listener's host blocking counters. This way internal
        // reasons (e.g. no valid master found) don't trigger blocking of hosts.
        mxs::mark_auth_as_failed(m_dcb->remote());
        m_session->service->stats().add_failed_auth();
    }
}

bool MariaDBClientConnection::in_routing_state() const
{
    return m_state == State::READY;
}

json_t* MariaDBClientConnection::diagnostics() const
{
    return json_pack("{ss}", "cipher", m_dcb->ssl_cipher().c_str());
}

bool MariaDBClientConnection::large_query_continues(const mxs::Buffer& buffer) const
{
    return MYSQL_GET_PACKET_LEN(buffer.get()) == MAX_PACKET_SIZE;
}

bool MariaDBClientConnection::process_normal_packet(mxs::Buffer&& buffer)
{
    bool success = false;
    bool is_large = false;
    {
        const uint8_t* data = buffer.data();
        auto header = mariadb::get_header(data);
        m_command = MYSQL_GET_COMMAND(data);
        is_large = (header.pl_length == MYSQL_PACKET_LENGTH_MAX);
    }

    switch (m_command)
    {
    case MXS_COM_CHANGE_USER:
        // Client sent a change-user-packet. Parse it but only route it once change-user completes.
        if (start_change_user(move(buffer)))
        {
            m_state = State::CHANGING_USER;
            m_auth_state = AuthState::FIND_ENTRY;
            m_dcb->trigger_read_event();
            success = true;
        }
        break;

    case MXS_COM_QUIT:
        /** The client is closing the connection. We know that this will be the
         * last command the client sends so the backend connections are very likely
         * to be in an idle state.
         *
         * If the client is pipelining the queries (i.e. sending N request as
         * a batch and then expecting N responses) then it is possible that
         * the backend connections are not idle when the COM_QUIT is received.
         * In most cases we can assume that the connections are idle. */
        m_session->set_can_pool_backends(true);
        m_session->set_normal_quit();
        success = route_statement(move(buffer));
        break;

    case MXS_COM_SET_OPTION:
        /**
         * This seems to be only used by some versions of PHP.
         *
         * The option is stored as a two byte integer with the values 0 for enabling
         * multi-statements and 1 for disabling it.
         */
        {
            buffer.make_contiguous();
            auto& caps = m_session_data->client_caps.basic_capabilities;
            if (buffer.data()[MYSQL_HEADER_LEN + 2])
            {
                caps &= ~GW_MYSQL_CAPABILITIES_MULTI_STATEMENTS;
            }
            else
            {
                caps |= GW_MYSQL_CAPABILITIES_MULTI_STATEMENTS;
            }
            success = route_statement(move(buffer));
        }

        break;

    case MXS_COM_PROCESS_KILL:
        {
            buffer.make_contiguous();
            const uint8_t* data = buffer.data();
            uint64_t process_id = mariadb::get_byte4(data + MYSQL_HEADER_LEN + 1);
            execute_kill_connection(process_id, KT_CONNECTION);
            success = true;     // No further processing or routing.
        }
        break;

    case MXS_COM_INIT_DB:
        {
            buffer.make_contiguous();
            const uint8_t* data = buffer.data();
            auto start = data + MYSQL_HEADER_LEN + 1;
            auto end = data + buffer.length();
            start_change_db(string(start, end));
            success = route_statement(move(buffer));
        }
        break;

    case MXS_COM_QUERY:
        {
            if (rcap_type_required(m_session->capabilities(), RCAP_TYPE_QUERY_CLASSIFICATION))
            {
                buffer.make_contiguous();
            }

            // Track MaxScale-specific sql. If the variable setting succeeds, the query is routed normally
            // so that the same variable is visible on backend.
            char* errmsg = handle_variables(buffer);
            if (errmsg)
            {
                // No need to route the query, send error to client.
                success = write(modutil_create_mysql_err_msg(1, 0, 1193, "HY000", errmsg)) != 0;
                MXB_FREE(errmsg);
            }
            else
            {
                // Some queries require special handling. Some of these are text versions of other
                // similarly handled commands.
                if (process_special_queries(buffer) == SpecialCmdRes::END)
                {
                    success = true;     // No need to route query.
                }
                else
                {
                    success = route_statement(move(buffer));
                }
            }
        }
        break;

    default:
        // Not a query, just a command which does not require special handling.
        success = route_statement(move(buffer));
        break;
    }

    if (success && is_large)
    {
        // This will fail on non-routed packets. Such packets would be malformed anyway.
        // TODO: Add a DISCARD_LARGE_PACKET state for discarding the tail end of anything we don't support
        if (m_routing_state == RoutingState::RECORD_HISTORY)
        {
            m_routing_state = RoutingState::LARGE_HISTORY_PACKET;
        }
        else
        {
            m_routing_state = RoutingState::LARGE_PACKET;
        }
    }

    return success;
}

void MariaDBClientConnection::write_ok_packet(int sequence, uint8_t affected_rows, const char* message)
{
    write(mxs_mysql_create_ok(sequence, affected_rows, message));
}

bool MariaDBClientConnection::send_mysql_err_packet(int mysql_errno, const char* sqlstate_msg,
                                                    const char* mysql_message)
{
    GWBUF* buf = modutil_create_mysql_err_msg(m_next_sequence, 0, mysql_errno, sqlstate_msg, mysql_message);
    return write(buf);
}

bool
MariaDBClientConnection::clientReply(GWBUF* buffer, maxscale::ReplyRoute& down, const mxs::Reply& reply)
{
    if (m_num_responses == 1)
    {
        switch (m_routing_state)
        {
        case RoutingState::CHANGING_DB:
            if (reply.is_ok())
            {
                // Database change succeeded.
                m_session_data->current_db = move(m_pending_value);
                m_session->notify_userdata_change();
            }
            // Regardless of result, database change is complete.
            m_pending_value.clear();
            m_routing_state = RoutingState::PACKET_START;
            m_dcb->trigger_read_event();
            break;

        case RoutingState::CHANGING_ROLE:
            if (reply.is_ok())
            {
                // Role change succeeded. Role "NONE" is special, in that it means no role is active.
                if (m_pending_value == "NONE")
                {
                    m_session_data->role.clear();
                }
                else
                {
                    m_session_data->role = move(m_pending_value);
                }
                m_session->notify_userdata_change();
            }
            // Regardless of result, role change is complete.
            m_pending_value.clear();
            m_routing_state = RoutingState::PACKET_START;
            m_dcb->trigger_read_event();
            break;

        case RoutingState::CHANGING_USER:
            // Route the reply to client. The sequence in the server packet may be wrong, fix it.
            GWBUF_DATA(buffer)[3] = m_next_sequence;
            if (reply.is_ok())
            {
                complete_change_user_p2();
                m_session->notify_userdata_change();
            }
            else
            {
                // Change user succeeded on MaxScale but failed on backends. Cancel it.
                cancel_change_user_p2(buffer);
            }
            m_routing_state = RoutingState::PACKET_START;
            m_dcb->trigger_read_event();
            break;

        case RoutingState::RECORD_HISTORY:
            finish_recording_history(buffer, reply);
            break;

        default:
            break;
        }
    }

    if (m_command == MXS_COM_BINLOG_DUMP)
    {
        // A COM_BINLOG_DUMP is treated as an endless result. Stop counting the expected responses as the data
        // isn't in the normal result format we expect it to be in. The protocol could go into a more special
        // mode to bypass all processing but this alone cuts out most of it.
    }
    else
    {
        if (reply.is_complete() && !reply.error().is_unexpected_error())
        {
            --m_num_responses;
            mxb_assert(m_num_responses >= 0);

            // TODO: The SERVER parameter should be changed into a mxs::Target
            m_session->book_server_response(static_cast<SERVER*>(down.front()->target()), true);
        }

        if (reply.is_ok() && m_session->service->config()->session_track_trx_state)
        {
            parse_and_set_trx_state(reply);
        }

        if (m_track_pooling_status && !m_pooling_permanent_disable)
        {
            // TODO: Configurable? Also, must be many other situations where backend conns should not be
            // runtime-pooled.
            if (m_session_data->history.size() > m_max_sescmd_history)
            {
                m_pooling_permanent_disable = true;
                m_session->set_can_pool_backends(false);
            }
            else
            {
                bool reply_complete = reply.is_complete();
                bool waiting_response = m_num_responses > 0;
                // Trx status detection is likely lacking.
                bool trx_on = m_session_data->is_trx_active() && !m_session_data->is_trx_ending();
                bool pooling_ok = reply_complete && !waiting_response && !trx_on;
                m_session->set_can_pool_backends(pooling_ok);
            }
        }
    }

    return write(buffer);
}

// Use SESSION_TRACK_STATE_CHANGE, SESSION_TRACK_TRANSACTION_TYPE and
// SESSION_TRACK_TRANSACTION_CHARACTERISTICS to track transaction state.
void MariaDBClientConnection::parse_and_set_trx_state(const mxs::Reply& reply)
{
    auto& ses_trx_state = m_session_data->trx_state;

    // These are defined somewhere in the connector-c headers but including the header directly doesn't work.
    // For the sake of simplicity, just declare them here.
    const uint16_t STATUS_IN_TRX = 1;
    const uint16_t STATUS_AUTOCOMMIT = 2;
    const uint16_t STATUS_IN_RO_TRX = 8192;

    uint16_t status = reply.server_status();
    bool in_trx = status & (STATUS_IN_TRX | STATUS_IN_RO_TRX);
    m_session_data->is_autocommit = status & STATUS_AUTOCOMMIT;
    ses_trx_state = TrxState::TRX_INACTIVE;

    if (!m_session_data->is_autocommit || in_trx)
    {
        ses_trx_state = TrxState::TRX_ACTIVE;

        if (status & STATUS_IN_RO_TRX)
        {
            ses_trx_state |= TrxState::TRX_READ_ONLY;
        }
    }

    auto autocommit = reply.get_variable("autocommit");
    if (!autocommit.empty())
    {
        m_session_data->is_autocommit = strncasecmp(autocommit.c_str(), "ON", 2) == 0;
    }

    auto trx_state = reply.get_variable("trx_state");
    if (!trx_state.empty())
    {
        if (trx_state.find_first_of("TI") != std::string::npos)
        {
            ses_trx_state = TrxState::TRX_ACTIVE;
        }
        else if (trx_state.find_first_of("rRwWsSL") == std::string::npos)
        {
            ses_trx_state = TrxState::TRX_INACTIVE;
        }
    }

    auto trx_characteristics = reply.get_variable("trx_characteristics");
    if (!trx_characteristics.empty())
    {
        if (trx_characteristics == "START TRANSACTION READ ONLY;")
        {
            ses_trx_state = TrxState::TRX_ACTIVE | TrxState::TRX_READ_ONLY;
        }
        else if (trx_characteristics == "START TRANSACTION READ WRITE;")
        {
            ses_trx_state = TrxState::TRX_ACTIVE;
        }
    }
}

void MariaDBClientConnection::add_local_client(LocalClient* client)
{
    // Prune stale LocalClients before adding the new one
    m_local_clients.erase(
        std::remove_if(m_local_clients.begin(), m_local_clients.end(), [](const auto& client) {
        return !client->is_open();
    }), m_local_clients.end());

    m_local_clients.emplace_back(client);
}

void MariaDBClientConnection::kill_complete(bool send_ok, LocalClient* client)
{
    // This needs to be executed once we return from the clientReply or the handleError callback of the
    // LocalClient. In 6.4 this can be changed to use Worker::lcall to make it execute right after the
    // function returns into epoll.
    auto fn = [=]() {
        m_local_clients.erase(
            std::remove_if(m_local_clients.begin(), m_local_clients.end(), [&](const auto& c) {
            return c.get() == client;
        }), m_local_clients.end());
        maybe_send_kill_response(send_ok);
    };

    m_session->worker()->execute(fn, mxb::Worker::EXECUTE_QUEUED);
}

void MariaDBClientConnection::maybe_send_kill_response(bool send_ok)
{
    if (!have_local_clients())
    {
        // Check if the DCB is still open. If MaxScale is shutting down, the DCB is
        // already closed when this callback is called and an error about a write to a
        // closed DCB would be logged.
        if (!m_dcb->is_closed() && send_ok)
        {
            write_ok_packet(1);
        }

        MXS_INFO("All KILL commands finished");
    }
}

bool MariaDBClientConnection::have_local_clients()
{
    return std::any_of(m_local_clients.begin(), m_local_clients.end(), std::mem_fn(&LocalClient::is_open));
}

void MariaDBClientConnection::kill()
{
    m_local_clients.clear();
}

bool MariaDBClientConnection::module_init()
{
    mxb_assert(this_unit.special_queries_regex.empty());

    /*
     * We need to detect the following queries:
     * 1) USE database
     * 2) SET ROLE { role | NONE }
     * 3) KILL [HARD | SOFT] [CONNECTION | QUERY [ID] ] [thread_id | USER user_name | query_id]
     *
     * Construct one regex which captures all of the above. The "?:" disables capturing for redundant groups.
     * Comments at start are skipped. Executable comments are not parsed.
     */
    const char regex_string[] =
        // <main> captures the entire statement.
        R"((?<main>)"
        // Capture "USE database".
        R"(USE\s+(?<db>\w+))"
        // Capture "SET ROLE role".
        R"(|SET\s+ROLE\s+(?<role>\w+))"
        // Capture KILL ...
        R"(|KILL\s+(?:(?<koption>HARD|SOFT)\s+)?(?:(?<ktype>CONNECTION|QUERY|QUERY\s+ID)\s+)?(?<ktarget>\d+|USER\s+\w+))"
        // End of <main>.
        R"())"
        // Ensure the statement ends nicely. Either subject ends, or a comment begins. This
        // last comment is not properly checked as skipping it is not required.
        R"(\s*(?:;|$|--|#|/\*))";

    bool rval = false;
    mxb::Regex regex(regex_string, PCRE2_CASELESS);
    if (regex.valid())
    {
        this_unit.special_queries_regex = move(regex);
        rval = true;
    }
    else
    {
        MXB_ERROR("Regular expression initialization failed. %s", regex.error().c_str());
    }
    return rval;
}

void MariaDBClientConnection::start_change_role(string&& role)
{
    m_routing_state = RoutingState::CHANGING_ROLE;
    m_pending_value = move(role);
}

void MariaDBClientConnection::start_change_db(string&& db)
{
    m_routing_state = RoutingState::CHANGING_DB;
    m_pending_value = move(db);
}

MariaDBClientConnection::SpecialQueryDesc
MariaDBClientConnection::parse_special_query(const char* sql, int len)
{
    SpecialQueryDesc rval;
    const auto& regex = this_unit.special_queries_regex;
    if (regex.match(sql, len))
    {
        // Is a tracked command. Look at the captured parts to figure out which one it is.
        auto main_ind = regex.substring_ind_by_name("main");
        mxb_assert(!main_ind.empty());
        char c = sql[main_ind.begin];
        switch (c)
        {
        case 'K':
        case 'k':
            {
                rval = parse_kill_query_elems(sql);
            }
            break;

        case 'S':
        case 's':
            {
                rval.type = SpecialQueryDesc::Type::SET_ROLE;
                rval.target = regex.substring_by_name(sql, "role");
            }
            break;

        case 'U':
        case 'u':
            rval.type = SpecialQueryDesc::Type::USE_DB;
            rval.target = regex.substring_by_name(sql, "db");
            break;

        default:
            mxb_assert(!true);
        }
    }
    return rval;
}

void MariaDBClientConnection::assign_backend_authenticator(mariadb::AuthenticationData& auth_data)
{
    // If manual mapping is on, search for the current user or their group. If not found or if not in use,
    // use same authenticator as client.
    const auto* listener_data = m_session->listener_data();
    const auto* mapping_info = listener_data->m_mapping_info.get();
    bool user_is_mapped = false;

    if (mapping_info)
    {
        // Mapping is enabled for the listener. First, search based on username, then based on Linux user
        // group. Mapping does not depend on incoming user IP (can be added later if there is demand).
        const string* mapped_user = nullptr;
        const auto& user = auth_data.user;
        const auto& user_map = mapping_info->user_map;
        auto it_u = user_map.find(user);
        if (it_u != user_map.end())
        {
            mapped_user = &it_u->second;
        }
        else
        {
            // Perhaps the mapping is defined through the user's Linux group.
            const auto& group_map = mapping_info->group_map;
            if (!group_map.empty())
            {
                auto userc = user.c_str();

                // getgrouplist accepts a default group which the user is always a member of. Use user id
                // from passwd-structure.
                gid_t user_group = 0;
                if (call_getpwnam_r(userc, user_group))
                {
                    const int N = 100;      // Check at most 100 groups.
                    gid_t user_gids[N];
                    int n_groups = N;   // Input-output param
                    getgrouplist(userc, user_group, user_gids, &n_groups);
                    int found_groups = std::min(n_groups, N);
                    for (int i = 0; i < found_groups; i++)
                    {
                        // The group id:s of the user's groups are in the array. Go through each, get
                        // text-form group name and compare to mapping. Use first match.
                        string group_name;
                        if (call_getgrgid_r(user_gids[i], group_name))
                        {
                            auto it_g = group_map.find(group_name);
                            if (it_g != group_map.end())
                            {
                                mapped_user = &it_g->second;
                                break;
                            }
                        }
                    }
                }
            }
        }

        if (mapped_user)
        {
            // Found a mapped user. Search for credentials. If none found, use defaults.
            const auto& creds = mapping_info->credentials;
            const mxs::ListenerData::UserCreds* found_creds = &default_mapped_creds;
            auto it2 = creds.find(*mapped_user);
            if (it2 != creds.end())
            {
                found_creds = &it2->second;
            }

            // Check that the plugin defined for the user is enabled.
            auto* auth_module = find_auth_module(found_creds->plugin);
            if (auth_module)
            {
                // Found authentication module. Apply mapping.
                auth_data.be_auth_module = auth_module;
                const auto& mapped_pw = found_creds->password;
                MXB_INFO("Incoming user '%s' mapped to '%s' using '%s' with %s.",
                         auth_data.user.c_str(), mapped_user->c_str(), found_creds->plugin.c_str(),
                         mapped_pw.empty() ? "no password" : "password");
                auth_data.user = *mapped_user;      // TODO: save to separate field
                auth_data.backend_token = auth_data.be_auth_module->generate_token(mapped_pw);
                user_is_mapped = true;
            }
            else
            {
                MXB_ERROR("Client %s manually maps to '%s', who uses authenticator plugin '%s'. "
                          "The plugin is not enabled for listener '%s'. Falling back to normal "
                          "authentication.",
                          m_session_data->user_and_host().c_str(), mapped_user->c_str(),
                          mapped_user->c_str(), listener_data->m_listener_name.c_str());
            }
        }
    }

    if (!user_is_mapped)
    {
        // No mapping, use client authenticator.
        auth_data.be_auth_module = auth_data.client_auth_module;
    }
}

mariadb::AuthenticatorModule* MariaDBClientConnection::find_auth_module(const string& plugin_name)
{
    mariadb::AuthenticatorModule* rval = nullptr;
    auto& auth_modules = m_session->listener_data()->m_authenticators;
    for (const auto& auth_module : auth_modules)
    {
        auto protocol_auth = static_cast<mariadb::AuthenticatorModule*>(auth_module.get());
        if (protocol_auth->supported_plugins().count(plugin_name))
        {
            // Found correct authenticator for the user entry.
            rval = protocol_auth;
            break;
        }
    }
    return rval;
}

/**
 * Read protocol packet and update packet sequence.
 */
DCB::ReadResult MariaDBClientConnection::read_protocol_packet()
{
    auto rval = mariadb::read_protocol_packet(m_dcb);
    if (!rval.data.empty())
    {
        uint8_t seq = MYSQL_GET_PACKET_NO(rval.data.data());
        m_sequence = seq;
        m_next_sequence = seq + 1;
    }
    return rval;
}

mariadb::AuthenticationData& MariaDBClientConnection::authentication_data(AuthType type)
{
    return (type == AuthType::NORMAL_AUTH) ? *m_session_data->auth_data : *m_change_user.auth_data;
}<|MERGE_RESOLUTION|>--- conflicted
+++ resolved
@@ -1836,99 +1836,48 @@
             [this, info, ref, origin, send_ok]() {
             for (const auto& a : info->targets)
             {
-                if (LocalClient* client = LocalClient::create(info->session, a.first))
+                std::unique_ptr<LocalClient> client(LocalClient::create(info->session, a.first));
+
+                if (client)
                 {
                     if (client->connect())
                     {
-                        client->set_notify(
-                            [this, send_ok, client](GWBUF*, const mxs::ReplyRoute&, const mxs::Reply&){
-                            kill_complete(send_ok, client);
-                        }, [this, send_ok, client](GWBUF*, mxs::Target*, const mxs::Reply&){
-                            kill_complete(send_ok, client);
-                        });
-
-                        // TODO: There can be multiple connections to the same server. Currently only one
-                        // connection per server is killed.
-                        MXS_INFO("KILL on '%s': %s", a.first->name(), a.second.c_str());
-                        client->queue_query(modutil_create_query(a.second.c_str()));
-
-                        mxb_assert(ref->state() != MXS_SESSION::State::STOPPING);
-                        add_local_client(client);
+                        auto ok_cb = [this, send_ok, cl = client.get()](
+                            GWBUF*, const mxs::ReplyRoute&, const mxs::Reply&){
+                            kill_complete(send_ok, cl);
+                        };
+                        auto err_cb = [this, send_ok, cl = client.get()](
+                            GWBUF*, mxs::Target*, const mxs::Reply&) {
+                            kill_complete(send_ok, cl);
+                        };
+
+                        client->set_notify(std::move(ok_cb), std::move(err_cb));
+
+                        // TODO: There can be multiple connections to the same server. Currently only
+                        // one connection per server is killed.
+                        MXB_INFO("KILL on '%s': %s", a.first->name(), a.second.c_str());
+
+                        if (!client->queue_query(modutil_create_query(a.second.c_str())))
+                        {
+                            MXB_INFO("Failed to route all KILL queries to '%s'", a.first->name());
+                        }
+                        else
+                        {
+                            mxb_assert(ref->state() != MXS_SESSION::State::STOPPING);
+                            add_local_client(client.release());
+                        }
                     }
                     else
                     {
-<<<<<<< HEAD
-                        std::unique_ptr<LocalClient> client(LocalClient::create(info->session, a.first));
-
-                        if (client)
-                        {
-                            if (client->connect())
-                            {
-                                // TODO: There can be multiple connections to the same server. Currently only
-                                // one connection per server is killed.
-                                MXB_INFO("KILL on '%s': %s", a.first->name(), a.second.c_str());
-
-                                if (!client->queue_query(modutil_create_query(a.second.c_str()))
-                                    || !client->queue_query(mysql_create_com_quit(NULL, 0)))
-                                {
-                                    MXB_INFO("Failed to route all KILL queries to '%s'", a.first->name());
-                                }
-                                else
-                                {
-                                    mxb_assert(ref->state() != MXS_SESSION::State::STOPPING);
-                                    add_local_client(client.release());
-                                }
-                            }
-                            else
-                            {
-                                MXB_INFO("Failed to connect LocalClient to '%s'", a.first->name());
-                            }
-                        }
-                        else
-                        {
-                            MXB_INFO("Failed to create LocalClient to '%s'", a.first->name());
-                        }
-=======
-                        delete client;
->>>>>>> bb580b67
+                        MXB_INFO("Failed to connect LocalClient to '%s'", a.first->name());
                     }
                 }
-            }
-
-<<<<<<< HEAD
-                    // Now wait for the COM_QUIT to close the connections.
-                    auto wait_for_conns = [this, ref, send_ok](mxb::Worker::Call::action_t action){
-                            bool rv = true;
-
-                            if (action == mxb::Worker::Call::CANCEL || !this->have_local_clients())
-                            {
-                                // Check if the DCB is still open. If MaxScale is shutting down, the DCB is
-                                // already closed when this callback is called and an error about a write to a
-                                // closed DCB would be logged.
-                                if (m_dcb->is_open() && send_ok)
-                                {
-                                    this->write_ok_packet(1);
-                                }
-                                else
-                                {
-                                    MXB_INFO("Not sending OK packet. Client is %s connected.",
-                                             m_dcb->is_open() ? "still" : "not");
-                                }
-
-                                session_put_ref(ref);
-                                MXS_INFO("All KILL commands finished");
-                                rv = false;
-                            }
-
-                            return rv;
-                        };
-
-                    // TODO: Polling for this is slow. A callback in the LocalClient's destructor would be
-                    // better as it would close the connection as soon as possible.
-                    origin->dcall(100, wait_for_conns);
-                }, mxs::RoutingWorker::EXECUTE_AUTO);
-        };
-=======
+                else
+                {
+                    MXB_INFO("Failed to create LocalClient to '%s'", a.first->name());
+                }
+            }
+
             // If we ended up not sending any KILL commands, the OK packet can be generated immediately.
             maybe_send_kill_response(send_ok);
 
@@ -1936,7 +1885,6 @@
             session_put_ref(ref);
         }, mxs::RoutingWorker::EXECUTE_AUTO);
     };
->>>>>>> bb580b67
 
     mxs::MainWorker::get()->execute(func, mxb::Worker::EXECUTE_QUEUED);
 }
@@ -3034,7 +2982,7 @@
         // Check if the DCB is still open. If MaxScale is shutting down, the DCB is
         // already closed when this callback is called and an error about a write to a
         // closed DCB would be logged.
-        if (!m_dcb->is_closed() && send_ok)
+        if (m_dcb->is_open() && send_ok)
         {
             write_ok_packet(1);
         }
