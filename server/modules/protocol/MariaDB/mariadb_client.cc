/*
 *
 * Copyright (c) 2016 MariaDB Corporation Ab
 * Copyright (c) 2023 MariaDB plc, Finnish Branch
 *
 * Use of this software is governed by the Business Source License included
 * in the LICENSE.TXT file and at www.mariadb.com/bsl11.
 *
 * Change Date: 2027-03-14
 *
 * On the date above, in accordance with the Business Source License, use
 * of this software will be governed by version 2 or later of the General
 * Public License.
 */

#include <maxscale/protocol/mariadb/module_names.hh>
#define MXB_MODULE_NAME MXS_MARIADB_PROTOCOL_NAME

#include <maxscale/protocol/mariadb/client_connection.hh>

#include <inttypes.h>
#include <limits.h>
#include <netinet/tcp.h>
#include <sys/stat.h>
#include <algorithm>
#include <string>
#include <vector>
#include <grp.h>
#include <pwd.h>
#include <utility>

#include <maxbase/proxy_protocol.hh>
#include <maxbase/format.hh>
#include <maxscale/event.hh>
#include <maxscale/listener.hh>
#include <maxscale/modinfo.hh>
#include <maxscale/protocol.hh>
#include <maxscale/protocol/mariadb/authenticator.hh>
#include <maxscale/protocol/mariadb/backend_connection.hh>
#include <maxscale/protocol/mariadb/local_client.hh>
#include <maxscale/protocol/mariadb/mariadbparser.hh>
#include <maxscale/protocol/mariadb/mysql.hh>
#include <maxscale/router.hh>
#include <maxscale/routingworker.hh>
#include <maxscale/session.hh>
#include <maxscale/ssl.hh>
#include <maxscale/version.hh>

#include "detect_special_query.hh"
#include "packet_parser.hh"
#include "setparser.hh"
#include "sqlmodeparser.hh"
#include "user_data.hh"

namespace
{
using AuthRes = mariadb::ClientAuthenticator::AuthRes;
using ExcRes = mariadb::ClientAuthenticator::ExchRes;
using UserEntryType = mariadb::UserEntryType;
using TrxState = MYSQL_session::TrxState;
using std::move;
using std::string;

const string base_plugin = DEFAULT_MYSQL_AUTH_PLUGIN;
const mxs::ListenerData::UserCreds default_mapped_creds = {"", base_plugin};
const int CLIENT_CAPABILITIES_LEN = 32;
const int SSL_REQUEST_PACKET_SIZE = MYSQL_HEADER_LEN + CLIENT_CAPABILITIES_LEN;
const int NORMAL_HS_RESP_MIN_SIZE = MYSQL_AUTH_PACKET_BASE_SIZE + 2;
const int NORMAL_HS_RESP_MAX_SIZE = NORMAL_HS_RESP_MIN_SIZE + 100000;
const int MAX_PACKET_SIZE = MYSQL_PACKET_LENGTH_MAX + MYSQL_HEADER_LEN;

const int ER_OUT_OF_ORDER = 1156;
const char PACKETS_OOO_MSG[] = "Got packets out of order";      // Matches server message
const char WRONG_SEQ_FMT[] = "Client (%s) sent packet with unexpected sequence number. Expected %i, got %i.";
const int ER_BAD_HANDSHAKE = 1043;
const char BAD_HANDSHAKE_MSG[] = "Bad handshake";   // Matches server message
const char BAD_HANDSHAKE_FMT[] = "Client (%s) sent an invalid HandshakeResponse.";
// MaxScale-specific message. Possibly useful for clarifying that MaxScale is expecting SSL connection.
const char BAD_SSL_HANDSHAKE_MSG[] = "Bad SSL handshake";
const char BAD_SSL_HANDSHAKE_FMT[] = "Client (%s) sent an invalid SSLRequest.";
const char HANDSHAKE_ERRSTATE[] = "08S01";

// The past-the-end value for the session command IDs we generate (includes prepared statements). When this ID
// value is reached, the counter is reset back to 1. This makes sure we reserve the values 0 and 0xffffffff as
// special values that are never assigned by MaxScale.
const uint32_t MAX_SESCMD_ID = std::numeric_limits<uint32_t>::max();
static_assert(MAX_SESCMD_ID == MARIADB_PS_DIRECT_EXEC_ID);

// Default version string sent to clients
const string default_version = string("5.5.5-10.2.12 ") + MAXSCALE_VERSION + "-maxscale";

class ThisUnit
{
public:
    mxb::Regex special_queries_regex;
};
ThisUnit this_unit;

string get_version_string(SERVICE* service)
{
    string service_vrs = service->version_string();
    if (service_vrs.empty())
    {
        auto& custom_suffix = service->custom_version_suffix();
        return custom_suffix.empty() ? default_version : default_version + custom_suffix;
    }

    // Older applications don't understand versions other than 5 and cause strange problems.
    // The MariaDB Server also prepends 5.5.5- to its version strings, and this is not shown by clients.
    if (service_vrs[0] != '5' && service_vrs[0] != '8')
    {
        const char prefix[] = "5.5.5-";
        service_vrs = prefix + service_vrs;
    }
    return service_vrs;
}

enum class CapTypes
{
    XPAND,      // XPand, doesn't include SESSION_TRACK as it doesn't support it
    NORMAL,     // The normal capabilities but without the extra MariaDB-only bits
    MARIADB,    // All capabilities
};

// Returns the capability type, version number and the capabilities themselves
std::tuple<CapTypes, uint64_t, uint64_t> get_supported_cap_types(SERVICE* service)
{
    uint64_t caps = GW_MYSQL_CAPABILITIES_SERVER;
    CapTypes type = CapTypes::MARIADB;
    uint64_t version = std::numeric_limits<uint64_t>::max();

    for (SERVER* s : service->reachable_servers())
    {
        const auto& info = s->info();

        if (info.type() != SERVER::VersionInfo::Type::UNKNOWN)
        {
            caps &= info.capabilities();
        }

        if (info.type() == SERVER::VersionInfo::Type::XPAND)
        {
            // At least one node is XPand and since it's the most restrictive, we can return early.
            type = CapTypes::XPAND;
            break;
        }
        else
        {
            version = std::min(info.version_num().total, version);

            if (version < 100200)
            {
                type = CapTypes::NORMAL;
            }
        }
    }

    return {type, version, caps};
}

bool call_getpwnam_r(const char* user, gid_t& group_id_out)
{
    bool rval = false;
    // getpwnam_r requires a buffer for result data. The size is not known beforehand. Guess the size and
    // try again with a larger buffer if necessary.
    int buf_size = 1024;
    const int buf_size_limit = 1024000;
    const char err_msg[] = "'getpwnam_r' on '%s' failed. Error %i: %s";
    string buffer;
    passwd output {};
    passwd* output_ptr = nullptr;
    bool keep_trying = true;

    while (buf_size <= buf_size_limit && keep_trying)
    {
        keep_trying = false;
        buffer.resize(buf_size);
        int ret = getpwnam_r(user, &output, &buffer[0], buffer.size(), &output_ptr);

        if (output_ptr)
        {
            group_id_out = output_ptr->pw_gid;
            rval = true;
        }
        else if (ret == 0)
        {
            // No entry found, likely the user is not a Linux user.
            MXB_INFO("Tried to check groups of user '%s', but it is not a Linux user.", user);
        }
        else if (ret == ERANGE)
        {
            // Buffer was too small. Try again with a larger one.
            buf_size *= 10;
            if (buf_size > buf_size_limit)
            {
                MXB_ERROR(err_msg, user, ret, mxb_strerror(ret));
            }
            else
            {
                keep_trying = true;
            }
        }
        else
        {
            MXB_ERROR(err_msg, user, ret, mxb_strerror(ret));
        }
    }
    return rval;
}

bool call_getgrgid_r(gid_t group_id, string& name_out)
{
    bool rval = false;
    // getgrgid_r requires a buffer for result data. The size is not known beforehand. Guess the size and
    // try again with a larger buffer if necessary.
    int buf_size = 1024;
    const int buf_size_limit = 1024000;
    const char err_msg[] = "'getgrgid_r' on %ui failed. Error %i: %s";
    string buffer;
    group output {};
    group* output_ptr = nullptr;
    bool keep_trying = true;

    while (buf_size <= buf_size_limit && keep_trying)
    {
        keep_trying = false;
        buffer.resize(buf_size);
        int ret = getgrgid_r(group_id, &output, &buffer[0], buffer.size(), &output_ptr);

        if (output_ptr)
        {
            name_out = output_ptr->gr_name;
            rval = true;
        }
        else if (ret == 0)
        {
            MXB_ERROR("Group id %ui is not a valid Linux group.", group_id);
        }
        else if (ret == ERANGE)
        {
            // Buffer was too small. Try again with a larger one.
            buf_size *= 10;
            if (buf_size > buf_size_limit)
            {
                MXB_ERROR(err_msg, group_id, ret, mxb_strerror(ret));
            }
            else
            {
                keep_trying = true;
            }
        }
        else
        {
            MXB_ERROR(err_msg, group_id, ret, mxb_strerror(ret));
        }
    }
    return rval;
}
}

// Servers and queries to execute on them
typedef std::map<SERVER*, std::string> TargetList;

struct KillInfo
{
    typedef  bool (* DcbCallback)(DCB* dcb, void* data);

    KillInfo(std::string query, MXS_SESSION* ses, DcbCallback callback)
        : origin(mxs::RoutingWorker::get_current())
        , session(ses)
        , query_base(query)
        , cb(callback)
    {
    }

    mxs::RoutingWorker* origin;
    MXS_SESSION*        session;
    std::string         query_base;
    DcbCallback         cb;
    TargetList          targets;
    std::mutex          lock;
};

static bool kill_func(DCB* dcb, void* data);

struct ConnKillInfo : public KillInfo
{
    ConnKillInfo(uint64_t id, std::string query, MXS_SESSION* ses, uint64_t keep_thread_id)
        : KillInfo(query, ses, kill_func)
        , target_id(id)
        , keep_thread_id(keep_thread_id)
    {
    }

    uint64_t target_id;
    uint64_t keep_thread_id;
};

static bool kill_user_func(DCB* dcb, void* data);

struct UserKillInfo : public KillInfo
{
    UserKillInfo(std::string name, std::string query, MXS_SESSION* ses)
        : KillInfo(query, ses, kill_user_func)
        , user(name)
    {
    }

    std::string user;
};

static bool kill_func(DCB* dcb, void* data)
{
    ConnKillInfo* info = static_cast<ConnKillInfo*>(data);

    if (dcb->session()->id() == info->target_id && dcb->role() == DCB::Role::BACKEND)
    {
        auto proto = static_cast<MariaDBBackendConnection*>(dcb->protocol());
        uint64_t backend_thread_id = proto->thread_id();

        if (info->keep_thread_id == 0 || backend_thread_id != info->keep_thread_id)
        {
            if (backend_thread_id)
            {
                // TODO: Isn't it from the context clear that dcb is a backend dcb, that is
                // TODO: perhaps that could be in the function prototype?
                BackendDCB* backend_dcb = static_cast<BackendDCB*>(dcb);

                // DCB is connected and we know the thread ID so we can kill it
                std::stringstream ss;
                ss << info->query_base << backend_thread_id;

                std::lock_guard<std::mutex> guard(info->lock);
                info->targets[backend_dcb->server()] = ss.str();
            }
            else
            {
                MXB_AT_DEBUG(MXB_WARNING(
                    "Forcefully closing DCB to %s for session %lu: DCB is not yet connected.",
                    dcb->whoami().c_str(), dcb->session()->id()));

                // DCB is not yet connected, send a hangup to forcibly close it
                dcb->session()->close_reason = SESSION_CLOSE_KILLED;
                dcb->trigger_hangup_event();
            }
        }
    }

    return true;
}

static bool kill_user_func(DCB* dcb, void* data)
{
    UserKillInfo* info = (UserKillInfo*)data;

    if (dcb->role() == DCB::Role::BACKEND
        && strcasecmp(dcb->session()->user().c_str(), info->user.c_str()) == 0)
    {
        // TODO: Isn't it from the context clear that dcb is a backend dcb, that is
        // TODO: perhaps that could be in the function prototype?
        BackendDCB* backend_dcb = static_cast<BackendDCB*>(dcb);

        std::lock_guard<std::mutex> guard(info->lock);
        info->targets[backend_dcb->server()] = info->query_base;
    }

    return true;
}

MariaDBClientConnection::SSLState MariaDBClientConnection::ssl_authenticate_check_status()
{
    /**
     * We record the SSL status before and after ssl authentication. This allows
     * us to detect if the SSL handshake is immediately completed, which means more
     * data needs to be read from the socket.
     */
    bool health_before = (m_dcb->ssl_state() == DCB::SSLState::ESTABLISHED);
    int ssl_ret = ssl_authenticate_client();
    bool health_after = (m_dcb->ssl_state() == DCB::SSLState::ESTABLISHED);

    auto rval = SSLState::FAIL;
    if (ssl_ret != 0)
    {
        rval = (ssl_ret == SSL_ERROR_CLIENT_NOT_SSL) ? SSLState::NOT_CAPABLE : SSLState::FAIL;
    }
    else if (!health_after)
    {
        rval = SSLState::INCOMPLETE;
    }
    else if (!health_before && health_after)
    {
        rval = SSLState::INCOMPLETE;
        m_dcb->trigger_read_event();
    }
    else if (health_before && health_after)
    {
        rval = SSLState::COMPLETE;
    }
    return rval;
}

/**
 * Start or continue ssl handshake. If the listener requires SSL but the client is not SSL capable,
 * an error message is recorded and failure return given.
 *
 * @return 0 if ok, >0 if a problem - see return codes defined in ssl.h
 */
int MariaDBClientConnection::ssl_authenticate_client()
{
    auto dcb = m_dcb;

    const char* remote = m_dcb->remote().c_str();
    const char* service = m_session->service->name();

    /* Now we require an SSL connection */
    if (!m_session_data->ssl_capable())
    {
        /* Should be SSL, but client is not SSL capable. Cannot print the username, as client has not
         * sent that yet. */
        MXB_INFO("Client from '%s' attempted to connect to service '%s' without SSL when SSL was required.",
                 remote, service);
        return SSL_ERROR_CLIENT_NOT_SSL;
    }

    /* Now we know SSL is required and client is capable */
    if (m_dcb->ssl_state() != DCB::SSLState::ESTABLISHED)
    {
        int return_code;
        /** Do the SSL Handshake */
        if (m_dcb->ssl_state() == DCB::SSLState::HANDSHAKE_UNKNOWN)
        {
            m_dcb->set_ssl_state(DCB::SSLState::HANDSHAKE_REQUIRED);
        }
        /**
         * Note that this will often fail to achieve its result, because further
         * reading (or possibly writing) of SSL related information is needed.
         * When that happens, there is a call in poll.c so that an EPOLLIN
         * event that arrives while the SSL state is SSL_HANDSHAKE_REQUIRED
         * will trigger DCB::ssl_handshake. This situation does not result in a
         * negative return code - that indicates a real failure.
         */
        return_code = dcb->ssl_handshake();
        if (return_code < 0)
        {
            MXB_INFO("Client from '%s' failed to connect to service '%s' with SSL.",
                     remote, service);
            return SSL_ERROR_ACCEPT_FAILED;
        }
        else if (mxb_log_should_log(LOG_INFO))
        {
            if (return_code == 1)
            {
                MXB_INFO("Client from '%s' connected to service '%s' with SSL.",
                         remote, service);
            }
            else
            {
                MXB_INFO("Client from '%s' is in progress of connecting to service '%s' with SSL.",
                         remote, service);
            }
        }
    }
    return SSL_AUTH_CHECKS_OK;
}

/**
 * Send the server handshake packet to the client.
 *
 * @return True on success
 */
bool MariaDBClientConnection::send_server_handshake()
{
    auto service = m_session->service;
    packet_parser::ByteVec payload;
    // The exact size depends on a few factors, reserve enough to avoid reallocations in most cases.
    payload.reserve(130);

    // Contents as in https://mariadb.com/kb/en/connection/#initial-handshake-packet
    payload.push_back((uint8_t)GW_MYSQL_PROTOCOL_VERSION);
    payload.push_back(get_version_string(service));

    // The length of the following fields all the way until plugin name is 44.
    const int id_to_plugin_bytes = 44;
    auto orig_size = payload.size();
    payload.resize(orig_size + id_to_plugin_bytes);
    auto ptr = payload.data() + orig_size;

    // Use the session id as the server thread id. Only the low 32bits are sent in the handshake.
    mariadb::set_byte4(ptr, m_session->id());
    ptr += 4;

    /* gen_random_bytes() generates random bytes (0-255). This is ok as scramble for most clients
     * (e.g. mariadb) but not for mysql-connector-java. To be on the safe side, ensure every byte
     * is a non-whitespace character. To do the rescaling of values without noticeable bias, generate
     * double the required bytes.
     */
    uint8_t random_bytes[2 * MYSQL_SCRAMBLE_LEN];
    mxb::Worker::gen_random_bytes(random_bytes, sizeof(random_bytes));
    auto* scramble_storage = m_session_data->scramble;
    for (size_t i = 0; i < MYSQL_SCRAMBLE_LEN; i++)
    {
        auto src = &random_bytes[2 * i];
        auto val16 = *(reinterpret_cast<uint16_t*>(src));
        scramble_storage[i] = '!' + (val16 % (('~' + 1) - '!'));
    }

    // Write scramble part 1.
    ptr = mariadb::copy_bytes(ptr, scramble_storage, 8);

    // Filler byte.
    *ptr++ = 0;

    auto [cap_types, min_version, caps] = get_supported_cap_types(service);

    if (cap_types == CapTypes::MARIADB)
    {
        // A MariaDB 10.2 server or later omits the CLIENT_MYSQL capability. This signals that it supports
        // extended capabilities.
        caps &= ~GW_MYSQL_CAPABILITIES_CLIENT_MYSQL;
        caps |= MXS_EXTRA_CAPS_SERVER64;

        if (min_version < 100600)
        {
            // The metadata caching was added in 10.6 and should only be enabled if all nodes support it.
            caps &= ~(MXS_MARIA_CAP_CACHE_METADATA << 32);
            mxb_assert((caps & MXS_EXTRA_CAPS_SERVER64) == (MXS_MARIA_CAP_STMT_BULK_OPERATIONS << 32));
        }
    }

    if (m_session->capabilities() & RCAP_TYPE_OLD_PROTOCOL)
    {
        // Some module requires that only the base protocol is used, most likely due to the fact
        // that it processes the contents of the resultset.
        caps &= ~((MXS_MARIA_CAP_CACHE_METADATA << 32) | GW_MYSQL_CAPABILITIES_DEPRECATE_EOF);
        mxb_assert((caps & MXS_EXTRA_CAPS_SERVER64) == (MXS_MARIA_CAP_STMT_BULK_OPERATIONS << 32)
                   || cap_types != CapTypes::MARIADB);
        mxb_assert((caps & GW_MYSQL_CAPABILITIES_DEPRECATE_EOF) == 0);
    }

    if (cap_types == CapTypes::XPAND || min_version < 80000 || (min_version > 100000 && min_version < 100208))
    {
        // The DEPRECATE_EOF and session tracking were added in MySQL 5.7, anything older than that shouldn't
        // advertise them. This includes XPand: it doesn't support SESSION_TRACK or DEPRECATE_EOF as it's
        // MySQL 5.1 compatible on the protocol layer. Additionally, MySQL 5.7 has a broken query cache
        // implementation where it sends non-DEPRECATE_EOF results even when a client requested results in the
        // DEPRECATE_EOF format. The same query cache bug was present in MariaDB but was fixed in 10.2.8
        // (MDEV-13300).
        caps &= ~(GW_MYSQL_CAPABILITIES_SESSION_TRACK | GW_MYSQL_CAPABILITIES_DEPRECATE_EOF);
    }

    if (require_ssl())
    {
        caps |= GW_MYSQL_CAPABILITIES_SSL;
    }

    m_session_data->client_caps.advertised_capabilities = caps;

    // 8 bytes of capabilities, sent in three parts.
    // Convert to little endian, write 2 bytes.
    uint8_t caps_le[8];
    mariadb::set_byte8(caps_le, caps);
    ptr = mariadb::copy_bytes(ptr, caps_le, 2);

    // Character set.
    uint8_t charset = service->charset();
    if (charset == 0)
    {
        charset = 8;        // Charset 8 is latin1, the server default.
    }
    *ptr++ = charset;

    uint16_t status_flags = 2;      // autocommit enabled
    mariadb::set_byte2(ptr, status_flags);
    ptr += 2;

    // More capabilities.
    ptr = mariadb::copy_bytes(ptr, caps_le + 2, 2);

    *ptr++ = MYSQL_SCRAMBLE_LEN + 1;    // Plugin data total length, contains 1 filler.

    // 6 bytes filler
    ptr = mariadb::set_bytes(ptr, 0, 6);

    // Capabilities part 3 or 4 filler bytes.
    ptr = cap_types == CapTypes::MARIADB ?
        mariadb::copy_bytes(ptr, caps_le + 4, 4) :
        mariadb::set_bytes(ptr, 0, 4);

    // Scramble part 2.
    ptr = mariadb::copy_bytes(ptr, scramble_storage + 8, 12);

    // filler
    *ptr++ = 0;

    mxb_assert(ptr - (payload.data() + orig_size) == id_to_plugin_bytes);
    // Add plugin name.
    payload.push_back(base_plugin);

    bool rval = false;
    // Allocate buffer and send.
    auto pl_size = payload.size();
    GWBUF buf(MYSQL_HEADER_LEN + pl_size);
    ptr = buf.data();
    ptr = mariadb::write_header(ptr, pl_size, 0);
    memcpy(ptr, payload.data(), pl_size);
    return write(std::move(buf));
}

/**
 * Start or continue authenticating the client.
 *
 * @return Instruction for upper level state machine
 */
MariaDBClientConnection::StateMachineRes
MariaDBClientConnection::process_authentication(AuthType auth_type)
{
    auto rval = StateMachineRes::IN_PROGRESS;
    bool state_machine_continue = true;
    auto& auth_data = (auth_type == AuthType::NORMAL_AUTH) ? *m_session_data->auth_data :
        *m_change_user.auth_data;
    const auto& user_entry_type = auth_data.user_entry.type;

    while (state_machine_continue)
    {
        switch (m_auth_state)
        {
        case AuthState::FIND_ENTRY:
            {
                update_user_account_entry(auth_data);
                if (user_entry_type == UserEntryType::USER_ACCOUNT_OK)
                {
                    m_auth_state = AuthState::START_EXCHANGE;
                }
                else
                {
                    // Something is wrong with the entry. Authentication will likely fail.
                    if (user_account_cache()->can_update_immediately())
                    {
                        // User data may be outdated, send update message through the service.
                        // The current session will stall until userdata has been updated.
                        m_session->service->request_user_account_update();
                        m_session->service->mark_for_wakeup(this);
                        m_auth_state = AuthState::TRY_AGAIN;
                        state_machine_continue = false;
                    }
                    else
                    {
                        MXB_WARNING(USERS_RECENTLY_UPDATED_FMT, m_session_data->user_and_host().c_str());
                        // If plugin exists, start exchange. Authentication will surely fail.
                        m_auth_state = (user_entry_type == UserEntryType::PLUGIN_IS_NOT_LOADED) ?
                            AuthState::NO_PLUGIN : AuthState::START_EXCHANGE;
                    }
                }
            }
            break;

        case AuthState::TRY_AGAIN:
            {
                // Waiting for user account update.
                if (m_user_update_wakeup)
                {
                    // Only recheck user if the user account data has actually changed since the previous
                    // attempt.
                    if (user_account_cache()->version() > m_previous_userdb_version)
                    {
                        update_user_account_entry(auth_data);
                    }

                    if (user_entry_type == UserEntryType::USER_ACCOUNT_OK)
                    {
                        MXB_DEBUG("Found user account entry for %s after updating user account data.",
                                  m_session_data->user_and_host().c_str());
                    }
                    m_auth_state = (user_entry_type == UserEntryType::PLUGIN_IS_NOT_LOADED) ?
                        AuthState::NO_PLUGIN : AuthState::START_EXCHANGE;
                }
                else
                {
                    // Should not get client data (or read events) before users have actually been updated.
                    // This can happen if client hangs up while MaxScale is waiting for the update.
                    MXB_ERROR("Client %s sent data when waiting for user account update. Closing session.",
                              m_session_data->user_and_host().c_str());
                    send_misc_error("Unexpected client event");
                    // Unmark because auth state is modified.
                    m_session->service->unmark_for_wakeup(this);
                    m_auth_state = AuthState::FAIL;
                }
            }
            break;

        case AuthState::NO_PLUGIN:
            send_authentication_error(AuthErrorType::NO_PLUGIN);
            m_auth_state = AuthState::FAIL;
            break;

        case AuthState::START_EXCHANGE:
        case AuthState::CONTINUE_EXCHANGE:
            state_machine_continue = perform_auth_exchange(auth_data);
            break;

        case AuthState::CHECK_TOKEN:
            perform_check_token(auth_type);
            break;

        case AuthState::START_SESSION:
            // Authentication success, initialize session. Backend authenticator must be set before
            // connecting to backends.
            m_session_data->current_db = auth_data.default_db;
            m_session_data->role = auth_data.user_entry.entry.default_role;
            assign_backend_authenticator(auth_data);
            if (m_session->start())
            {
                mxb_assert(m_session->state() != MXS_SESSION::State::CREATED);
                m_auth_state = AuthState::COMPLETE;
            }
            else
            {
                // Send internal error, as in this case the client has done nothing wrong.
                send_mysql_err_packet(1815, "HY000", "Internal error: Session creation failed");
                MXB_ERROR("Failed to create session for %s.", m_session_data->user_and_host().c_str());
                m_auth_state = AuthState::FAIL;
            }
            break;

        case AuthState::CHANGE_USER_OK:
            {
                // Reauthentication to MaxScale succeeded, but the query still needs to be successfully
                // routed.
                rval = complete_change_user_p1() ? StateMachineRes::DONE : StateMachineRes::ERROR;
                state_machine_continue = false;
                break;
            }

        case AuthState::COMPLETE:
            m_sql_mode = m_session->listener_data()->m_default_sql_mode;
            write_ok_packet(m_next_sequence);
            if (!m_dcb->readq_empty())
            {
                // The user has already sent more data, process it
                m_dcb->trigger_read_event();
            }
            state_machine_continue = false;
            rval = StateMachineRes::DONE;
            break;

        case AuthState::FAIL:
            // An error message should have already been sent.
            state_machine_continue = false;
            if (auth_type == AuthType::NORMAL_AUTH)
            {
                rval = StateMachineRes::ERROR;
            }
            else
            {
                // com_change_user failed, but the session may yet continue.
                cancel_change_user_p1();
                rval = StateMachineRes::DONE;
            }

            break;
        }
    }
    return rval;
}

void MariaDBClientConnection::update_user_account_entry(mariadb::AuthenticationData& auth_data)
{
    const auto mses = m_session_data;
    auto* users = user_account_cache();
    auto search_res = users->find_user(auth_data.user, mses->remote, auth_data.default_db,
                                       mses->user_search_settings);
    m_previous_userdb_version = users->version();   // Can use this to skip user entry check after update.

    mariadb::AuthenticatorModule* selected_module = find_auth_module(search_res.entry.plugin);
    if (selected_module)
    {
        // Correct plugin is loaded, generate session-specific data.
        auth_data.client_auth_module = selected_module;
        // If changing user, this overrides the old client authenticator. Not an issue, as the client auth
        // is only used during authentication.
        m_authenticator = selected_module->create_client_authenticator();
    }
    else
    {
        // Authentication cannot continue in this case. Should be rare, though.
        search_res.type = UserEntryType::PLUGIN_IS_NOT_LOADED;
        MXB_INFO("User entry '%s'@'%s' uses unrecognized authenticator plugin '%s'. "
                 "Cannot authenticate user.",
                 search_res.entry.username.c_str(), search_res.entry.host_pattern.c_str(),
                 search_res.entry.plugin.c_str());
    }
    auth_data.user_entry = move(search_res);
}

/**
 * Handle relevant variables.
 *
 * @param buffer  Buffer, assumed to contain a statement.
 * @return Empty if successful, otherwise the error message.
 */
string MariaDBClientConnection::handle_variables(GWBUF& buffer)
{
    string message;
    SetParser set_parser;
    SetParser::Result result;

    switch (set_parser.check(mariadb::get_sql(buffer), &result))
    {
    case SetParser::ERROR:
        // In practice only OOM.
        break;

    case SetParser::IS_SET_SQL_MODE:
        {
            SqlModeParser sql_mode_parser;

            const SetParser::Result::Items& values = result.values();

            for (const auto& value : values)
            {
                switch (sql_mode_parser.get_sql_mode(value.first, value.second))
                {
                case SqlModeParser::ORACLE:
                    m_session_data->set_autocommit(false);
                    m_sql_mode = mxs::Parser::SqlMode::ORACLE;
                    break;

                case SqlModeParser::DEFAULT:
                    m_session_data->set_autocommit(true);
                    m_sql_mode = mxs::Parser::SqlMode::DEFAULT;
                    break;

                case SqlModeParser::SOMETHING:
                    break;

                default:
                    mxb_assert(!true);
                }
            }
        }
        break;

    case SetParser::IS_SET_MAXSCALE:
        {
            const SetParser::Result::Items& variables = result.variables();
            const SetParser::Result::Items& values = result.values();

            auto i = variables.begin();
            auto j = values.begin();

            while (message.empty() && (i != variables.end()))
            {
                const SetParser::Result::Item& variable = *i;
                const SetParser::Result::Item& value = *j;
                message = m_session->set_variable_value(variable.first, variable.second,
                                                        value.first, value.second);
                ++i;
                ++j;
            }
        }
        break;

    case SetParser::NOT_RELEVANT:
        break;

    default:
        mxb_assert(!true);
    }

    return message;
}

void MariaDBClientConnection::track_transaction_state(MXS_SESSION* session, GWBUF* packetbuf)
{
    auto& ses_trx_state = m_session_data->trx_state;
    const auto trx_starting_active = TrxState::TRX_ACTIVE | TrxState::TRX_STARTING;

    mxb_assert((ses_trx_state & (TrxState::TRX_STARTING | TrxState::TRX_ENDING))
               != (TrxState::TRX_STARTING | TrxState::TRX_ENDING));


    if (ses_trx_state & TrxState::TRX_ENDING)
    {
        if (m_session_data->is_autocommit())
        {
            // Transaction ended, go into inactive state
            ses_trx_state = TrxState::TRX_INACTIVE;
        }
        else
        {
            // Without autocommit the end of a transaction starts a new one
            ses_trx_state = trx_starting_active | m_session_data->next_trx_mode;
            m_session_data->next_trx_mode = m_session_data->default_trx_mode;
        }
    }
    else if (ses_trx_state & TrxState::TRX_STARTING)
    {
        ses_trx_state &= ~TrxState::TRX_STARTING;
    }
    else if (!m_session_data->is_autocommit() && ses_trx_state == TrxState::TRX_INACTIVE)
    {
        // This state is entered when autocommit was disabled
        ses_trx_state = trx_starting_active | m_session_data->next_trx_mode;
        m_session_data->next_trx_mode = m_session_data->default_trx_mode;
    }

    if (mxs_mysql_get_command(*packetbuf) == MXS_COM_QUERY)
    {
        bool use_parser = rcap_type_required(m_session->capabilities(), RCAP_TYPE_QUERY_CLASSIFICATION);
        const auto parser_type = use_parser
            ? mxs::Parser::ParseTrxUsing::DEFAULT : mxs::Parser::ParseTrxUsing::CUSTOM;

        uint32_t type = parser()->get_trx_type_mask_using(*packetbuf, parser_type);

<<<<<<< HEAD
        if (type & mxs::sql::TYPE_BEGIN_TRX)
=======
        mxb_assert_message(!rcap_type_required(m_session->capabilities(), RCAP_TYPE_QUERY_CLASSIFICATION)
                   || qc_get_trx_type_mask_using(packetbuf, QC_TRX_PARSE_USING_QC)
                   == qc_get_trx_type_mask_using(packetbuf, QC_TRX_PARSE_USING_PARSER),
                   "Parser and query classifier should parse transactions identically");

        if (type & QUERY_TYPE_BEGIN_TRX)
>>>>>>> 3fbe8826
        {
            if (type & mxs::sql::TYPE_DISABLE_AUTOCOMMIT)
            {
                // This disables autocommit and the next statement starts a new transaction
                m_session_data->set_autocommit(false);
                ses_trx_state = TrxState::TRX_INACTIVE;
            }
            else
            {
                auto new_trx_state = trx_starting_active | m_session_data->next_trx_mode;
                m_session_data->next_trx_mode = m_session_data->default_trx_mode;
                if (type & mxs::sql::TYPE_READ)
                {
                    new_trx_state |= TrxState::TRX_READ_ONLY;
                }
                else if (type & mxs::sql::TYPE_WRITE)
                {
                    new_trx_state &= ~TrxState::TRX_READ_ONLY;
                }
                ses_trx_state = new_trx_state;
            }
        }
        else if (type & (mxs::sql::TYPE_COMMIT | mxs::sql::TYPE_ROLLBACK))
        {
            auto new_trx_state = ses_trx_state | TrxState::TRX_ENDING;
            // A commit never starts a new transaction. This would happen with: SET AUTOCOMMIT=0; COMMIT;
            new_trx_state &= ~TrxState::TRX_STARTING;
            ses_trx_state = new_trx_state;

            if (type & mxs::sql::TYPE_ENABLE_AUTOCOMMIT)
            {
                m_session_data->set_autocommit(true);
            }
        }
        else if (type & (mxs::sql::TYPE_READWRITE | mxs::sql::TYPE_READONLY))
        {
            // Currently only pp_sqlite should return these types
            mxb_assert(use_parser && parser()->get_operation(*packetbuf) == mxs::sql::OP_SET_TRANSACTION);
            uint32_t mode = type & mxs::sql::TYPE_READONLY ? TrxState::TRX_READ_ONLY : 0;
            m_session_data->next_trx_mode = mode;

            if ((type & mxs::sql::TYPE_NEXT_TRX) == 0)
            {
                // All future transactions will use this access mode
                m_session_data->default_trx_mode = mode;
            }
        }
    }
}

void MariaDBClientConnection::handle_query_kill(const SpecialQueryDesc& kill_contents)
{
    auto kt = kill_contents.kill_options;
    auto& user = kill_contents.target;
    // TODO: handle "query id" somehow
    if ((kt & KT_QUERY_ID) == 0)
    {
        if (kill_contents.kill_id > 0)
        {
            execute_kill_connection(kill_contents.kill_id, (kill_type_t)kt);
        }
        else if (!user.empty())
        {
            execute_kill_user(user.c_str(), (kill_type_t)kt);
        }
        else
        {
            write_ok_packet(1);
        }
    }
}

MariaDBClientConnection::SpecialQueryDesc
MariaDBClientConnection::parse_kill_query_elems(const char* sql)
{
    const string connection = "connection";
    const string query = "query";
    const string hard = "hard";
    const string soft = "soft";

    auto& regex = this_unit.special_queries_regex;

    auto option = mxb::tolower(regex.substring_by_name(sql, "koption"));
    auto type = mxb::tolower(regex.substring_by_name(sql, "ktype"));
    auto target = mxb::tolower(regex.substring_by_name(sql, "ktarget"));

    SpecialQueryDesc rval;
    rval.type = SpecialQueryDesc::Type::KILL;

    // Option is either "hard", "soft", or empty.
    if (option == hard)
    {
        rval.kill_options |= KT_HARD;
    }
    else if (option == soft)
    {
        rval.kill_options |= KT_SOFT;
    }
    else
    {
        mxb_assert(option.empty());
    }

    // Type is either "connection", "query", "query\s+id" or empty.
    if (type == connection)
    {
        rval.kill_options |= KT_CONNECTION;
    }
    else if (type == query)
    {
        rval.kill_options |= KT_QUERY;
    }
    else if (!type.empty())
    {
        mxb_assert(type.find(query) == 0);
        rval.kill_options |= KT_QUERY_ID;
    }

    // target is either a query/thread id or "user\s+<username>"
    if (isdigit(target[0]))
    {
        mxb::get_uint64(target.c_str(), &rval.kill_id);
    }
    else
    {
        auto words = mxb::strtok(target, " ");
        rval.target = words[1];
    }
    return rval;
}

void MariaDBClientConnection::handle_use_database(GWBUF& read_buffer)
{
    auto databases = parser()->get_database_names(read_buffer);
    if (!databases.empty())
    {
        start_change_db(string(databases[0]));
    }
}

bool MariaDBClientConnection::should_inspect_query(GWBUF& buffer) const
{
    bool rval = true;

    if (parser()->parse(buffer, mxs::Parser::COLLECT_ALL) == mxs::Parser::Result::PARSED)
    {
        auto op = parser()->get_operation(buffer);

        if (op != mxs::sql::OP_KILL && op != mxs::sql::OP_SET && op != mxs::sql::OP_CHANGE_DB)
        {
            rval = false;
        }
    }

    return rval;
}

/**
 * Some SQL commands/queries need to be detected and handled by the protocol
 * and MaxScale instead of being routed forward as is.
 *
 * @param buffer Query buffer
 * @return see @c spec_com_res_t
 */
MariaDBClientConnection::SpecialCmdRes
MariaDBClientConnection::process_special_queries(GWBUF& buffer)
{
    auto rval = SpecialCmdRes::CONTINUE;

    auto packet_len = buffer.length();
    /* The packet must be at least HEADER + cmd + 5 (USE d) chars in length. Also, if the packet is rather
     * long, assume that it is not a tracked query. This assumption allows avoiding the
     * make_contiquous-call
     * on e.g. big inserts. The long packets can only contain one of the tracked queries by having lots of
     * comments. */
    const size_t min_len = MYSQL_HEADER_LEN + 1 + 5;
    const size_t max_len = 10000;

    if (packet_len >= min_len && packet_len <= max_len)
    {
        const char* sql = nullptr;
        int len = 0;
        bool is_special = false;

        std::string_view sv = mariadb::get_sql(buffer);

        if (!sv.empty())
        {
            sql = sv.data();
            len = sv.length();
            auto pEnd = sql + len;
            is_special = detect_special_query(&sql, pEnd);
            len = pEnd - sql;
        }

        if (is_special)
        {
            auto fields = parse_special_query(sql, len);
            switch (fields.type)
            {
            case SpecialQueryDesc::Type::NONE:
                break;

            case SpecialQueryDesc::Type::KILL:
                handle_query_kill(fields);
                // The kill-query is not routed to backends, as the id:s would be wrong.
                rval = SpecialCmdRes::END;
                break;

            case SpecialQueryDesc::Type::USE_DB:
                handle_use_database(buffer);
                break;

            case SpecialQueryDesc::Type::SET_ROLE:
                start_change_role(move(fields.target));
                break;
            }
        }
    }

    return rval;
}

bool MariaDBClientConnection::record_for_history(GWBUF& buffer, uint8_t cmd)
{
    bool should_record = false;

    // Update the routing information. This must be done even if the command isn't added to the history.
    const auto& info = m_qc.update_route_info(buffer);

    switch (cmd)
    {
    case MXS_COM_QUIT:      // The client connection is about to be closed
    case MXS_COM_PING:      // Doesn't change the state so it doesn't need to be stored
    case MXS_COM_STMT_RESET:// Resets the prepared statement state, not needed by new connections
        break;

    case MXS_COM_STMT_EXECUTE:
        {
            uint32_t id = mxs_mysql_extract_ps_id(&buffer);
            uint16_t params = m_qc.get_param_count(id);

            if (params > 0)
            {
                size_t types_offset = MYSQL_HEADER_LEN + 1 + 4 + 1 + 4 + ((params + 7) / 8);
                uint8_t* ptr = buffer.data() + types_offset;

                if (*ptr)
                {
                    ++ptr;

                    // Store the metadata, two bytes per parameter, for later use. The backends will need if
                    // it they have to reconnect and re-executed the prepared statements.
                    m_session_data->exec_metadata[id].assign(ptr, ptr + (params * 2));
                }
            }
        }
        break;

    case MXS_COM_STMT_CLOSE:
        {
            // Instead of handling COM_STMT_CLOSE like a normal command, we can exclude it from the history as
            // well as remove the original COM_STMT_PREPARE that it refers to. This simplifies the history
            // replay as all stored commands generate a response and none of them refer to any previous
            // commands. This means that the history can be executed in a single batch without waiting for any
            // responses.
            uint32_t id = mxs_mysql_extract_ps_id(&buffer);

            if (m_session_data->history().erase(id))
            {
                mxb_assert(id);
                m_qc.ps_erase(&buffer);
                m_session_data->exec_metadata.erase(id);
            }
        }
        break;

    case MXS_COM_CHANGE_USER:
        // COM_CHANGE_USER resets the whole connection. Any new connections will already be using the new
        // credentials which means we can safely reset the history here.
        m_session_data->history().clear();
        break;

    case MXS_COM_STMT_PREPARE:
        should_record = true;
        break;

    default:
        should_record = m_qc.target_is_all(info.target());
        break;
    }

    if (should_record)
    {
        buffer.set_id(m_next_id);
        // Keep a copy for the session command history. The buffer originates from the dcb, so deep clone
        // it to minimize memory use. Also saves an allocation when reading the server reply.
        m_pending_cmd = buffer.deep_clone();
        should_record = true;

        if (cmd == MXS_COM_STMT_PREPARE
            || mxs::Parser::type_mask_contains(info.type_mask(), mxs::sql::TYPE_PREPARE_NAMED_STMT))
        {
            // This will silence the warnings about unknown PS IDs
            m_qc.ps_store(&buffer, m_next_id);
        }

        if (++m_next_id == MAX_SESCMD_ID)
        {
            m_next_id = 1;
        }
    }

    return should_record;
}

/**
 * Route an SQL protocol packet. If the original client packet is less than 16MB, buffer should
 * contain the complete packet. If the client packet is large (split into multiple protocol packets),
 * only one protocol packet should be routed at a time.
 * TODO: what happens with parsing in this case? Likely it fails.
 *
 * @param buffer Buffer to route
 * @return True on success
 */
bool MariaDBClientConnection::route_statement(GWBUF&& buffer)
{
    bool recording = false;
    uint8_t cmd = mxs_mysql_get_command(buffer);

    if (m_session->capabilities() & RCAP_TYPE_SESCMD_HISTORY)
    {
        recording = record_for_history(buffer, cmd);
    }
    else if (cmd == MXS_COM_STMT_PREPARE)
    {
        buffer.set_id(m_next_id);

        if (++m_next_id == MAX_SESCMD_ID)
        {
            m_next_id = 1;
        }
    }

    // Must be done whether or not there were any changes, as the query classifier
    // is thread and not session specific.
    parser()->set_sql_mode(m_sql_mode);
    // The query classifier classifies according to the service's server that has
    // the smallest version number.
    parser()->set_server_version(m_version);

    auto service = m_session->service;
    auto capabilities = m_session->capabilities();

    if (rcap_type_required(capabilities, RCAP_TYPE_TRANSACTION_TRACKING)
        && !service->config()->session_track_trx_state)
    {
        track_transaction_state(m_session, &buffer);
    }

    // TODO: The response count and state is currently modified before we route the query to allow routers to
    // call clientReply inside routeQuery. This should be changed so that routers don't directly call
    // clientReply and instead it to be delivered in a separate event.

    bool expecting_response = mxs_mysql_command_will_respond(cmd);

    if (expecting_response)
    {
        ++m_num_responses;
        m_session->retain_statement(buffer);
    }

    if (recording)
    {
        mxb_assert(expecting_response);
        m_routing_state = RoutingState::RECORD_HISTORY;
    }

    return m_downstream->routeQuery(move(buffer)) != 0;
}

void MariaDBClientConnection::finish_recording_history(const GWBUF* buffer, const mxs::Reply& reply)
{
    if (reply.is_complete())
    {
        MXB_INFO("Added %s to history with ID %u: %s (result: %s)",
                 mariadb::cmd_to_string(m_pending_cmd[4]), m_pending_cmd.id(),
                 maxbase::show_some(string(mariadb::get_sql(m_pending_cmd)), 200).c_str(),
                 reply.is_ok() ? "OK" : reply.error().message().c_str());

        if (reply.command() == MXS_COM_STMT_PREPARE)
        {
            m_qc.ps_store_response(m_pending_cmd.id(), reply.param_count());
        }

        m_routing_state = RoutingState::COMPARE_RESPONSES;
        m_dcb->trigger_read_event();
        m_session_data->history().add(std::move(m_pending_cmd), reply.is_ok());
        m_pending_cmd.clear();
    }
}

/**
 * @brief Client read event, process data, client already authenticated
 *
 * First do some checks and get the router capabilities.  If the router
 * wants to process each individual statement, then the data must be split
 * into individual SQL statements. Any data that is left over is held in the
 * DCB read queue.
 *
 * Finally, the general client data processing function is called.
 *
 * @return True if session should continue, false if client connection should be closed
 */
MariaDBClientConnection::StateMachineRes MariaDBClientConnection::process_normal_read()
{
    auto session_state_value = m_session->state();
    if (session_state_value != MXS_SESSION::State::STARTED)
    {
        if (session_state_value != MXS_SESSION::State::STOPPING)
        {
            MXB_ERROR("Session received a query in incorrect state: %s",
                      session_state_to_string(session_state_value));
        }
        return StateMachineRes::ERROR;
    }

    if (m_routing_state == RoutingState::CHANGING_STATE
        || m_routing_state == RoutingState::RECORD_HISTORY)
    {
        // We're still waiting for a response from the backend, read more data once we get it.
        return StateMachineRes::IN_PROGRESS;
    }
    else if (m_routing_state == RoutingState::COMPARE_RESPONSES)
    {
        // A session command that was recorded was just processed.
        m_session_data->history().check_early_responses();
        m_routing_state = RoutingState::PACKET_START;
    }

    auto [read_ok, buffer] = read_protocol_packet();
    if (buffer.empty())
    {
        // Either an error or an incomplete packet.
        return read_ok ? StateMachineRes::IN_PROGRESS : StateMachineRes::ERROR;
    }

    bool routed = false;

    switch (m_routing_state)
    {
    case RoutingState::PACKET_START:
        if (buffer.length() > MYSQL_HEADER_LEN)
        {
            routed = process_normal_packet(move(buffer));
        }
        else
        {
            // Unexpected, client should not be sending empty (header-only) packets in this case.
            MXB_ERROR("Client %s sent empty packet when a normal packet was expected.",
                      m_session->user_and_host().c_str());
        }
        break;

    case RoutingState::LARGE_PACKET:
        {
            // No command bytes, just continue routing large packet.
            bool is_large = large_query_continues(buffer);
            routed = m_downstream->routeQuery(move(buffer)) != 0;

            if (!is_large)
            {
                // Large packet routing completed.
                m_routing_state = RoutingState::PACKET_START;
            }
        }
        break;

    case RoutingState::LARGE_HISTORY_PACKET:
        {
            // A continuation of a recoded command, append it to the current command and route it forward
            bool is_large = large_query_continues(buffer);
            m_pending_cmd.append(buffer);
            routed = m_downstream->routeQuery(move(buffer)) != 0;

            if (!is_large)
            {
                // Large packet routing completed.
                m_routing_state = RoutingState::RECORD_HISTORY;
                mxb_assert(m_pending_cmd.length() > MYSQL_PACKET_LENGTH_MAX + MYSQL_HEADER_LEN);
            }
        }
        break;

    case RoutingState::LOAD_DATA:
        {
            // Local-infile routing continues until client sends an empty packet. Again, tracked by backend
            // but this time on the downstream side.
            routed = m_downstream->routeQuery(move(buffer)) != 0;
        }
        break;

    case RoutingState::CHANGING_STATE:
    case RoutingState::RECORD_HISTORY:
    case RoutingState::COMPARE_RESPONSES:
        mxb_assert_message(!true, "We should never end up here");
        break;
    }

    auto rval = StateMachineRes::IN_PROGRESS;
    if (!routed)
    {
        /** Routing failed, close the client connection */
        m_session->close_reason = SESSION_CLOSE_ROUTING_FAILED;
        rval = StateMachineRes::ERROR;
        MXB_ERROR("Routing the query failed. Session will be closed.");
    }
    else if (m_command == MXS_COM_QUIT)
    {
        /** Close router session which causes closing of backends */
        mxb_assert_message(m_session->normal_quit(), "Session should be quitting normally");
        m_state = State::QUIT;
        rval = StateMachineRes::DONE;
    }

    return rval;
}

void MariaDBClientConnection::ready_for_reading(DCB* event_dcb)
{
    mxb_assert(m_dcb == event_dcb);     // The protocol should only handle its own events.

    bool state_machine_continue = true;
    while (state_machine_continue)
    {
        switch (m_state)
        {
        case State::HANDSHAKING:
            /**
             * After a listener has accepted a new connection, a standard MySQL handshake is
             * sent to the client. The first time this function is called from the poll loop,
             * the client reply to the handshake should be available.
             */
            {
                auto ret = process_handshake();
                switch (ret)
                {
                case StateMachineRes::IN_PROGRESS:
                    state_machine_continue = false;     // need more data
                    break;

                case StateMachineRes::DONE:
                    m_state = State::AUTHENTICATING;        // continue directly to next state
                    break;

                case StateMachineRes::ERROR:
                    m_state = State::FAILED;
                    break;
                }
            }
            break;

        case State::AUTHENTICATING:
        case State::CHANGING_USER:
            {
                auto auth_type = (m_state == State::CHANGING_USER) ? AuthType::CHANGE_USER :
                    AuthType::NORMAL_AUTH;
                auto ret = process_authentication(auth_type);
                switch (ret)
                {
                case StateMachineRes::IN_PROGRESS:
                    state_machine_continue = false;     // need more data
                    break;

                case StateMachineRes::DONE:
                    if (auth_type == AuthType::NORMAL_AUTH)
                    {
                        // Allow pooling for fresh sessions. This allows pooling in situations where
                        // the client/connector does not send any queries at start and session stays idle.
                        m_session->set_can_pool_backends(true);
                    }
                    m_state = State::READY;
                    break;

                case StateMachineRes::ERROR:
                    m_state = State::FAILED;
                    break;
                }
            }
            break;

        case State::READY:
            {
                auto ret = process_normal_read();
                switch (ret)
                {
                case StateMachineRes::IN_PROGRESS:
                    state_machine_continue = false;
                    break;

                case StateMachineRes::DONE:
                    // In this case, next m_state was written by 'process_normal_read'.
                    break;

                case StateMachineRes::ERROR:
                    m_state = State::FAILED;
                    break;
                }
            }
            break;

        case State::QUIT:
        case State::FAILED:
            state_machine_continue = false;
            break;
        }
    }

    if (m_state == State::FAILED || m_state == State::QUIT)
    {
        m_session->kill();
    }
}

bool MariaDBClientConnection::write(GWBUF&& buffer)
{
    return m_dcb->writeq_append(move(buffer));
}

void MariaDBClientConnection::write_ready(DCB* event_dcb)
{
    mxb_assert(m_dcb == event_dcb);
    mxb_assert(m_dcb->state() != DCB::State::DISCONNECTED);
    if ((m_dcb->state() != DCB::State::DISCONNECTED) && (m_state == State::READY))
    {
        m_dcb->writeq_drain();
    }
}

void MariaDBClientConnection::error(DCB* event_dcb)
{
    mxb_assert(m_dcb == event_dcb);
    mxb_assert(m_session->state() != MXS_SESSION::State::STOPPING);
    m_session->kill();
}

void MariaDBClientConnection::hangup(DCB* event_dcb)
{
    mxb_assert(m_dcb == event_dcb);

    if (!m_session->normal_quit())
    {
        if (session_get_dump_statements() == SESSION_DUMP_STATEMENTS_ON_ERROR)
        {
            m_session->dump_statements();
        }

        if (session_get_session_trace())
        {
            m_session->dump_session_log();
        }

        // The client did not send a COM_QUIT packet
        std::string errmsg {"Connection killed by MaxScale"};
        std::string extra {session_get_close_reason(m_session)};

        if (!extra.empty())
        {
            errmsg += ": " + extra;
        }

        send_mysql_err_packet(1927, "08S01", errmsg.c_str());
    }

    // We simply close the session, this will propagate the closure to any
    // backend descriptors and perform the session cleanup.
    m_session->kill();
}

bool MariaDBClientConnection::init_connection()
{
    return send_server_handshake();
}

void MariaDBClientConnection::finish_connection()
{
    // If this connection is waiting for userdata, remove the entry.
    if (m_auth_state == AuthState::TRY_AGAIN)
    {
        m_session->service->unmark_for_wakeup(this);
    }
}

int32_t MariaDBClientConnection::connlimit(int limit)
{
    return send_standard_error(0, 1040, "Too many connections");
}

MariaDBClientConnection::MariaDBClientConnection(MXS_SESSION* session, mxs::Component* component)
    : m_downstream(component)
    , m_session(session)
    , m_session_data(static_cast<MYSQL_session*>(session->protocol_data()))
    , m_version(service_get_version(session->service, SERVICE_VERSION_MIN))
    , m_qc(MariaDBParser::get(), session)
{
    m_track_pooling_status = session->idle_pooling_enabled();
}

/**
 * mysql_send_auth_error
 *
 * Send a MySQL protocol ERR message, for gateway authentication error to the dcb
 *
 * @param packet_number
 * @param mysql_message
 * @return packet length
 *
 */
int MariaDBClientConnection::send_auth_error(int packet_number, const char* mysql_message)
{
    uint8_t* outbuf = NULL;
    uint32_t mysql_payload_size = 0;
    uint8_t mysql_packet_header[4];
    uint8_t* mysql_payload = NULL;
    uint8_t field_count = 0;
    uint8_t mysql_err[2];
    uint8_t mysql_statemsg[6];
    const char* mysql_error_msg = NULL;
    const char* mysql_state = NULL;

    mxb_assert(m_dcb->state() == DCB::State::POLLING);
    mysql_error_msg = "Access denied!";
    mysql_state = "28000";

    field_count = 0xff;
    const int mysql_errno = 1045;
    mariadb::set_byte2(mysql_err, mysql_errno);
    mysql_statemsg[0] = '#';
    memcpy(mysql_statemsg + 1, mysql_state, 5);

    if (mysql_message != NULL)
    {
        mysql_error_msg = mysql_message;
    }

    mysql_payload_size =
        sizeof(field_count) + sizeof(mysql_err) + sizeof(mysql_statemsg) + strlen(mysql_error_msg);

    // allocate memory for packet header + payload
    GWBUF* buf = gwbuf_alloc(sizeof(mysql_packet_header) + mysql_payload_size);
    if (!buf)
    {
        return 0;
    }
    outbuf = GWBUF_DATA(buf);

    // write packet header with packet number
    mariadb::set_byte3(mysql_packet_header, mysql_payload_size);
    mysql_packet_header[3] = packet_number;

    // write header
    memcpy(outbuf, mysql_packet_header, sizeof(mysql_packet_header));

    mysql_payload = outbuf + sizeof(mysql_packet_header);

    // write field
    memcpy(mysql_payload, &field_count, sizeof(field_count));
    mysql_payload = mysql_payload + sizeof(field_count);

    // write errno
    memcpy(mysql_payload, mysql_err, sizeof(mysql_err));
    mysql_payload = mysql_payload + sizeof(mysql_err);

    // write sqlstate
    memcpy(mysql_payload, mysql_statemsg, sizeof(mysql_statemsg));
    mysql_payload = mysql_payload + sizeof(mysql_statemsg);

    // write err messg
    memcpy(mysql_payload, mysql_error_msg, strlen(mysql_error_msg));

    // writing data in the Client buffer queue
    write(mxs::gwbufptr_to_gwbuf(buf));

    return sizeof(mysql_packet_header) + mysql_payload_size;
}

/**
 * @brief Send a standard MariaDB error message, emulating real server
 *
 * Supports the sending to a client of a standard database error, for
 * circumstances where the error is generated within MaxScale but should
 * appear like a backend server error. First introduced to support connection
 * throttling, to send "Too many connections" error.
 *
 * @param packet_number Packet number for header
 * @param error_number  Standard error number as for MariaDB
 * @param error_message Text message to be included
 * @return 0 on failure, 1 on success
 */
int MariaDBClientConnection::send_standard_error(int packet_number, int error_number,
                                                 const char* error_message)
{
    GWBUF* buf = create_standard_error(packet_number, error_number, error_message);
    return buf ? write(mxs::gwbufptr_to_gwbuf(buf)) : 0;
}

/**
 * @brief Create a standard MariaDB error message, emulating real server
 *
 * Supports the sending to a client of a standard database error, for
 * circumstances where the error is generated within MaxScale but should
 * appear like a backend server error. First introduced to support connection
 * throttling, to send "Too many connections" error.
 *
 * @param sequence Packet number for header
 * @param error_number  Standard error number as for MariaDB
 * @param msg Text message to be included
 * @return GWBUF        A buffer containing the error message, ready to send
 */
GWBUF* MariaDBClientConnection::create_standard_error(int packet_number, int error_number,
                                                      const char* error_message)
{
    uint8_t* outbuf = NULL;
    uint32_t mysql_payload_size = 0;
    uint8_t mysql_packet_header[4];
    uint8_t mysql_error_number[2];
    uint8_t* mysql_handshake_payload = NULL;
    GWBUF* buf;

    mysql_payload_size = 1 + sizeof(mysql_error_number) + strlen(error_message);

    // allocate memory for packet header + payload
    if ((buf = gwbuf_alloc(sizeof(mysql_packet_header) + mysql_payload_size)) == NULL)
    {
        return NULL;
    }
    outbuf = GWBUF_DATA(buf);

    // write packet header with mysql_payload_size
    mariadb::set_byte3(mysql_packet_header, mysql_payload_size);

    // write packet number, now is 0
    mysql_packet_header[3] = packet_number;
    memcpy(outbuf, mysql_packet_header, sizeof(mysql_packet_header));

    // current buffer pointer
    mysql_handshake_payload = outbuf + sizeof(mysql_packet_header);

    // write 0xff which is the error indicator
    *mysql_handshake_payload = 0xff;
    mysql_handshake_payload++;

    // write error number
    mariadb::set_byte2(mysql_handshake_payload, error_number);
    mysql_handshake_payload += 2;

    // write error message
    memcpy(mysql_handshake_payload, error_message, strlen(error_message));

    return buf;
}

void MariaDBClientConnection::execute_kill(std::shared_ptr<KillInfo> info, std::function<void()> cb)
{
    MXS_SESSION* ref = session_get_ref(m_session);
    auto origin = mxs::RoutingWorker::get_current();

    auto func = [this, info, ref, origin, cb = std::move(cb)]() {
        // First, gather the list of servers where the KILL should be sent
        mxs::RoutingWorker::execute_concurrently(
            [info] {
            dcb_foreach_local(info->cb, info.get());
        });

        // TODO: This doesn't handle the case where a session is moved from one worker to another while
        // this was being executed on the MainWorker.

        // Then move execution back to the original worker to keep all connections on the same thread
        origin->execute(
            [this, info, ref, cb = std::move(cb)]() {
            MXS_SESSION::Scope scope(m_session);

            for (const auto& a : info->targets)
            {
                std::unique_ptr<LocalClient> client(LocalClient::create(info->session, a.first));

                if (client)
                {
                    if (client->connect())
                    {
                        auto ok_cb = [this, cb, cl = client.get()](
                            GWBUF* buf, const mxs::ReplyRoute& route, const mxs::Reply& reply){
                            MXB_INFO("Reply to KILL from '%s': %s",
                                     route.empty() ? "<none>" : route.front()->target()->name(),
                                     reply.error() ? reply.error().message().c_str() : "OK");
                            kill_complete(cb, cl);
                        };
                        auto err_cb = [this, cb, cl = client.get()](
                            const std::string& err, mxs::Target* tgt, const mxs::Reply& reply) {
                            MXB_INFO("KILL error on '%s': %s", tgt->name(), err.c_str());
                            kill_complete(cb, cl);
                        };

                        client->set_notify(std::move(ok_cb), std::move(err_cb));

                        // TODO: There can be multiple connections to the same server. Currently only
                        // one connection per server is killed.
                        MXB_INFO("KILL on '%s': %s", a.first->name(), a.second.c_str());

                        if (!client->queue_query(mariadb::create_query(a.second.c_str())))
                        {
                            MXB_INFO("Failed to route all KILL queries to '%s'", a.first->name());
                        }
                        else
                        {
                            mxb_assert(ref->state() != MXS_SESSION::State::STOPPING);
                            add_local_client(client.release());
                        }
                    }
                    else
                    {
                        MXB_INFO("Failed to connect LocalClient to '%s'", a.first->name());
                    }
                }
                else
                {
                    MXB_INFO("Failed to create LocalClient to '%s'", a.first->name());
                }
            }

            // If we ended up not sending any KILL commands, the OK packet can be generated immediately.
            maybe_send_kill_response(cb);

            // The reference can now be freed as the execution is back on the worker that owns it
            session_put_ref(ref);
        }, mxs::RoutingWorker::EXECUTE_AUTO);
    };

    if (!mxs::MainWorker::get()->execute(func, mxb::Worker::EXECUTE_QUEUED))
    {
        session_put_ref(ref);
        m_session->kill();
    }
}

std::string kill_query_prefix(MariaDBClientConnection::kill_type_t type)
{
    using Type = MariaDBClientConnection::kill_type_t;
    const char* hard = type & Type::KT_HARD ? "HARD " : (type & Type::KT_SOFT ? "SOFT " : "");
    const char* query = type & Type::KT_QUERY ? "QUERY " : "";
    std::stringstream ss;
    ss << "KILL " << hard << query;
    return ss.str();
}

void MariaDBClientConnection::mxs_mysql_execute_kill(uint64_t target_id,
                                                     MariaDBClientConnection::kill_type_t type,
                                                     std::function<void()> cb)
{
    auto str = kill_query_prefix(type);
    auto info = std::make_shared<ConnKillInfo>(target_id, str, m_session, 0);
    execute_kill(info, std::move(cb));
}

/**
 * Send KILL to all but the keep_protocol_thread_id. If keep_protocol_thread_id==0, kill all.
 * TODO: The naming: issuer, target_id, protocol_thread_id is not very descriptive,
 *       and really goes to the heart of explaining what the session_id/thread_id means in terms
 *       of a service/server pipeline and the recursiveness of this call.
 */
void MariaDBClientConnection::execute_kill_connection(uint64_t target_id,
                                                      MariaDBClientConnection::kill_type_t type)
{
    auto str = kill_query_prefix(type);
    auto info = std::make_shared<ConnKillInfo>(target_id, str, m_session, 0);
    execute_kill(info, std::bind(&MariaDBClientConnection::send_ok_for_kill, this));
}

void MariaDBClientConnection::execute_kill_user(const char* user, kill_type_t type)
{
    auto str = kill_query_prefix(type);
    str += "USER ";
    str += user;

    auto info = std::make_shared<UserKillInfo>(user, str, m_session);
    execute_kill(info, std::bind(&MariaDBClientConnection::send_ok_for_kill, this));
}

void MariaDBClientConnection::send_ok_for_kill()
{
    // Check if the DCB is still open. If MaxScale is shutting down, the DCB is
    // already closed when this callback is called and an error about a write to a
    // closed DCB would be logged.
    if (m_dcb->is_open())
    {
        write_ok_packet(1);
    }
}

std::string MariaDBClientConnection::current_db() const
{
    return m_session_data->current_db;
}

const MariaDBUserCache* MariaDBClientConnection::user_account_cache()
{
    auto users = m_session->service->user_account_cache();
    return static_cast<const MariaDBUserCache*>(users);
}

bool MariaDBClientConnection::parse_ssl_request_packet(const GWBUF& buffer)
{
    size_t len = buffer.length();
    // The packet length should be exactly header + 32 = 36 bytes.
    bool rval = false;
    if (len == MYSQL_AUTH_PACKET_BASE_SIZE)
    {
        packet_parser::ByteVec data;
        data.resize(CLIENT_CAPABILITIES_LEN);
        buffer.copy_data(MYSQL_HEADER_LEN, CLIENT_CAPABILITIES_LEN, data.data());
        auto res = packet_parser::parse_client_capabilities(data, m_session_data->client_caps);
        m_session_data->client_caps = res.capabilities;
        m_session_data->auth_data->collation = res.collation;
        rval = true;
    }
    return rval;
}

bool MariaDBClientConnection::parse_handshake_response_packet(const GWBUF& buffer)
{
    size_t buflen = buffer.length();
    bool rval = false;

    /**
     * The packet should contain client capabilities at the beginning. Some other fields are also
     * obligatory, so length should be at least 38 bytes. Likely there is more.
     *
     * Use a maximum limit as well to prevent stack overflow with malicious clients. The limit
     * is just a guess, but it seems the packets from most plugins are < 100 bytes.
     */
    size_t min_expected_len = NORMAL_HS_RESP_MIN_SIZE;
    auto max_expected_len = min_expected_len + MYSQL_USER_MAXLEN + MYSQL_DATABASE_MAXLEN + 1000;
    if ((buflen >= min_expected_len) && buflen <= max_expected_len)
    {
        int datalen = buflen - MYSQL_HEADER_LEN;
        packet_parser::ByteVec data;
        data.resize(datalen + 1);
        buffer.copy_data(MYSQL_HEADER_LEN, datalen, data.data());
        data[datalen] = '\0';   // Simplifies some later parsing.

        auto client_info = packet_parser::parse_client_capabilities(data, m_session_data->client_caps);
        auto parse_res = packet_parser::parse_client_response(data,
                                                              client_info.capabilities.basic_capabilities);

        if (parse_res.success)
        {
            // If the buffer is valid, just one 0 should remain. Some (old) connectors may send malformed
            // packets with extra data. Such packets work, but some data may not be parsed properly.
            auto data_size = data.size();
            if (data_size >= 1)
            {
                // Success, save data to session.
                auto& auth_data = *m_session_data->auth_data;
                auth_data.user = move(parse_res.username);
                m_session->set_user(auth_data.user);
                auth_data.client_token = move(parse_res.token_res.auth_token);
                auth_data.default_db = move(parse_res.db);
                auth_data.plugin = move(parse_res.plugin);
                auth_data.collation = client_info.collation;

                // Discard the attributes if there is any indication of failed parsing, as the contents
                // may be garbled.
                if (parse_res.success && data_size == 1)
                {
                    auth_data.attributes = move(parse_res.attr_res.attr_data);
                }
                else
                {
                    client_info.capabilities.basic_capabilities &= ~GW_MYSQL_CAPABILITIES_CONNECT_ATTRS;
                }
                m_session_data->client_caps = client_info.capabilities;

                rval = true;
            }
        }
        else if (parse_res.token_res.old_protocol)
        {
            MXB_ERROR("Client %s@%s attempted to connect with pre-4.1 authentication "
                      "which is not supported.", parse_res.username.c_str(), m_dcb->remote().c_str());
        }
    }
    return rval;
}

bool MariaDBClientConnection::require_ssl() const
{
    return m_session->listener_data()->m_ssl.valid();
}

std::tuple<MariaDBClientConnection::StateMachineRes, GWBUF> MariaDBClientConnection::read_ssl_request()
{
    auto rval_res = StateMachineRes::ERROR;
    GWBUF rval_buf;
    const int expected_seq = 1;
    /**
     * Client should have sent an SSLRequest (36 bytes). Client may also have already sent SSL-specific data
     * after the protocol packet. This data should not be read out of the socket, as SSL_accept() will
     * expect to read it.
     */
    auto [read_ok, buffer] = m_dcb->read_strict(MYSQL_HEADER_LEN, SSL_REQUEST_PACKET_SIZE);
    if (!buffer.empty())
    {
        auto header = mariadb::get_header(buffer.data());
        m_next_sequence = header.seq + 1;
        int prot_packet_len = MYSQL_HEADER_LEN + header.pl_length;
        if (prot_packet_len == SSL_REQUEST_PACKET_SIZE)
        {
            if (header.seq == expected_seq)
            {
                if (buffer.length() == SSL_REQUEST_PACKET_SIZE)
                {
                    // Entire packet was available, return it.
                    rval_res = StateMachineRes::DONE;
                    rval_buf = std::move(buffer);
                }
                else
                {
                    // Not enough, unread and wait for more.
                    m_dcb->unread(std::move(buffer));
                    rval_res = StateMachineRes::IN_PROGRESS;
                }
            }
            else
            {
                send_mysql_err_packet(ER_OUT_OF_ORDER, HANDSHAKE_ERRSTATE, PACKETS_OOO_MSG);
                MXB_ERROR(WRONG_SEQ_FMT, m_session_data->remote.c_str(), expected_seq, header.seq);
            }
        }
        else if (prot_packet_len >= NORMAL_HS_RESP_MIN_SIZE)
        {
            // Looks like client is trying to authenticate without ssl. To match server behavior, read the
            // normal handshake and return it. Caller will then send the authentication error to client.
            m_dcb->unread(std::move(buffer));
            auto [hs_res, hs_buffer] = read_handshake_response(expected_seq);
            rval_res = hs_res;
            if (hs_res == StateMachineRes::DONE)
            {
                rval_buf = std::move(hs_buffer);
            }
        }
        else
        {
            send_mysql_err_packet(ER_BAD_HANDSHAKE, HANDSHAKE_ERRSTATE, BAD_SSL_HANDSHAKE_MSG);
            MXB_ERROR(BAD_SSL_HANDSHAKE_FMT, m_dcb->remote().c_str());
        }
    }
    else if (read_ok)
    {
        // Not even the header was available, read again.
        rval_res = StateMachineRes::IN_PROGRESS;
    }
    return {rval_res, std::move(rval_buf)};
}

std::tuple<MariaDBClientConnection::StateMachineRes, GWBUF>
MariaDBClientConnection::read_handshake_response(int expected_seq)
{
    auto rval_res = StateMachineRes::ERROR;
    GWBUF rval_buf;

    // Expecting a normal HandshakeResponse.
    auto [read_ok, buffer] = m_dcb->read(MYSQL_HEADER_LEN, NORMAL_HS_RESP_MAX_SIZE);
    if (!buffer.empty())
    {
        auto header = mariadb::get_header(buffer.data());
        size_t prot_packet_len = MYSQL_HEADER_LEN + header.pl_length;
        m_next_sequence = header.seq + 1;
        if (prot_packet_len >= NORMAL_HS_RESP_MIN_SIZE && prot_packet_len <= NORMAL_HS_RESP_MAX_SIZE)
        {
            if (header.seq == expected_seq)
            {
                if (buffer.length() >= prot_packet_len)
                {
                    // Entire packet was available, return it.
                    rval_buf = buffer.split(prot_packet_len);
                    rval_res = StateMachineRes::DONE;

                    if (!buffer.empty())
                    {
                        // More than the packet was available. Unexpected but allowed.
                        m_dcb->unread(std::move(buffer));
                        m_dcb->trigger_read_event();
                    }
                }
                else
                {
                    // Not enough, unread and wait for more.
                    m_dcb->unread(std::move(buffer));
                    rval_res = StateMachineRes::IN_PROGRESS;
                }
            }
            else
            {
                send_mysql_err_packet(ER_OUT_OF_ORDER, HANDSHAKE_ERRSTATE, PACKETS_OOO_MSG);
                MXB_ERROR(WRONG_SEQ_FMT, m_session_data->remote.c_str(), expected_seq, header.seq);
            }
        }
        else
        {
            send_mysql_err_packet(ER_BAD_HANDSHAKE, HANDSHAKE_ERRSTATE, BAD_HANDSHAKE_MSG);
            if (prot_packet_len > NORMAL_HS_RESP_MAX_SIZE)
            {
                // Unexpected. The HandshakeResponse should not be needlessly large. The limit may need to be
                // changed in case some connector sends large responses. Still, limiting the amount is useful
                // as the client is not yet authenticated and can be malicious.
                MXB_ERROR("Client (%s) tried to send a large HandshakeResponse (%zu bytes).",
                          m_session_data->remote.c_str(), prot_packet_len);
            }
            else
            {
                MXB_ERROR(BAD_HANDSHAKE_FMT, m_session_data->remote.c_str());
            }
        }
    }
    else if (read_ok)
    {
        // Not even the header was available, read again.
        rval_res = StateMachineRes::IN_PROGRESS;
    }
    return {rval_res, std::move(rval_buf)};
}

void MariaDBClientConnection::wakeup()
{
    mxb_assert(m_auth_state == AuthState::TRY_AGAIN);
    m_user_update_wakeup = true;
    m_dcb->trigger_read_event();
}

bool MariaDBClientConnection::is_movable() const
{
    mxb_assert(mxs::RoutingWorker::get_current() == m_dcb->polling_worker());
    return m_auth_state != AuthState::TRY_AGAIN;
}

bool MariaDBClientConnection::is_idle() const
{
    return in_routing_state() && m_num_responses == 0;
}

size_t MariaDBClientConnection::sizeof_buffers() const
{
    size_t rv = ClientConnectionBase::sizeof_buffers();

    return rv;
}

bool MariaDBClientConnection::safe_to_restart() const
{
    return !m_session_data->is_trx_active() && !m_session_data->is_trx_ending();
}

bool MariaDBClientConnection::start_change_user(GWBUF&& buffer)
{
    // Parse the COM_CHANGE_USER-packet. The packet is somewhat similar to a typical handshake response.
    size_t buflen = buffer.length();
    bool rval = false;

    size_t min_expected_len = MYSQL_HEADER_LEN + 5;
    auto max_expected_len = min_expected_len + MYSQL_USER_MAXLEN + MYSQL_DATABASE_MAXLEN + 1000;
    if ((buflen >= min_expected_len) && buflen <= max_expected_len)
    {
        int datalen = buflen - MYSQL_HEADER_LEN;
        packet_parser::ByteVec data;
        data.resize(datalen + 1);
        buffer.copy_data(MYSQL_HEADER_LEN, datalen, data.data());
        data[datalen] = '\0';   // Simplifies some later parsing.

        auto parse_res = packet_parser::parse_change_user_packet(data, m_session_data->client_capabilities());
        if (parse_res.success)
        {
            // Only the last byte should be left.
            if (data.size() == 1)
            {
                m_change_user.client_query = move(buffer);

                // Use alternate authentication data storage during change user processing. The effects are
                // not visible to the session. The client authenticator object does not need to be preserved.
                m_change_user.auth_data = std::make_unique<mariadb::AuthenticationData>();
                auto& auth_data = *m_change_user.auth_data;
                auth_data.user = move(parse_res.username);
                auth_data.default_db = move(parse_res.db);
                auth_data.plugin = move(parse_res.plugin);
                auth_data.collation = parse_res.charset;
                auth_data.client_token = move(parse_res.token_res.auth_token);
                auth_data.attributes = move(parse_res.attr_res.attr_data);

                rval = true;
                MXB_INFO("Client %s is attempting a COM_CHANGE_USER to '%s'.",
                         m_session_data->user_and_host().c_str(), auth_data.user.c_str());
            }
        }
        else if (parse_res.token_res.old_protocol)
        {
            MXB_ERROR("Client %s attempted a COM_CHANGE_USER with pre-4.1 authentication, "
                      "which is not supported.", m_session_data->user_and_host().c_str());
        }
    }
    return rval;
}

bool MariaDBClientConnection::complete_change_user_p1()
{
    // Change-user succeeded on client side. It must still be routed to backends and the reply needs to
    // be OK. Either can fail. First, backup current session authentication data, then overwrite it with
    // the change-user authentication data. Backend authenticators will read the new data.

    auto& curr_auth_data = m_session_data->auth_data;
    m_change_user.auth_data_bu = move(curr_auth_data);
    curr_auth_data = move(m_change_user.auth_data);

    assign_backend_authenticator(*curr_auth_data);

    bool rval = false;
    // Failure here means a comms error -> session failure.
    if (route_statement(move(m_change_user.client_query)))
    {
        m_routing_state = RoutingState::CHANGING_STATE;
        m_changing_state = ChangingState::USER;
        rval = true;
    }
    return rval;
}

void MariaDBClientConnection::cancel_change_user_p1()
{
    MXB_INFO("COM_CHANGE_USER from '%s' to '%s' failed.",
             m_session_data->auth_data->user.c_str(), m_change_user.auth_data->user.c_str());
    // The main session fields have not been modified at this point, so canceling is simple.
    m_change_user.client_query.clear();
    m_change_user.auth_data.reset();
}

void MariaDBClientConnection::complete_change_user_p2()
{
    // At this point, the original auth data is in backup storage and the change-user data is "current".
    const auto& curr_auth_data = m_session_data->auth_data;
    const auto& orig_auth_data = m_change_user.auth_data_bu;

    if (curr_auth_data->user_entry.entry.super_priv && mxs::Config::get().log_warn_super_user)
    {
        MXB_WARNING("COM_CHANGE_USER from '%s' to super user '%s'.",
                    orig_auth_data->user.c_str(), curr_auth_data->user.c_str());
    }
    else
    {
        MXB_INFO("COM_CHANGE_USER from '%s' to '%s' succeeded.",
                 orig_auth_data->user.c_str(), curr_auth_data->user.c_str());
    }
    m_change_user.auth_data_bu.reset();     // No longer needed.
    m_session_data->current_db = curr_auth_data->default_db;
    m_session_data->role = curr_auth_data->user_entry.entry.default_role;
}

void MariaDBClientConnection::cancel_change_user_p2(GWBUF* buffer)
{
    auto& curr_auth_data = m_session_data->auth_data;
    auto& orig_auth_data = m_change_user.auth_data_bu;

    MXB_WARNING("COM_CHANGE_USER from '%s' to '%s' succeeded on MaxScale but "
                "returned (0x%0hhx) on backends: %s",
                orig_auth_data->user.c_str(), curr_auth_data->user.c_str(),
                mxs_mysql_get_command(*buffer), mariadb::extract_error(buffer).c_str());

    // Restore original auth data from backup.
    curr_auth_data = move(orig_auth_data);
}

MariaDBClientConnection::StateMachineRes MariaDBClientConnection::process_handshake()
{
    auto rval = StateMachineRes::IN_PROGRESS;   // Returned to upper level SM
    bool state_machine_continue = true;

    while (state_machine_continue)
    {
        switch (m_handshake_state)
        {
        case HSState::INIT:
            {
                m_session_data->auth_data = std::make_unique<mariadb::AuthenticationData>();
                m_next_sequence = 1;    // Handshake had seq 0 so any errors will have 1.
                // If proxy protocol is not enabled at all (typical case), skip the proxy header read phase.
                // This may save an io-op.
                bool proxyproto_on = !m_session->listener_data()->m_proxy_networks.empty();
                m_handshake_state = proxyproto_on ? HSState::EXPECT_PROXY_HDR :
                    (require_ssl() ? HSState::EXPECT_SSL_REQ : HSState::EXPECT_HS_RESP);
            }
            break;

        case HSState::EXPECT_PROXY_HDR:
            {
                // Even if proxy protocol is not allowed for this specific client, try to read the header.
                // Allows more descriptive error messages for clients trying to proxy.
                bool ssl_on = require_ssl();
                auto proxy_read_res = read_proxy_header(ssl_on);
                if (proxy_read_res == StateMachineRes::DONE)
                {
                    m_handshake_state = ssl_on ? HSState::EXPECT_SSL_REQ : HSState::EXPECT_HS_RESP;
                }
                else if (proxy_read_res == StateMachineRes::IN_PROGRESS)
                {
                    // The total proxy header was not available, check again later.
                    state_machine_continue = false;
                }
                else
                {
                    m_handshake_state = HSState::FAIL;
                }
            }
            break;

        case HSState::EXPECT_SSL_REQ:
            {
                auto [res, buffer] = read_ssl_request();
                if (res == StateMachineRes::DONE)
                {
                    // Sequence has already been checked.
                    if (parse_ssl_request_packet(buffer))
                    {
                        m_handshake_state = HSState::SSL_NEG;
                    }
                    else if (parse_handshake_response_packet(buffer))
                    {
                        // Trying to log in without ssl. Server sends this error when a user account requires
                        // ssl but client is not using it.
                        send_authentication_error(AuthErrorType::ACCESS_DENIED);
                        MXB_INFO("Client %s tried to log in without SSL when listener '%s' is configured to "
                                 "require it.", m_session->user_and_host().c_str(),
                                 m_session->listener_data()->m_listener_name.c_str());
                        m_handshake_state = HSState::FAIL;
                    }
                    else
                    {
                        send_mysql_err_packet(ER_BAD_HANDSHAKE, HANDSHAKE_ERRSTATE, BAD_SSL_HANDSHAKE_MSG);
                        MXB_ERROR(BAD_SSL_HANDSHAKE_FMT, m_dcb->remote().c_str());
                        m_handshake_state = HSState::FAIL;
                    }
                }
                else if (res == StateMachineRes::IN_PROGRESS)
                {
                    state_machine_continue = false;
                }
                else
                {
                    m_handshake_state = HSState::FAIL;
                }
            }
            break;

        case HSState::SSL_NEG:
            {
                // Client should be negotiating ssl.
                auto ssl_status = ssl_authenticate_check_status();
                if (ssl_status == SSLState::COMPLETE)
                {
                    m_handshake_state = HSState::EXPECT_HS_RESP;
                    m_session_data->client_conn_encrypted = true;
                }
                else if (ssl_status == SSLState::INCOMPLETE)
                {
                    // SSL negotiation should complete in the background. Execution returns here once
                    // complete.
                    state_machine_continue = false;
                }
                else
                {
                    send_auth_error(m_next_sequence, "Access without SSL denied");
                    MXB_ERROR("Client (%s) failed SSL negotiation.", m_session_data->remote.c_str());
                    m_handshake_state = HSState::FAIL;
                }
            }
            break;

        case HSState::EXPECT_HS_RESP:
            {
                // Expecting normal Handshake response.
                // @see https://mariadb.com/kb/en/library/connection/#client-handshake-response
                int expected_seq = require_ssl() ? 2 : 1;
                auto [res, buffer] = read_handshake_response(expected_seq);
                if (res == StateMachineRes::DONE)
                {
                    // Packet length and sequence already checked.
                    if (parse_handshake_response_packet(buffer))
                    {
                        m_handshake_state = HSState::COMPLETE;
                    }
                    else
                    {
                        send_mysql_err_packet(ER_BAD_HANDSHAKE, HANDSHAKE_ERRSTATE, BAD_HANDSHAKE_MSG);
                        MXB_ERROR(BAD_HANDSHAKE_FMT, m_session_data->remote.c_str());
                        m_handshake_state = HSState::FAIL;
                    }
                }
                else if (res == StateMachineRes::IN_PROGRESS)
                {
                    state_machine_continue = false;
                }
                else
                {
                    m_handshake_state = HSState::FAIL;
                }
            }
            break;

        case HSState::COMPLETE:
            state_machine_continue = false;
            rval = StateMachineRes::DONE;
            break;

        case HSState::FAIL:
            // An error message should have already been sent.
            state_machine_continue = false;
            rval = StateMachineRes::ERROR;
            break;
        }
    }
    return rval;
}

void MariaDBClientConnection::send_authentication_error(AuthErrorType error, const std::string& auth_mod_msg)
{
    auto ses = m_session_data;
    string mariadb_msg;
    const auto& auth_data = *ses->auth_data;

    switch (error)
    {
    case AuthErrorType::ACCESS_DENIED:
        mariadb_msg = mxb::string_printf("Access denied for user %s (using password: %s)",
                                         ses->user_and_host().c_str(),
                                         auth_data.client_token.empty() ? "NO" : "YES");
        send_mysql_err_packet(1045, "28000", mariadb_msg.c_str());
        break;

    case AuthErrorType::DB_ACCESS_DENIED:
        mariadb_msg = mxb::string_printf("Access denied for user %s to database '%s'",
                                         ses->user_and_host().c_str(), auth_data.default_db.c_str());
        send_mysql_err_packet(1044, "42000", mariadb_msg.c_str());
        break;

    case AuthErrorType::BAD_DB:
        mariadb_msg = mxb::string_printf("Unknown database '%s'", auth_data.default_db.c_str());
        send_mysql_err_packet(1049, "42000", mariadb_msg.c_str());
        break;

    case AuthErrorType::NO_PLUGIN:
        mariadb_msg = mxb::string_printf("Plugin '%s' is not loaded",
                                         auth_data.user_entry.entry.plugin.c_str());
        send_mysql_err_packet(1524, "HY000", mariadb_msg.c_str());
        break;
    }

    // Also log an authentication failure event.
    if (m_session->service->config()->log_auth_warnings)
    {
        string total_msg = mxb::string_printf("Authentication failed for user '%s'@[%s] to service '%s'. "
                                              "Originating listener: '%s'. MariaDB error: '%s'.",
                                              auth_data.user.c_str(), ses->remote.c_str(),
                                              m_session->service->name(),
                                              m_session->listener_data()->m_listener_name.c_str(),
                                              mariadb_msg.c_str());
        if (!auth_mod_msg.empty())
        {
            total_msg += mxb::string_printf(" Authenticator error: '%s'.", auth_mod_msg.c_str());
        }
        MXS_LOG_EVENT(maxscale::event::AUTHENTICATION_FAILURE, "%s", total_msg.c_str());
    }
}

void MariaDBClientConnection::send_misc_error(const std::string& msg)
{
    send_mysql_err_packet(1105, "HY000", msg.c_str());
}

/**
 * Authentication exchange state for authenticator state machine.
 *
 * @return True, if the calling state machine should continue. False, if it should wait for more client data.
 */
bool MariaDBClientConnection::perform_auth_exchange(mariadb::AuthenticationData& auth_data)
{
    mxb_assert(m_auth_state == AuthState::START_EXCHANGE || m_auth_state == AuthState::CONTINUE_EXCHANGE);

    GWBUF buffer;
    // Nothing to read on first exchange-call.
    if (m_auth_state == AuthState::CONTINUE_EXCHANGE)
    {
        bool read_ok;
        std::tie(read_ok, buffer) = read_protocol_packet();
        if (buffer.empty())
        {
            if (read_ok)
            {
                // Not enough data was available yet.
                return false;
            }
            else
            {
                // Connection is likely broken, no need to send error message.
                m_auth_state = AuthState::FAIL;
                return true;
            }
        }
    }

    auto res = m_authenticator->exchange(move(buffer), m_session_data, auth_data);
    if (!res.packet.empty())
    {
        mxb_assert(res.packet.is_unique());
        res.packet.data()[MYSQL_SEQ_OFFSET] = m_next_sequence;
        write(move(res.packet));
    }

    bool state_machine_continue = true;
    if (res.status == ExcRes::Status::READY)
    {
        // Continue to password check.
        m_auth_state = AuthState::CHECK_TOKEN;
    }
    else if (res.status == ExcRes::Status::INCOMPLETE)
    {
        // Authentication is expecting another packet from client, so jump out.
        if (m_auth_state == AuthState::START_EXCHANGE)
        {
            m_auth_state = AuthState::CONTINUE_EXCHANGE;
        }
        state_machine_continue = false;
    }
    else
    {
        // Exchange failed. Usually a communication or memory error.
        auto msg = mxb::string_printf("Authentication plugin '%s' failed",
                                      auth_data.client_auth_module->name().c_str());
        send_misc_error(msg);
        m_auth_state = AuthState::FAIL;
    }
    return state_machine_continue;
}

void MariaDBClientConnection::perform_check_token(AuthType auth_type)
{
    // If the user entry didn't exist in the first place, don't check token and just fail.
    // TODO: server likely checks some random token to spend time, could add it later.
    auto& auth_data = authentication_data(auth_type);
    const auto& user_entry = auth_data.user_entry;
    const auto entrytype = user_entry.type;

    if (entrytype == UserEntryType::USER_NOT_FOUND)
    {
        send_authentication_error(AuthErrorType::ACCESS_DENIED);
        m_auth_state = AuthState::FAIL;
    }
    else
    {
        AuthRes auth_val;
        if (m_session_data->user_search_settings.listener.check_password)
        {
            auth_val = m_authenticator->authenticate(m_session_data, auth_data);
        }
        else
        {
            auth_val.status = AuthRes::Status::SUCCESS;
            // Need to copy the authentication tokens directly. The tokens should work as is for PAM and
            // GSSAPI.
            auth_data.backend_token = auth_data.client_token;
            auth_data.backend_token_2fa = auth_data.client_token_2fa;
        }

        if (auth_val.status == AuthRes::Status::SUCCESS)
        {
            if (entrytype == UserEntryType::USER_ACCOUNT_OK)
            {
                // Authentication succeeded. If the user has super privileges, print a warning. The change-
                // user equivalent is printed elsewhere.
                if (auth_type == AuthType::NORMAL_AUTH)
                {
                    m_auth_state = AuthState::START_SESSION;
                    if (user_entry.entry.super_priv && mxs::Config::get().log_warn_super_user)
                    {
                        MXB_WARNING("Super user %s logged in to service '%s'.",
                                    m_session_data->user_and_host().c_str(), m_session->service->name());
                    }
                }
                else
                {
                    m_auth_state = AuthState::CHANGE_USER_OK;
                }
            }
            else
            {
                // Translate the original user account search error type to an error message type.
                auto error = AuthErrorType::ACCESS_DENIED;
                switch (entrytype)
                {
                case UserEntryType::DB_ACCESS_DENIED:
                    error = AuthErrorType::DB_ACCESS_DENIED;
                    break;

                case UserEntryType::ROOT_ACCESS_DENIED:
                case UserEntryType::ANON_PROXY_ACCESS_DENIED:
                    error = AuthErrorType::ACCESS_DENIED;
                    break;

                case UserEntryType::BAD_DB:
                    error = AuthErrorType::BAD_DB;
                    break;

                default:
                    mxb_assert(!true);
                }
                send_authentication_error(error, auth_val.msg);
                m_auth_state = AuthState::FAIL;
            }
        }
        else
        {
            if (auth_val.status == AuthRes::Status::FAIL_WRONG_PW
                && user_account_cache()->can_update_immediately())
            {
                // Again, this may be because user data is obsolete. Update userdata, but fail
                // session anyway since I/O with client cannot be redone.
                m_session->service->request_user_account_update();
            }
            // This is also sent if the auth module fails.
            send_authentication_error(AuthErrorType::ACCESS_DENIED, auth_val.msg);
            m_auth_state = AuthState::FAIL;
        }
    }

    if (m_auth_state == AuthState::FAIL)
    {
        // Add only the true authentication failures into listener's host blocking counters. This way internal
        // reasons (e.g. no valid master found) don't trigger blocking of hosts.
        mxs::Listener::mark_auth_as_failed(m_dcb->remote());
        m_session->service->stats().add_failed_auth();
    }
}

bool MariaDBClientConnection::in_routing_state() const
{
    return m_state == State::READY;
}

json_t* MariaDBClientConnection::diagnostics() const
{
    return json_pack("{ss}", "cipher", m_dcb->ssl_cipher().c_str());
}

bool MariaDBClientConnection::large_query_continues(const GWBUF& buffer) const
{
    return MYSQL_GET_PACKET_LEN(&buffer) == MAX_PACKET_SIZE;
}

bool MariaDBClientConnection::process_normal_packet(GWBUF&& buffer)
{
    bool success = false;
    bool is_large = false;
    {
        const uint8_t* data = buffer.data();
        auto header = mariadb::get_header(data);
        m_command = MYSQL_GET_COMMAND(data);
        is_large = (header.pl_length == MYSQL_PACKET_LENGTH_MAX);
    }

    switch (m_command)
    {
    case MXS_COM_CHANGE_USER:
        // Client sent a change-user-packet. Parse it but only route it once change-user completes.
        if (start_change_user(move(buffer)))
        {
            m_state = State::CHANGING_USER;
            m_auth_state = AuthState::FIND_ENTRY;
            m_dcb->trigger_read_event();
            success = true;
        }
        break;

    case MXS_COM_QUIT:
        /** The client is closing the connection. We know that this will be the
         * last command the client sends so the backend connections are very likely
         * to be in an idle state.
         *
         * If the client is pipelining the queries (i.e. sending N request as
         * a batch and then expecting N responses) then it is possible that
         * the backend connections are not idle when the COM_QUIT is received.
         * In most cases we can assume that the connections are idle. */
        m_session->set_can_pool_backends(true);
        m_session->set_normal_quit();
        success = route_statement(move(buffer));
        break;

    case MXS_COM_SET_OPTION:
        /**
         * This seems to be only used by some versions of PHP.
         *
         * The option is stored as a two byte integer with the values 0 for enabling
         * multi-statements and 1 for disabling it.
         */
        {
            auto& caps = m_session_data->client_caps.basic_capabilities;
            if (buffer.data()[MYSQL_HEADER_LEN + 2])
            {
                caps &= ~GW_MYSQL_CAPABILITIES_MULTI_STATEMENTS;
            }
            else
            {
                caps |= GW_MYSQL_CAPABILITIES_MULTI_STATEMENTS;
            }
            success = route_statement(move(buffer));
        }

        break;

    case MXS_COM_PROCESS_KILL:
        {
            const uint8_t* data = buffer.data();
            uint64_t process_id = mariadb::get_byte4(data + MYSQL_HEADER_LEN + 1);
            execute_kill_connection(process_id, KT_CONNECTION);
            success = true;     // No further processing or routing.
        }
        break;

    case MXS_COM_INIT_DB:
        {
            const uint8_t* data = buffer.data();
            auto start = data + MYSQL_HEADER_LEN + 1;
            auto end = data + buffer.length();
            start_change_db(string(start, end));
            success = route_statement(move(buffer));
        }
        break;

    case MXS_COM_QUERY:
        {
            bool route = true;
            bool inspect = true;

            if (rcap_type_required(m_session->capabilities(), RCAP_TYPE_QUERY_CLASSIFICATION))
            {
                inspect = should_inspect_query(buffer);
            }

            if (inspect)
            {
                // Track MaxScale-specific sql. If the variable setting succeeds, the query is routed normally
                // so that the same variable is visible on backend.
                string errmsg = handle_variables(buffer);
                if (!errmsg.empty())
                {
                    // No need to route the query, send error to client.
                    success = write(mariadb::create_error_packet(1, 1193, "HY000", errmsg.c_str()));
                    route = false;
                }
                // Some queries require special handling. Some of these are text versions of other
                // similarly handled commands.
                else if (process_special_queries(buffer) == SpecialCmdRes::END)
                {
                    success = true;     // No need to route query.
                    route = false;
                }
            }

            if (route)
            {
                success = route_statement(move(buffer));
            }
        }
        break;

    default:
        if (mxs_mysql_is_valid_command(m_command))
        {
            // Not a query, just a command which does not require special handling.
            success = route_statement(move(buffer));
        }
        else
        {
            success = write(mariadb::create_error_packet(1, 1047, "08S01", "Unknown command"));
        }
        break;
    }

    if (success && is_large)
    {
        // This will fail on non-routed packets. Such packets would be malformed anyway.
        // TODO: Add a DISCARD_LARGE_PACKET state for discarding the tail end of anything we don't support
        if (m_routing_state == RoutingState::RECORD_HISTORY)
        {
            m_routing_state = RoutingState::LARGE_HISTORY_PACKET;
        }
        else
        {
            m_routing_state = RoutingState::LARGE_PACKET;
        }
    }

    return success;
}

void MariaDBClientConnection::write_ok_packet(int sequence, uint8_t affected_rows)
{
    write(mariadb::create_ok_packet(sequence, affected_rows));
}

bool MariaDBClientConnection::send_mysql_err_packet(int mysql_errno, const char* sqlstate_msg,
                                                    const char* mysql_message)
{
    return write(mariadb::create_error_packet(m_next_sequence, mysql_errno, sqlstate_msg, mysql_message));
}

bool
MariaDBClientConnection::clientReply(GWBUF&& buffer, maxscale::ReplyRoute& down, const mxs::Reply& reply)
{
    if (m_num_responses == 1)
    {
        // First check the changing state, because the routing state need not
        // be CHANGING_STATE but may also be RECORD_HISTORY if the history is
        // being recorded.
        if (m_changing_state != ChangingState::NONE)
        {
            mxb_assert(m_routing_state == RoutingState::CHANGING_STATE
                       || m_routing_state == RoutingState::RECORD_HISTORY);

            switch (m_changing_state)
            {
            case ChangingState::DB:
                if (reply.is_ok())
                {
                    // Database change succeeded.
                    m_session_data->current_db = move(m_pending_value);
                    m_session->notify_userdata_change();
                }
                break;

            case ChangingState::ROLE:
                if (reply.is_ok())
                {
                    // Role change succeeded. Role "NONE" is special, in that it means no role is active.
                    if (m_pending_value == "NONE")
                    {
                        m_session_data->role.clear();
                    }
                    else
                    {
                        m_session_data->role = move(m_pending_value);
                    }
                    m_session->notify_userdata_change();
                }
                break;

            case ChangingState::USER:
                // Route the reply to client. The sequence in the server packet may be wrong, fix it.
                buffer.data()[3] = m_next_sequence;
                if (reply.is_ok())
                {
                    complete_change_user_p2();
                    m_session->notify_userdata_change();
                }
                else
                {
                    // Change user succeeded on MaxScale but failed on backends. Cancel it.
                    cancel_change_user_p2(&buffer);
                }
                break;

            case ChangingState::NONE:
                mxb_assert(!true);
                break;
            }

            m_pending_value.clear();
            m_changing_state = ChangingState::NONE;
        }

        switch (m_routing_state)
        {
        case RoutingState::CHANGING_STATE:
            // Regardless of result, state change is complete. Note that the
            // routing state may also be RECORD_HISTORY.
            m_routing_state = RoutingState::PACKET_START;
            m_dcb->trigger_read_event();
            break;

        case RoutingState::LOAD_DATA:
            if (reply.is_complete())
            {
                m_routing_state = RoutingState::PACKET_START;
            }
            break;

        case RoutingState::RECORD_HISTORY:
            finish_recording_history(&buffer, reply);
            break;

        default:
            m_qc.update_from_reply(reply);

            if (reply.state() == mxs::ReplyState::LOAD_DATA)
            {
                m_routing_state = RoutingState::LOAD_DATA;
            }
            break;
        }
    }

    if (mxs_mysql_is_binlog_dump(m_command))
    {
        // A COM_BINLOG_DUMP is treated as an endless result. Stop counting the expected responses as the data
        // isn't in the normal result format we expect it to be in. The protocol could go into a more special
        // mode to bypass all processing but this alone cuts out most of it.
    }
    else
    {
        if (reply.is_complete() && !reply.error().is_unexpected_error())
        {
            --m_num_responses;
            mxb_assert(m_num_responses >= 0);

            m_session->book_server_response(down.front()->target(), true);
        }

        if (reply.is_ok() && m_session->service->config()->session_track_trx_state)
        {
            parse_and_set_trx_state(reply);
        }

        if (m_track_pooling_status && !m_pooling_permanent_disable)
        {
            // TODO: Configurable? Also, must be many other situations where backend conns should not be
            // runtime-pooled.
            if (m_session_data->history().pruned())
            {
                m_pooling_permanent_disable = true;
                m_session->set_can_pool_backends(false);
            }
            else
            {
                bool reply_complete = reply.is_complete();
                bool waiting_response = m_num_responses > 0;
                // Trx status detection is likely lacking.
                bool trx_on = m_session_data->is_trx_active() && !m_session_data->is_trx_ending();
                bool pooling_ok = reply_complete && !waiting_response && !trx_on;
                m_session->set_can_pool_backends(pooling_ok);
            }
        }
    }

    return write(std::move(buffer));
}

// Use SESSION_TRACK_STATE_CHANGE, SESSION_TRACK_TRANSACTION_TYPE and
// SESSION_TRACK_TRANSACTION_CHARACTERISTICS to track transaction state.
void MariaDBClientConnection::parse_and_set_trx_state(const mxs::Reply& reply)
{
    auto& ses_trx_state = m_session_data->trx_state;

    // These are defined somewhere in the connector-c headers but including the header directly doesn't work.
    // For the sake of simplicity, just declare them here.
    const uint16_t STATUS_IN_TRX = 1;
    const uint16_t STATUS_AUTOCOMMIT = 2;
    const uint16_t STATUS_IN_RO_TRX = 8192;

    uint16_t status = reply.server_status();
    bool in_trx = status & (STATUS_IN_TRX | STATUS_IN_RO_TRX);
    m_session_data->set_autocommit(status & STATUS_AUTOCOMMIT);
    ses_trx_state = TrxState::TRX_INACTIVE;

    if (!m_session_data->is_autocommit() || in_trx)
    {
        ses_trx_state = TrxState::TRX_ACTIVE;

        if (status & STATUS_IN_RO_TRX)
        {
            ses_trx_state |= TrxState::TRX_READ_ONLY;
        }
    }

    if (auto autocommit = reply.get_variable("autocommit"); !autocommit.empty())
    {
        m_session_data->set_autocommit(mxb::sv_case_eq(autocommit, "ON"));
    }

    if (auto trx_state = reply.get_variable("trx_state"); !trx_state.empty())
    {
        if (trx_state.find_first_of("TI") != std::string_view::npos)
        {
            ses_trx_state = TrxState::TRX_ACTIVE;
        }
        else if (trx_state.find_first_of("rRwWsSL") == std::string_view::npos)
        {
            ses_trx_state = TrxState::TRX_INACTIVE;
        }
    }

    if (auto trx_characteristics = reply.get_variable("trx_characteristics"); !trx_characteristics.empty())
    {
        if (trx_characteristics == "START TRANSACTION READ ONLY;")
        {
            ses_trx_state = TrxState::TRX_ACTIVE | TrxState::TRX_READ_ONLY;
        }
        else if (trx_characteristics == "START TRANSACTION READ WRITE;")
        {
            ses_trx_state = TrxState::TRX_ACTIVE;
        }
    }
}

void MariaDBClientConnection::add_local_client(LocalClient* client)
{
    // Prune stale LocalClients before adding the new one
    m_local_clients.erase(
        std::remove_if(m_local_clients.begin(), m_local_clients.end(), [](const auto& client) {
        return !client->is_open();
    }), m_local_clients.end());

    m_local_clients.emplace_back(client);
}

void MariaDBClientConnection::kill_complete(const std::function<void()>& cb, LocalClient* client)
{
    // This needs to be executed once we return from the clientReply or the handleError callback of the
    // LocalClient.
    auto fn = [=]() {
        MXS_SESSION::Scope scope(m_session);

        auto it = std::remove_if(m_local_clients.begin(), m_local_clients.end(), [&](const auto& c) {
            return c.get() == client;
        });

        // It's possible that both the reponse to the KILL as well as an error occur on the same LocalClient
        // before we end up processing either of the two events. For this reason, the validity of the client
        // must be checked before we invoke the callback, otherwise we risk calling it twice.
        if (it != m_local_clients.end())
        {
            mxb_assert(std::distance(it, m_local_clients.end()) == 1);
            m_local_clients.erase(it, m_local_clients.end());
            maybe_send_kill_response(cb);
        }
    };

    m_session->worker()->lcall(fn);
}

void MariaDBClientConnection::maybe_send_kill_response(const std::function<void()>& cb)
{
    if (!have_local_clients() && m_session->state() == MXS_SESSION::State::STARTED)
    {
        MXB_INFO("All KILL commands finished");
        cb();
    }
}

bool MariaDBClientConnection::have_local_clients()
{
    return std::any_of(m_local_clients.begin(), m_local_clients.end(), std::mem_fn(&LocalClient::is_open));
}

void MariaDBClientConnection::kill()
{
    m_local_clients.clear();
}

mxs::Parser* MariaDBClientConnection::parser()
{
    return &MariaDBParser::get();
}

bool MariaDBClientConnection::module_init()
{
    mxb_assert(this_unit.special_queries_regex.empty());

    /*
     * We need to detect the following queries:
     * 1) USE database
     * 2) SET ROLE { role | NONE }
     * 3) KILL [HARD | SOFT] [CONNECTION | QUERY [ID] ] [thread_id | USER user_name | query_id]
     *
     * Construct one regex which captures all of the above. The "?:" disables capturing for redundant groups.
     * Comments at start are skipped. Executable comments are not parsed.
     */
    const char regex_string[] =
        // <main> captures the entire statement.
        R"((?<main>)"
        // Capture "USE database".
        R"(USE\s+(?<db>\w+))"
        // Capture "SET ROLE role".
        R"(|SET\s+ROLE\s+(?<role>\w+))"
        // Capture KILL ...
        R"(|KILL\s+(?:(?<koption>HARD|SOFT)\s+)?(?:(?<ktype>CONNECTION|QUERY|QUERY\s+ID)\s+)?(?<ktarget>\d+|USER\s+\w+))"
        // End of <main>.
        R"())"
        // Ensure the statement ends nicely. Either subject ends, or a comment begins. This
        // last comment is not properly checked as skipping it is not required.
        R"(\s*(?:;|$|--|#|/\*))";

    bool rval = false;
    mxb::Regex regex(regex_string, PCRE2_CASELESS);
    if (regex.valid())
    {
        this_unit.special_queries_regex = move(regex);
        rval = true;
    }
    else
    {
        MXB_ERROR("Regular expression initialization failed. %s", regex.error().c_str());
    }
    return rval;
}

void MariaDBClientConnection::start_change_role(string&& role)
{
    m_routing_state = RoutingState::CHANGING_STATE;
    m_changing_state = ChangingState::ROLE;
    m_pending_value = move(role);
}

void MariaDBClientConnection::start_change_db(string&& db)
{
    m_routing_state = RoutingState::CHANGING_STATE;
    m_changing_state = ChangingState::DB;
    m_pending_value = move(db);
}

MariaDBClientConnection::SpecialQueryDesc
MariaDBClientConnection::parse_special_query(const char* sql, int len)
{
    SpecialQueryDesc rval;
    const auto& regex = this_unit.special_queries_regex;
    if (regex.match(sql, len))
    {
        // Is a tracked command. Look at the captured parts to figure out which one it is.
        auto main_ind = regex.substring_ind_by_name("main");
        mxb_assert(!main_ind.empty());
        char c = sql[main_ind.begin];
        switch (c)
        {
        case 'K':
        case 'k':
            {
                rval = parse_kill_query_elems(sql);
            }
            break;

        case 'S':
        case 's':
            {
                rval.type = SpecialQueryDesc::Type::SET_ROLE;
                rval.target = regex.substring_by_name(sql, "role");
            }
            break;

        case 'U':
        case 'u':
            rval.type = SpecialQueryDesc::Type::USE_DB;
            rval.target = regex.substring_by_name(sql, "db");
            break;

        default:
            mxb_assert(!true);
        }
    }
    return rval;
}

void MariaDBClientConnection::assign_backend_authenticator(mariadb::AuthenticationData& auth_data)
{
    // If manual mapping is on, search for the current user or their group. If not found or if not in use,
    // use same authenticator as client.
    const auto* listener_data = m_session->listener_data();
    const auto* mapping_info = listener_data->m_mapping_info.get();
    bool user_is_mapped = false;

    if (mapping_info)
    {
        // Mapping is enabled for the listener. First, search based on username, then based on Linux user
        // group. Mapping does not depend on incoming user IP (can be added later if there is demand).
        const string* mapped_user = nullptr;
        const auto& user = auth_data.user;
        const auto& user_map = mapping_info->user_map;
        auto it_u = user_map.find(user);
        if (it_u != user_map.end())
        {
            mapped_user = &it_u->second;
        }
        else
        {
            // Perhaps the mapping is defined through the user's Linux group.
            const auto& group_map = mapping_info->group_map;
            if (!group_map.empty())
            {
                auto userc = user.c_str();

                // getgrouplist accepts a default group which the user is always a member of. Use user id
                // from passwd-structure.
                gid_t user_group = 0;
                if (call_getpwnam_r(userc, user_group))
                {
                    const int N = 100;      // Check at most 100 groups.
                    gid_t user_gids[N];
                    int n_groups = N;   // Input-output param
                    getgrouplist(userc, user_group, user_gids, &n_groups);
                    int found_groups = std::min(n_groups, N);
                    for (int i = 0; i < found_groups; i++)
                    {
                        // The group id:s of the user's groups are in the array. Go through each, get
                        // text-form group name and compare to mapping. Use first match.
                        string group_name;
                        if (call_getgrgid_r(user_gids[i], group_name))
                        {
                            auto it_g = group_map.find(group_name);
                            if (it_g != group_map.end())
                            {
                                mapped_user = &it_g->second;
                                break;
                            }
                        }
                    }
                }
            }
        }

        if (mapped_user)
        {
            // Found a mapped user. Search for credentials. If none found, use defaults.
            const auto& creds = mapping_info->credentials;
            const mxs::ListenerData::UserCreds* found_creds = &default_mapped_creds;
            auto it2 = creds.find(*mapped_user);
            if (it2 != creds.end())
            {
                found_creds = &it2->second;
            }

            // Check that the plugin defined for the user is enabled.
            auto* auth_module = find_auth_module(found_creds->plugin);
            if (auth_module)
            {
                // Found authentication module. Apply mapping.
                auth_data.be_auth_module = auth_module;
                const auto& mapped_pw = found_creds->password;
                MXB_INFO("Incoming user '%s' mapped to '%s' using '%s' with %s.",
                         auth_data.user.c_str(), mapped_user->c_str(), found_creds->plugin.c_str(),
                         mapped_pw.empty() ? "no password" : "password");
                auth_data.user = *mapped_user;      // TODO: save to separate field
                auth_data.backend_token = auth_data.be_auth_module->generate_token(mapped_pw);
                user_is_mapped = true;
            }
            else
            {
                MXB_ERROR("Client %s manually maps to '%s', who uses authenticator plugin '%s'. "
                          "The plugin is not enabled for listener '%s'. Falling back to normal "
                          "authentication.",
                          m_session_data->user_and_host().c_str(), mapped_user->c_str(),
                          found_creds->plugin.c_str(), listener_data->m_listener_name.c_str());
            }
        }
    }

    if (!user_is_mapped)
    {
        // No mapping, use client authenticator.
        auth_data.be_auth_module = auth_data.client_auth_module;
    }
}

mariadb::AuthenticatorModule* MariaDBClientConnection::find_auth_module(const string& plugin_name)
{
    mariadb::AuthenticatorModule* rval = nullptr;
    auto& auth_modules = m_session->listener_data()->m_authenticators;
    for (const auto& auth_module : auth_modules)
    {
        auto protocol_auth = static_cast<mariadb::AuthenticatorModule*>(auth_module.get());
        if (protocol_auth->supported_plugins().count(plugin_name))
        {
            // Found correct authenticator for the user entry.
            rval = protocol_auth;
            break;
        }
    }
    return rval;
}

/**
 * Read protocol packet and update packet sequence.
 */
std::tuple<bool, GWBUF> MariaDBClientConnection::read_protocol_packet()
{
    auto [read_ok, buffer] = mariadb::read_protocol_packet(m_dcb);
    if (!buffer.empty())
    {
        uint8_t seq = MYSQL_GET_PACKET_NO(buffer.data());
        m_sequence = seq;
        m_next_sequence = seq + 1;
    }
    return {read_ok, move(buffer)};
}

mariadb::AuthenticationData& MariaDBClientConnection::authentication_data(AuthType type)
{
    return (type == AuthType::NORMAL_AUTH) ? *m_session_data->auth_data : *m_change_user.auth_data;
}

MariaDBClientConnection::StateMachineRes MariaDBClientConnection::read_proxy_header(bool ssl_on)
{
    namespace proxy = mxb::proxy_protocol;
    using Type = proxy::PreParseResult::Type;

    bool read_ok;
    GWBUF buffer;
    if (ssl_on)
    {
        // Must be compatible with SSLRequest packet. See read_ssl_request() for more.
        std::tie(read_ok, buffer) = m_dcb->read_strict(MYSQL_HEADER_LEN, SSL_REQUEST_PACKET_SIZE);
    }
    else
    {
        std::tie(read_ok, buffer) = m_dcb->read(MYSQL_HEADER_LEN, NORMAL_HS_RESP_MAX_SIZE);
    }

    auto rval = StateMachineRes::ERROR;
    if (!buffer.empty())
    {
        // Have at least 4 bytes. This is enough to check if the packet looks like a proxy protocol header.
        if (proxy::packet_hdr_maybe_proxy(buffer.data()))
        {
            if (proxy::is_proxy_protocol_allowed(m_dcb->ip(), m_session->listener_data()->m_proxy_networks))
            {
                bool socket_alive = true;
                if (ssl_on)
                {
                    // In ssl-mode, the entire proxy header may not have been read out yet due to the low
                    // read limit. Attempt to read more. Since this requires io-ops, the connection may fail.
                    socket_alive = read_proxy_hdr_ssl_safe(buffer);
                }

                if (socket_alive)
                {
                    auto send_hdr_error = [this]() {
                        send_mysql_err_packet(1105, "HY000", "Failed to parse proxy header");
                    };

                    auto pre_parse = proxy::pre_parse_header(buffer.data(), buffer.length());
                    if (pre_parse.type == Type::TEXT || pre_parse.type == Type::BINARY)
                    {
                        // Have the entire header, parse it fully.
                        auto parse_res = (pre_parse.type == Type::TEXT) ?
                            proxy::parse_text_header((const char*)buffer.data(), pre_parse.len) :
                            proxy::parse_binary_header(buffer.data());
                        if (parse_res.success)
                        {
                            rval = StateMachineRes::DONE;
                            buffer.consume(pre_parse.len);
                            m_dcb->unread(std::move(buffer));

                            // If client sent "PROXY UNKNOWN" then nothing needs to be done.
                            if (parse_res.is_proxy)
                            {
                                string text_addr_copy = parse_res.peer_addr_str;
                                m_dcb->set_remote_ip_port(parse_res.peer_addr,
                                                          std::move(parse_res.peer_addr_str));
                                m_session->set_host(std::move(text_addr_copy));
                            }
                        }
                        else
                        {
                            send_hdr_error();
                        }
                    }
                    else if (pre_parse.type == Type::INCOMPLETE)
                    {
                        rval = StateMachineRes::IN_PROGRESS;
                        m_dcb->unread(std::move(buffer));
                    }
                    else
                    {
                        send_hdr_error();
                    }
                }
            }
            else
            {
                // Server sends the following error.
                string msg = mxb::string_printf("Proxy header is not accepted from %s",
                                                m_dcb->remote().c_str());
                send_mysql_err_packet(1130, "HY000", msg.c_str());
            }
        }
        else
        {
            // Normal client response. Put it back to the dcb.
            m_dcb->unread(std::move(buffer));
            rval = StateMachineRes::DONE;
        }
    }
    else if (read_ok)
    {
        // Not enough was read to figure out anything. Wait for more data.
        rval = StateMachineRes::IN_PROGRESS;
    }

    return rval;
}

/**
 * Try to read the entire proxy header out of the socket without reading ssl-data. The caller should check
 * the data for completeness afterwards, as the entire header may not have been available yet.
 *
 * @param buffer Buffer for read data.
 * @return False on IO error. True otherwise.
 */
bool MariaDBClientConnection::read_proxy_hdr_ssl_safe(GWBUF& buffer)
{
    /*
     * The length of the proxy header may be unknown and also have to be careful not to read out any
     * SSL data. May need to read multiple times.
     */

    // Helper function for reading more data.
    auto read_more = [this, &buffer](size_t readlen) {
        // Cannot read more than 36 bytes, as the client may have sent SSLRequest and SSL
        // data after proxy header. Known binary header length overrides this limit.
        auto read_limit = std::max((size_t)SSL_REQUEST_PACKET_SIZE, readlen);
        auto [read_ok, temp_buf] = m_dcb->read_strict(0, read_limit);

        int rval = -1;
        if (!temp_buf.empty())
        {
            buffer.merge_back(std::move(temp_buf));
            rval = 1;
        }
        else if (read_ok)
        {
            rval = 0;
        }
        return rval;
    };

    auto rval = true;
    auto INCOMPLETE = mxb::proxy_protocol::PreParseResult::Type::INCOMPLETE;
    mxb::proxy_protocol::PreParseResult header_res;

    do
    {
        header_res = mxb::proxy_protocol::pre_parse_header(buffer.data(), buffer.length());
        if (header_res.type == INCOMPLETE)
        {
            // Try to read some more data, then check again. Binary headers have length info.
            size_t read_limit = 0;
            if (header_res.len > 0)
            {
                mxb_assert(header_res.len > (int)buffer.length());
                read_limit = header_res.len - buffer.length();
            }

            auto read_res = read_more(read_limit);
            if (read_res == 0)
            {
                // Inconclusive, try again later.
                break;
            }
            else if (read_res < 0)
            {
                // Read failed. Do not send error message.
                rval = false;
                break;
            }
        }
    }
    while (header_res.type == INCOMPLETE);
    return rval;
}<|MERGE_RESOLUTION|>--- conflicted
+++ resolved
@@ -907,21 +907,19 @@
     if (mxs_mysql_get_command(*packetbuf) == MXS_COM_QUERY)
     {
         bool use_parser = rcap_type_required(m_session->capabilities(), RCAP_TYPE_QUERY_CLASSIFICATION);
-        const auto parser_type = use_parser
-            ? mxs::Parser::ParseTrxUsing::DEFAULT : mxs::Parser::ParseTrxUsing::CUSTOM;
+        const auto parser_type = use_parser ?
+            mxs::Parser::ParseTrxUsing::DEFAULT : mxs::Parser::ParseTrxUsing::CUSTOM;
 
         uint32_t type = parser()->get_trx_type_mask_using(*packetbuf, parser_type);
 
-<<<<<<< HEAD
+        mxb_assert_message(!rcap_type_required(m_session->capabilities(), RCAP_TYPE_QUERY_CLASSIFICATION)
+                           || parser()->get_trx_type_mask_using(*packetbuf,
+                                                                mxs::Parser::ParseTrxUsing::DEFAULT)
+                           == parser()->get_trx_type_mask_using(*packetbuf,
+                                                                mxs::Parser::ParseTrxUsing::CUSTOM),
+                           "Parser and query classifier should parse transactions identically");
+
         if (type & mxs::sql::TYPE_BEGIN_TRX)
-=======
-        mxb_assert_message(!rcap_type_required(m_session->capabilities(), RCAP_TYPE_QUERY_CLASSIFICATION)
-                   || qc_get_trx_type_mask_using(packetbuf, QC_TRX_PARSE_USING_QC)
-                   == qc_get_trx_type_mask_using(packetbuf, QC_TRX_PARSE_USING_PARSER),
-                   "Parser and query classifier should parse transactions identically");
-
-        if (type & QUERY_TYPE_BEGIN_TRX)
->>>>>>> 3fbe8826
         {
             if (type & mxs::sql::TYPE_DISABLE_AUTOCOMMIT)
             {
