/*
 *
 * Copyright (c) 2016 MariaDB Corporation Ab
 *
 * Use of this software is governed by the Business Source License included
 * in the LICENSE.TXT file and at www.mariadb.com/bsl11.
 *
 * Change Date: 2024-10-14
 *
 * On the date above, in accordance with the Business Source License, use
 * of this software will be governed by version 2 or later of the General
 * Public License.
 */

#include <maxscale/protocol/mariadb/module_names.hh>
#define MXS_MODULE_NAME MXS_MARIADB_PROTOCOL_NAME

#include <maxscale/protocol/mariadb/client_connection.hh>

#include <inttypes.h>
#include <limits.h>
#include <netinet/tcp.h>
#include <sys/stat.h>
#include <algorithm>
#include <string>
#include <vector>

#include <maxbase/alloc.h>
#include <maxsql/mariadb.hh>
#include <maxscale/listener.hh>
#include <maxscale/modinfo.hh>
#include <maxscale/modutil.hh>
#include <maxscale/poll.hh>
#include <maxscale/protocol.hh>
#include <maxscale/protocol/mariadb/authenticator.hh>
#include <maxscale/protocol/mariadb/backend_connection.hh>
#include <maxscale/protocol/mariadb/local_client.hh>
#include <maxscale/protocol/mariadb/mysql.hh>
#include <maxscale/protocol/mariadb/query_classifier.hh>
#include <maxscale/router.hh>
#include <maxscale/routingworker.hh>
#include <maxscale/session.hh>
#include <maxscale/ssl.hh>
#include <maxscale/utils.h>
#include <maxbase/format.hh>
#include <maxscale/event.hh>
#include <maxscale/version.h>

#include "setparser.hh"
#include "sqlmodeparser.hh"
#include "user_data.hh"
#include "packet_parser.hh"

namespace
{
using AuthRes = mariadb::ClientAuthenticator::AuthRes;
using ExcRes = mariadb::ClientAuthenticator::ExchRes;
using UserEntryType = mariadb::UserEntryType;
using TrxState = MYSQL_session::TrxState;
using std::move;
using std::string;

const char WORD_KILL[] = "KILL";
const string base_plugin = DEFAULT_MYSQL_AUTH_PLUGIN;
const int CLIENT_CAPABILITIES_LEN = 32;
const int SSL_REQUEST_PACKET_SIZE = MYSQL_HEADER_LEN + CLIENT_CAPABILITIES_LEN;
const int NORMAL_HS_RESP_MIN_SIZE = MYSQL_AUTH_PACKET_BASE_SIZE + 2;
const int MAX_PACKET_SIZE = MYSQL_PACKET_LENGTH_MAX + MYSQL_HEADER_LEN;

// Default version string sent to clients
const string default_version = "5.5.5-10.2.12 " MAXSCALE_VERSION "-maxscale";

class ThisUnit
{
public:
    mxb::Regex special_queries_regex;
};
ThisUnit this_unit;

string get_version_string(SERVICE* service)
{
    string service_vrs = service->version_string();
    if (service_vrs.empty())
    {
        auto& custom_suffix = service->custom_version_suffix();
        return custom_suffix.empty() ? default_version : default_version + custom_suffix;
    }

    // Older applications don't understand versions other than 5 and cause strange problems.
    // The MariaDB Server also prepends 5.5.5- to its version strings, and this is not shown by clients.
    if (service_vrs[0] != '5')
    {
        const char prefix[] = "5.5.5-";
        service_vrs = prefix + service_vrs;
    }
    return service_vrs;
}

bool supports_extended_caps(SERVICE* service)
{
    bool rval = false;

    for (SERVER* s : service->reachable_servers())
    {
        if (s->info().version_num().total >= 100200)
        {
            rval = true;
            break;
        }
    }

    return rval;
}

uint32_t parse_packet_length(GWBUF* buffer)
{
    uint32_t prot_packet_len = 0;
    if (GWBUF_LENGTH(buffer) >= MYSQL_HEADER_LEN)
    {
        // Header in first chunk.
        prot_packet_len = MYSQL_GET_PACKET_LEN(buffer);
    }
    else
    {
        // The header is split between multiple chunks.
        uint8_t header[MYSQL_HEADER_LEN];
        gwbuf_copy_data(buffer, 0, MYSQL_HEADER_LEN, header);
        prot_packet_len = mariadb::get_byte3(header) + MYSQL_HEADER_LEN;
    }
    return prot_packet_len;
}
}

// Servers and queries to execute on them
typedef std::map<SERVER*, std::string> TargetList;

struct KillInfo
{
    typedef  bool (* DcbCallback)(DCB* dcb, void* data);

    KillInfo(std::string query, MXS_SESSION* ses, DcbCallback callback)
        : origin(mxs_rworker_get_current_id())
        , session(ses)
        , query_base(query)
        , cb(callback)
    {
    }

    int          origin;
    MXS_SESSION* session;
    std::string  query_base;
    DcbCallback  cb;
    TargetList   targets;
    std::mutex   lock;
};

static bool kill_func(DCB* dcb, void* data);

struct ConnKillInfo : public KillInfo
{
    ConnKillInfo(uint64_t id, std::string query, MXS_SESSION* ses, uint64_t keep_thread_id)
        : KillInfo(query, ses, kill_func)
        , target_id(id)
        , keep_thread_id(keep_thread_id)
    {
    }

    uint64_t target_id;
    uint64_t keep_thread_id;
};

static bool kill_user_func(DCB* dcb, void* data);

struct UserKillInfo : public KillInfo
{
    UserKillInfo(std::string name, std::string query, MXS_SESSION* ses)
        : KillInfo(query, ses, kill_user_func)
        , user(name)
    {
    }

    std::string user;
};

static bool kill_func(DCB* dcb, void* data)
{
    ConnKillInfo* info = static_cast<ConnKillInfo*>(data);

    if (dcb->session()->id() == info->target_id && dcb->role() == DCB::Role::BACKEND)
    {
        auto proto = static_cast<MariaDBBackendConnection*>(dcb->protocol());
        uint64_t backend_thread_id = proto->thread_id();

        if (info->keep_thread_id == 0 || backend_thread_id != info->keep_thread_id)
        {
            if (backend_thread_id)
            {
                // TODO: Isn't it from the context clear that dcb is a backend dcb, that is
                // TODO: perhaps that could be in the function prototype?
                BackendDCB* backend_dcb = static_cast<BackendDCB*>(dcb);

                // DCB is connected and we know the thread ID so we can kill it
                std::stringstream ss;
                ss << info->query_base << backend_thread_id;

                std::lock_guard<std::mutex> guard(info->lock);
                info->targets[backend_dcb->server()] = ss.str();
            }
            else
            {
                // DCB is not yet connected, send a hangup to forcibly close it
                dcb->session()->close_reason = SESSION_CLOSE_KILLED;
                dcb->trigger_hangup_event();
            }
        }
    }

    return true;
}

static bool kill_user_func(DCB* dcb, void* data)
{
    UserKillInfo* info = (UserKillInfo*)data;

    if (dcb->role() == DCB::Role::BACKEND
        && strcasecmp(dcb->session()->user().c_str(), info->user.c_str()) == 0)
    {
        // TODO: Isn't it from the context clear that dcb is a backend dcb, that is
        // TODO: perhaps that could be in the function prototype?
        BackendDCB* backend_dcb = static_cast<BackendDCB*>(dcb);

        std::lock_guard<std::mutex> guard(info->lock);
        info->targets[backend_dcb->server()] = info->query_base;
    }

    return true;
}

MariaDBClientConnection::SSLState MariaDBClientConnection::ssl_authenticate_check_status()
{
    /**
     * We record the SSL status before and after ssl authentication. This allows
     * us to detect if the SSL handshake is immediately completed, which means more
     * data needs to be read from the socket.
     */
    bool health_before = (m_dcb->ssl_state() == DCB::SSLState::ESTABLISHED);
    int ssl_ret = ssl_authenticate_client();
    bool health_after = (m_dcb->ssl_state() == DCB::SSLState::ESTABLISHED);

    auto rval = SSLState::FAIL;
    if (ssl_ret != 0)
    {
        rval = (ssl_ret == SSL_ERROR_CLIENT_NOT_SSL) ? SSLState::NOT_CAPABLE : SSLState::FAIL;
    }
    else if (!health_after)
    {
        rval = SSLState::INCOMPLETE;
    }
    else if (!health_before && health_after)
    {
        rval = SSLState::INCOMPLETE;
        m_dcb->trigger_read_event();
    }
    else if (health_before && health_after)
    {
        rval = SSLState::COMPLETE;
    }
    return rval;
}

/**
 * Start or continue ssl handshake. If the listener requires SSL but the client is not SSL capable,
 * an error message is recorded and failure return given.
 *
 * @return 0 if ok, >0 if a problem - see return codes defined in ssl.h
 */
int MariaDBClientConnection::ssl_authenticate_client()
{
    auto dcb = m_dcb;

    const char* remote = m_dcb->remote().c_str();
    const char* service = m_session->service->name();

    /* Now we require an SSL connection */
    if (!m_session_data->ssl_capable())
    {
        /* Should be SSL, but client is not SSL capable. Cannot print the username, as client has not
         * sent that yet. */
        MXS_INFO("Client from '%s' attempted to connect to service '%s' without SSL when SSL was required.",
                 remote, service);
        return SSL_ERROR_CLIENT_NOT_SSL;
    }

    /* Now we know SSL is required and client is capable */
    if (m_dcb->ssl_state() != DCB::SSLState::ESTABLISHED)
    {
        int return_code;
        /** Do the SSL Handshake */
        if (m_dcb->ssl_state() == DCB::SSLState::HANDSHAKE_UNKNOWN)
        {
            m_dcb->set_ssl_state(DCB::SSLState::HANDSHAKE_REQUIRED);
        }
        /**
         * Note that this will often fail to achieve its result, because further
         * reading (or possibly writing) of SSL related information is needed.
         * When that happens, there is a call in poll.c so that an EPOLLIN
         * event that arrives while the SSL state is SSL_HANDSHAKE_REQUIRED
         * will trigger DCB::ssl_handshake. This situation does not result in a
         * negative return code - that indicates a real failure.
         */
        return_code = dcb->ssl_handshake();
        if (return_code < 0)
        {
            MXS_INFO("Client from '%s' failed to connect to service '%s' with SSL.",
                     remote, service);
            return SSL_ERROR_ACCEPT_FAILED;
        }
        else if (mxs_log_is_priority_enabled(LOG_INFO))
        {
            if (return_code == 1)
            {
                MXS_INFO("Client from '%s' connected to service '%s' with SSL.",
                         remote, service);
            }
            else
            {
                MXS_INFO("Client from '%s' is in progress of connecting to service '%s' with SSL.",
                         remote, service);
            }
        }
    }
    return SSL_AUTH_CHECKS_OK;
}

/**
 * Send the server handshake packet to the client.
 *
 * @return True on success
 */
bool MariaDBClientConnection::send_server_handshake()
{
    auto service = m_session->service;
    packet_parser::ByteVec payload;
    // The exact size depends on a few factors, reserve enough to avoid reallocations in most cases.
    payload.reserve(130);

    // Contents as in https://mariadb.com/kb/en/connection/#initial-handshake-packet
    payload.push_back((uint8_t)GW_MYSQL_PROTOCOL_VERSION);
    payload.push_back(get_version_string(service));

    // The length of the following fields all the way until plugin name is 44.
    const int id_to_plugin_bytes = 44;
    auto orig_size = payload.size();
    payload.resize(orig_size + id_to_plugin_bytes);
    auto ptr = payload.data() + orig_size;

    // Use the session id as the server thread id. Only the low 32bits are sent in the handshake.
    mariadb::set_byte4(ptr, m_session->id());
    ptr += 4;

    /* gen_random_bytes() generates random bytes (0-255). This is ok as scramble for most clients
     * (e.g. mariadb) but not for mysql-connector-java. To be on the safe side, ensure every byte
     * is a non-whitespace character. To do the rescaling of values without noticeable bias, generate
     * double the required bytes.
     */
    uint8_t random_bytes[2 * MYSQL_SCRAMBLE_LEN];
    mxb::Worker::gen_random_bytes(random_bytes, sizeof(random_bytes));
    auto* scramble_storage = m_session_data->scramble;
    for (size_t i = 0; i < MYSQL_SCRAMBLE_LEN; i++)
    {
        auto src = &random_bytes[2 * i];
        auto val16 = *(reinterpret_cast<uint16_t*>(src));
        scramble_storage[i] = '!' + (val16 % (('~' + 1) - '!'));
    }

    // Write scramble part 1.
    ptr = mariadb::copy_bytes(ptr, scramble_storage, 8);

    // Filler byte.
    *ptr++ = 0;

    // 8 bytes of capabilities, sent in three parts.
    uint64_t caps = GW_MYSQL_CAPABILITIES_SERVER;
    bool extended_caps = supports_extended_caps(service);
    if (extended_caps)
    {
        // A MariaDB 10.2 server or later omits the CLIENT_MYSQL capability. This signals that it supports
        // extended capabilities.
        caps &= ~GW_MYSQL_CAPABILITIES_CLIENT_MYSQL;
        caps |= MXS_EXTRA_CAPS_SERVER64;
    }

    if (require_ssl())
    {
        caps |= GW_MYSQL_CAPABILITIES_SSL;
    }

    // Convert to little endian, write 2 bytes.
    uint8_t caps_le[8];
    mariadb::set_byte8(caps_le, caps);
    ptr = mariadb::copy_bytes(ptr, caps_le, 2);

    // Character set.
    uint8_t charset = service->charset();
    if (charset == 0)
    {
        charset = 8;        // Charset 8 is latin1, the server default.
    }
    *ptr++ = charset;

    uint16_t status_flags = 2;      // autocommit enabled
    mariadb::set_byte2(ptr, status_flags);
    ptr += 2;

    // More capabilities.
    ptr = mariadb::copy_bytes(ptr, caps_le + 2, 2);

    *ptr++ = MYSQL_SCRAMBLE_LEN + 1;    // Plugin data total length, contains 1 filler.

    // 6 bytes filler
    ptr = mariadb::set_bytes(ptr, 0, 6);

    // Capabilities part 3 or 4 filler bytes.
    ptr = (extended_caps) ? mariadb::copy_bytes(ptr, caps_le + 4, 4) : mariadb::set_bytes(ptr, 0, 4);

    // Scramble part 2.
    ptr = mariadb::copy_bytes(ptr, scramble_storage + 8, 12);

    // filler
    *ptr++ = 0;

    mxb_assert(ptr - (payload.data() + orig_size) == id_to_plugin_bytes);
    // Add plugin name.
    payload.push_back(base_plugin);

    bool rval = false;
    // Allocate buffer and send.
    auto pl_size = payload.size();
    GWBUF* buf = gwbuf_alloc(MYSQL_HEADER_LEN + pl_size);
    if (buf)
    {
        ptr = GWBUF_DATA(buf);
        ptr = mariadb::write_header(ptr, pl_size, 0);
        memcpy(ptr, payload.data(), pl_size);
        rval = (write(buf) == 1);
    }
    return rval;
}

/**
 * Start or continue authenticating the client.
 *
 * @return Instruction for upper level state machine
 */
MariaDBClientConnection::StateMachineRes
MariaDBClientConnection::process_authentication(AuthType auth_type)
{
    auto rval = StateMachineRes::IN_PROGRESS;
    bool state_machine_continue = true;
    // The referenced object may be updated during this function.
    const auto& user_entry = m_session_data->user_entry;

    while (state_machine_continue)
    {
        switch (m_auth_state)
        {
        case AuthState::FIND_ENTRY:
            {
                update_user_account_entry();
                if (user_entry.type == UserEntryType::USER_ACCOUNT_OK)
                {
                    m_auth_state = AuthState::START_EXCHANGE;
                }
                else
                {
                    // Something is wrong with the entry. Authentication will likely fail.
                    if (user_account_cache()->can_update_immediately())
                    {
                        // User data may be outdated, send update message through the service.
                        // The current session will stall until userdata has been updated.
                        m_session->service->request_user_account_update();
                        m_session->service->mark_for_wakeup(this);
                        m_auth_state = AuthState::TRY_AGAIN;
                        state_machine_continue = false;
                    }
                    else
                    {
                        MXS_WARNING("User accounts have been recently updated, cannot update again for %s.",
                                    m_session->user_and_host().c_str());
                        // If plugin exists, start exchange. Authentication will surely fail.
                        m_auth_state = (user_entry.type == UserEntryType::PLUGIN_IS_NOT_LOADED) ?
                            AuthState::NO_PLUGIN : AuthState::START_EXCHANGE;
                    }
                }
            }
            break;

        case AuthState::TRY_AGAIN:
            {
                // Waiting for user account update.
                if (m_user_update_wakeup)
                {
                    // Only recheck user if the user account data has actually changed since the previous
                    // attempt.
                    if (user_account_cache()->version() > m_previous_userdb_version)
                    {
                        update_user_account_entry();
                    }

                    if (user_entry.type == UserEntryType::USER_ACCOUNT_OK)
                    {
                        MXB_DEBUG("Found user account entry for %s after updating user account data.",
                                  m_session->user_and_host().c_str());
                    }
                    m_auth_state = (user_entry.type == UserEntryType::PLUGIN_IS_NOT_LOADED) ?
                        AuthState::NO_PLUGIN : AuthState::START_EXCHANGE;
                }
                else
                {
                    // Should not get client data (or read events) before users have actually been updated.
                    MXB_ERROR("Client %s sent data when waiting for user account update. Closing session.",
                              m_session->user_and_host().c_str());
                    send_misc_error("Unexpected client event");
                    m_auth_state = AuthState::FAIL;
                }
            }
            break;

        case AuthState::NO_PLUGIN:
            send_authetication_error(AuthErrorType::NO_PLUGIN);
            m_auth_state = AuthState::FAIL;
            break;

        case AuthState::START_EXCHANGE:
        case AuthState::CONTINUE_EXCHANGE:
            state_machine_continue = perform_auth_exchange();
            break;

        case AuthState::CHECK_TOKEN:
            perform_check_token(auth_type);
            break;

        case AuthState::START_SESSION:
            // Authentication success, initialize session.
            if (session_start(m_session))
            {
                mxb_assert(m_session->state() != MXS_SESSION::State::CREATED);
                m_auth_state = AuthState::COMPLETE;
            }
            else
            {
                // Send internal error, as in this case the client has done nothing wrong.
                send_mysql_err_packet(m_session_data->next_sequence, 0, 1815, "HY000",
                                      "Internal error: Session creation failed");
                MXB_ERROR("Failed to create session for %s.", m_session->user_and_host().c_str());
                m_auth_state = AuthState::FAIL;
            }
            break;

        case AuthState::CHANGE_USER_OK:
            {
                // Reauthentication to MaxScale succeeded, but the query still needs to be successfully
                // routed.
                rval = complete_change_user() ? StateMachineRes::DONE : StateMachineRes::ERROR;
                state_machine_continue = false;
                break;
            }

        case AuthState::COMPLETE:
            m_sql_mode = m_session->listener_data()->m_default_sql_mode;
            write_ok_packet(m_session_data->next_sequence);
            if (m_dcb->readq())
            {
                // The user has already sent more data, process it
                m_dcb->trigger_read_event();
            }
            state_machine_continue = false;
            rval = StateMachineRes::DONE;
            break;

        case AuthState::FAIL:
            // An error message should have already been sent.
            state_machine_continue = false;
            if (auth_type == AuthType::NORMAL_AUTH)
            {
                rval = StateMachineRes::ERROR;
            }
            else
            {
                // com_change_user failed, but the session may yet continue.
                cancel_change_user();
                rval = StateMachineRes::DONE;
            }

            break;
        }
    }
    return rval;
}

void MariaDBClientConnection::update_user_account_entry()
{
    const auto mses = m_session_data;
    auto users = user_account_cache();
    auto search_res = users->find_user(mses->user, mses->remote, mses->db, mses->user_search_settings);
    m_previous_userdb_version = users->version();   // Can use this to skip user entry check after update.

    mariadb::AuthenticatorModule* selected_module = nullptr;
    auto& auth_modules = m_session->listener_data()->m_authenticators;
    for (const auto& auth_module : auth_modules)
    {
        auto protocol_auth = static_cast<mariadb::AuthenticatorModule*>(auth_module.get());
        if (protocol_auth->supported_plugins().count(search_res.entry.plugin))
        {
            // Found correct authenticator for the user entry.
            selected_module = protocol_auth;
            break;
        }
    }

    if (selected_module)
    {
        // Correct plugin is loaded, generate session-specific data.
        mses->m_current_authenticator = selected_module;
        // If changing user, this overrides the old client authenticator.
        m_authenticator = selected_module->create_client_authenticator();
    }
    else
    {
        // Authentication cannot continue in this case. Should be rare, though.
        search_res.type = UserEntryType::PLUGIN_IS_NOT_LOADED;
        MXB_INFO("User entry '%s@'%s' uses unrecognized authenticator plugin '%s'. "
                 "Cannot authenticate user.",
                 search_res.entry.username.c_str(), search_res.entry.host_pattern.c_str(),
                 search_res.entry.plugin.c_str());
    }
    mses->user_entry = move(search_res);
}

/**
 * Handle relevant variables
 *
 * @param buffer  Buffer, assumed to contain a statement. May be reallocated if not contiguous.
 *
 * @return NULL if successful, otherwise dynamically allocated error message.
 */
char* MariaDBClientConnection::handle_variables(mxs::Buffer& buffer)
{
    char* message = NULL;
    auto read_buffer = buffer.get();
    SetParser set_parser;
    SetParser::Result result;

    switch (set_parser.check(&read_buffer, &result))
    {
    case SetParser::ERROR:
        // In practice only OOM.
        break;

    case SetParser::IS_SET_SQL_MODE:
        {
            SqlModeParser sql_mode_parser;

            const SetParser::Result::Items& values = result.values();

            for (SetParser::Result::Items::const_iterator i = values.begin(); i != values.end(); ++i)
            {
                const SetParser::Result::Item& value = *i;

                switch (sql_mode_parser.get_sql_mode(value.first, value.second))
                {
                case SqlModeParser::ORACLE:
                    m_session_data->is_autocommit = false;
                    m_sql_mode = QC_SQL_MODE_ORACLE;
                    break;

                case SqlModeParser::DEFAULT:
                    m_session_data->is_autocommit = true;
                    m_sql_mode = QC_SQL_MODE_DEFAULT;
                    break;

                case SqlModeParser::SOMETHING:
                    break;

                default:
                    mxb_assert(!true);
                }
            }
        }
        break;

    case SetParser::IS_SET_MAXSCALE:
        {
            const SetParser::Result::Items& variables = result.variables();
            const SetParser::Result::Items& values = result.values();

            SetParser::Result::Items::const_iterator i = variables.begin();
            SetParser::Result::Items::const_iterator j = values.begin();

            while (!message && (i != variables.end()))
            {
                const SetParser::Result::Item& variable = *i;
                const SetParser::Result::Item& value = *j;

                message = session_set_variable_value(m_session,
                                                     variable.first,
                                                     variable.second,
                                                     value.first,
                                                     value.second);

                ++i;
                ++j;
            }
        }
        break;

    case SetParser::NOT_RELEVANT:
        break;

    default:
        mxb_assert(!true);
    }

    return message;
}

void MariaDBClientConnection::track_transaction_state(MXS_SESSION* session, GWBUF* packetbuf)
{
    auto& ses_trx_state = m_session_data->trx_state;
    const auto trx_starting_active = TrxState::TRX_ACTIVE | TrxState::TRX_STARTING;

    mxb_assert(gwbuf_is_contiguous(packetbuf));
    mxb_assert((ses_trx_state & (TrxState::TRX_STARTING | TrxState::TRX_ENDING))
               != (TrxState::TRX_STARTING | TrxState::TRX_ENDING));


    if (ses_trx_state & TrxState::TRX_ENDING)
    {
        if (m_session_data->is_autocommit)
        {
            // Transaction ended, go into inactive state
            ses_trx_state = TrxState::TRX_INACTIVE;
        }
        else
        {
            // Without autocommit the end of a transaction starts a new one
            ses_trx_state = trx_starting_active;
        }
    }
    else if (ses_trx_state & TrxState::TRX_STARTING)
    {
        ses_trx_state &= ~TrxState::TRX_STARTING;
    }
    else if (!m_session_data->is_autocommit && ses_trx_state == TrxState::TRX_INACTIVE)
    {
        // This state is entered when autocommit was disabled
        ses_trx_state = trx_starting_active;
    }

    if (mxs_mysql_get_command(packetbuf) == MXS_COM_QUERY)
    {
        uint32_t type = qc_get_trx_type_mask(packetbuf);

        if (type & QUERY_TYPE_BEGIN_TRX)
        {
            if (type & QUERY_TYPE_DISABLE_AUTOCOMMIT)
            {
                // This disables autocommit and the next statement starts a new transaction
                m_session_data->is_autocommit = false;
                ses_trx_state = TrxState::TRX_INACTIVE;
            }
            else
            {
                auto new_trx_state = trx_starting_active;
                if (type & QUERY_TYPE_READ)
                {
                    new_trx_state |= TrxState::TRX_READ_ONLY;
                }
                ses_trx_state = new_trx_state;
            }
        }
        else if (type & (QUERY_TYPE_COMMIT | QUERY_TYPE_ROLLBACK))
        {
            auto new_trx_state = ses_trx_state | TrxState::TRX_ENDING;
            // A commit never starts a new transaction. This would happen with: SET AUTOCOMMIT=0; COMMIT;
            new_trx_state &= ~TrxState::TRX_STARTING;
            ses_trx_state = new_trx_state;

            if (type & QUERY_TYPE_ENABLE_AUTOCOMMIT)
            {
                m_session_data->is_autocommit = true;
            }
        }
    }
}

void MariaDBClientConnection::handle_query_kill(const KillQueryContents& kill_contents)
{
    auto kt = kill_contents.kt;
    // TODO: handle "query id" somehow
    if ((kt & KT_QUERY_ID) == 0)
    {
        if (kill_contents.id > 0)
        {
            mxs_mysql_execute_kill(kill_contents.id, (kill_type_t)kt);
        }
        else if (!kill_contents.user.empty())
        {
            execute_kill_user(kill_contents.user.c_str(), (kill_type_t)kt);
        }
    }
    // Always return OK to client, as we don't yet detect non-existing thread id:s or users.
    write_ok_packet(1);
}

MariaDBClientConnection::KillQueryContents
MariaDBClientConnection::parse_kill_query_elems(const char* sql)
{
    const string connection = "connection";
    const string query = "query";
    const string hard = "hard";
    const string soft = "soft";

    auto& regex = this_unit.special_queries_regex;

    auto option = mxb::tolower(regex.substring_by_name(sql, "koption"));
    auto type = mxb::tolower(regex.substring_by_name(sql, "ktype"));
    auto target = mxb::tolower(regex.substring_by_name(sql, "ktarget"));

    KillQueryContents rval;

    // Option is either "hard", "soft", or empty.
    if (option == hard)
    {
        rval.kt |= KT_HARD;
    }
    else if (option == soft)
    {
        rval.kt |= KT_SOFT;
    }
    else
    {
        mxb_assert(option.empty());
    }

    // Type is either "connection", "query", "query\s+id" or empty.
    if (type == connection)
    {
        rval.kt |= KT_CONNECTION;
    }
    else if (type == query)
    {
        rval.kt |= KT_QUERY;
    }
    else if (!type.empty())
    {
        mxb_assert(type.find(query) == 0);
        rval.kt |= KT_QUERY_ID;
    }

    // target is either a query/thread id or "user\s+<username>"
    if (isdigit(target[0]))
    {
        mxb::get_uint64(target.c_str(), &rval.id);
    }
    else
    {
        auto words = mxb::strtok(target, " ");
        rval.user = words[1];
    }
    return rval;
}

void MariaDBClientConnection::handle_use_database(GWBUF* read_buffer)
{
    auto databases = qc_get_database_names(read_buffer);
    if (!databases.empty())
    {
<<<<<<< HEAD
        start_change_db(move(databases[0]));
=======
        m_session->start_database_change(databases[0]);
>>>>>>> 513f6f19
    }
}

/**
 * Some SQL commands/queries need to be detected and handled by the protocol
 * and MaxScale instead of being routed forward as is.
 *
 * @param buffer Query buffer
 * @return see @c spec_com_res_t
 */
MariaDBClientConnection::SpecialCmdRes
MariaDBClientConnection::process_special_queries(mxs::Buffer& buffer)
{
    auto rval = SpecialCmdRes::CONTINUE;
    // The packet must be at least HEADER + cmd + 5 (USE d) chars in length.
    const size_t min_len = MYSQL_HEADER_LEN + 1 + 5;
    auto packet_len = buffer.length();
    if (packet_len >= min_len)
    {
<<<<<<< HEAD
        char* sql = nullptr;
        int len = 0;
=======
        char* start = (char*)GWBUF_DATA(read_buffer);
        char* end = start + GWBUF_LENGTH(read_buffer);
        start += MYSQL_HEADER_LEN + 1;
        m_session->start_database_change(std::string(start, end));
    }
    else if (cmd == MXS_COM_QUERY)
    {
        auto packet_len = gwbuf_length(read_buffer);
>>>>>>> 513f6f19

        buffer.make_contiguous();
        if (modutil_extract_SQL(buffer.get(), &sql, &len))
        {
            const auto& regex = this_unit.special_queries_regex;
            auto found = regex.match(sql, len);
            if (found)
            {
                // Is a tracked command. Look at the captured parts to figure out which one it is.
                auto main_ind = regex.substring_ind_by_name("main");
                mxb_assert(!main_ind.empty());
                char c = sql[main_ind.begin];
                switch (c)
                {
                case 'K':
                case 'k':
                    {
                        auto kill_cmd_contents = parse_kill_query_elems(sql);
                        handle_query_kill(kill_cmd_contents);
                        rval = SpecialCmdRes::END;
                    }
                    break;

                case 'S':
                case 's':
                    {
                        auto role = regex.substring_by_name(sql, "role");
                        start_change_role(move(role));
                    }
                    break;

                case 'U':
                case 'u':
                    handle_use_database(buffer.get());
                    break;

                default:
                    mxb_assert(!true);
                }
            }
        }
    }

    return rval;
}

/**
 * Route an SQL protocol packet. If the original client packet is less than 16MB, buffer should
 * contain the complete packet. If the client packet is large (split into multiple protocol packets),
 * only one protocol packet should be routed at a time.
 * TODO: what happens with parsing in this case? Likely it fails.
 *
 * @param buffer Buffer to route
 * @return True on success
 */
bool MariaDBClientConnection::route_statement(mxs::Buffer&& buffer)
{
    GWBUF* packetbuf = buffer.release();
    // TODO: Do this only when RCAP_TYPE_STMT_INPUT is requested
    packetbuf = gwbuf_make_contiguous(packetbuf);

    // Must be done whether or not there were any changes, as the query classifier
    // is thread and not session specific.
    qc_set_sql_mode(m_sql_mode);
    // The query classifier classifies according to the service's server that has
    // the smallest version number.
    qc_set_server_version(m_version);

    auto service = m_session->service;
    auto capabilities = service->capabilities();

    if (rcap_type_required(capabilities, RCAP_TYPE_TRANSACTION_TRACKING)
        && !service->config()->session_track_trx_state && !m_session->load_active)
    {
        track_transaction_state(m_session, packetbuf);
    }

    bool rval = true;
    if (packetbuf)
    {
        rval = m_downstream->routeQuery(packetbuf) != 0;
    }
    return rval;
}

/**
 * @brief Client read event, process data, client already authenticated
 *
 * First do some checks and get the router capabilities.  If the router
 * wants to process each individual statement, then the data must be split
 * into individual SQL statements. Any data that is left over is held in the
 * DCB read queue.
 *
 * Finally, the general client data processing function is called.
 *
 * @return True if session should continue, false if client connection should be closed
 */
MariaDBClientConnection::StateMachineRes MariaDBClientConnection::process_normal_read()
{
    auto session_state_value = m_session->state();
    if (session_state_value != MXS_SESSION::State::STARTED)
    {
        if (session_state_value != MXS_SESSION::State::STOPPING)
        {
            MXS_ERROR("Session received a query in incorrect state: %s",
                      session_state_to_string(session_state_value));
        }
        return StateMachineRes::ERROR;
    }

    mxs::Buffer buffer;
    if (!read_protocol_packet(m_dcb, &buffer))
    {
        return StateMachineRes::ERROR;
    }
    else if (buffer.empty())
    {
        // Didn't get a complete packet, wait for more data.
        return StateMachineRes::IN_PROGRESS;
    }

    bool routed = false;

    // Backend-protocol tracks LOAD_DATA-state by looking at replies.
    // TODO: add client-side tracking for proper error detection.
    if (session_is_load_active(m_session))
    {
        m_routing_state = RoutingState::LOAD_DATA;
    }

    switch (m_routing_state)
    {
    case RoutingState::PACKET_START:
        if (buffer.length() > MYSQL_HEADER_LEN)
        {
            routed = process_normal_packet(move(buffer));
        }
        else
        {
            // Unexpected, client should not be sending empty (header-only) packets in this case.
            MXS_ERROR("Client %s sent empty packet when a normal packet was expected.",
                      m_session->user_and_host().c_str());
            buffer.reset();
        }
        break;

    case RoutingState::LARGE_PACKET:
        {
            // No command bytes, just continue routing large packet.
            bool is_large = large_query_continues(buffer);
            routed = route_statement(move(buffer));
            if (!is_large)
            {
                // Large packet routing completed.
                m_routing_state = RoutingState::PACKET_START;
            }
        }
        break;

    case RoutingState::LOAD_DATA:
        {
            // Local-infile routing continues until client sends an empty packet. Again, tracked by backend
            // but this time on the downstream side.
            routed = route_statement(move(buffer));
            if (!session_is_load_active(m_session))
            {
                m_routing_state = RoutingState::PACKET_START;
            }
        }
        break;

    case RoutingState::CHANGING_DB:
    case RoutingState::CHANGING_ROLE:
        // Client sent something while we are still waiting for server response. Should be rare.
        // Simplest way to handle this is to wait for the response before routing. Add later.
        MXB_ERROR("Client sent data while waiting for previous result. Session will be closed.");
        break;
    }

    auto rval = StateMachineRes::IN_PROGRESS;
    if (!routed)
    {
        /** Routing failed, close the client connection */
        m_session->close_reason = SESSION_CLOSE_ROUTING_FAILED;
        rval = StateMachineRes::ERROR;
        MXS_ERROR("Routing the query failed. Session will be closed.");
    }
    else if (m_command == MXS_COM_QUIT)
    {
        /** Close router session which causes closing of backends */
        mxb_assert_message(session_valid_for_pool(m_session), "Session should qualify for pooling");
        m_state = State::QUIT;
        rval = StateMachineRes::DONE;
    }

    return rval;
}

/**
 * MXS_PROTOCOL_API implementation.
 */

void MariaDBClientConnection::ready_for_reading(DCB* event_dcb)
{
    mxb_assert(m_dcb == event_dcb);     // The protocol should only handle its own events.

    bool state_machine_continue = true;
    while (state_machine_continue)
    {
        switch (m_state)
        {
        case State::HANDSHAKING:
            /**
             * After a listener has accepted a new connection, a standard MySQL handshake is
             * sent to the client. The first time this function is called from the poll loop,
             * the client reply to the handshake should be available.
             */
            {
                auto ret = process_handshake();
                switch (ret)
                {
                case StateMachineRes::IN_PROGRESS:
                    state_machine_continue = false;     // need more data
                    break;

                case StateMachineRes::DONE:
                    m_state = State::AUTHENTICATING;        // continue directly to next state
                    break;

                case StateMachineRes::ERROR:
                    m_state = State::FAILED;
                    break;
                }
            }
            break;

        case State::AUTHENTICATING:
        case State::CHANGING_USER:
            {
                auto auth_type = (m_state == State::CHANGING_USER) ? AuthType::CHANGE_USER :
                    AuthType::NORMAL_AUTH;
                auto ret = process_authentication(auth_type);
                switch (ret)
                {
                case StateMachineRes::IN_PROGRESS:
                    state_machine_continue = false;     // need more data
                    break;

                case StateMachineRes::DONE:
                    m_state = State::READY;
                    break;

                case StateMachineRes::ERROR:
                    m_state = State::FAILED;
                    break;
                }
            }
            break;

        case State::READY:
            {
                auto ret = process_normal_read();
                switch (ret)
                {
                case StateMachineRes::IN_PROGRESS:
                    state_machine_continue = false;
                    break;

                case StateMachineRes::DONE:
                    // In this case, next m_state was written by 'process_normal_read'.
                    break;

                case StateMachineRes::ERROR:
                    m_state = State::FAILED;
                    break;
                }
            }
            break;

        case State::QUIT:
        case State::FAILED:
            state_machine_continue = false;
            break;
        }
    }

    if (m_state == State::FAILED || m_state == State::QUIT)
    {
        m_session->kill();
    }
}

int32_t MariaDBClientConnection::write(GWBUF* queue)
{
    return m_dcb->writeq_append(queue);
}

void MariaDBClientConnection::write_ready(DCB* event_dcb)
{
    mxb_assert(m_dcb == event_dcb);
    mxb_assert(m_dcb->state() != DCB::State::DISCONNECTED);
    if ((m_dcb->state() != DCB::State::DISCONNECTED) && (m_state == State::READY))
    {
        m_dcb->writeq_drain();
    }
}

void MariaDBClientConnection::error(DCB* event_dcb)
{
    mxb_assert(m_dcb == event_dcb);
    mxb_assert(m_session->state() != MXS_SESSION::State::STOPPING);
    m_session->kill();
}

void MariaDBClientConnection::hangup(DCB* event_dcb)
{
    mxb_assert(m_dcb == event_dcb);

    MXS_SESSION* session = m_session;
    if (session && !session_valid_for_pool(session))
    {
        if (session_get_dump_statements() == SESSION_DUMP_STATEMENTS_ON_ERROR)
        {
            session_dump_statements(session);
        }

        if (session_get_session_trace())
        {
            session_dump_log(session);
        }

        // The client did not send a COM_QUIT packet
        std::string errmsg {"Connection killed by MaxScale"};
        std::string extra {session_get_close_reason(m_session)};

        if (!extra.empty())
        {
            errmsg += ": " + extra;
        }

        int seqno = 1;

        if (m_state == State::CHANGING_USER)
        {
            // In case a COM_CHANGE_USER is in progress, we need to send the error with the seqno 3
            seqno = 3;
        }

        send_mysql_err_packet(seqno, 0, 1927, "08S01", errmsg.c_str());
    }

    // We simply close the session, this will propagate the closure to any
    // backend descriptors and perform the session cleanup.
    m_session->kill();
}

bool MariaDBClientConnection::init_connection()
{
    return send_server_handshake();
}

void MariaDBClientConnection::finish_connection()
{
    // If this connection is waiting for userdata, remove the entry.
    if (m_auth_state == AuthState::TRY_AGAIN)
    {
        m_session->service->unmark_for_wakeup(this);
    }
}

int32_t MariaDBClientConnection::connlimit(int limit)
{
    return send_standard_error(0, 1040, "Too many connections");
}

MariaDBClientConnection::MariaDBClientConnection(MXS_SESSION* session, mxs::Component* component)
    : m_downstream(component)
    , m_session(session)
    , m_session_data(static_cast<MYSQL_session*>(session->protocol_data()))
    , m_version(service_get_version(session->service, SERVICE_VERSION_MIN))
{
}

/**
 * mysql_send_auth_error
 *
 * Send a MySQL protocol ERR message, for gateway authentication error to the dcb
 *
 * @param packet_number
 * @param mysql_message
 * @return packet length
 *
 */
int MariaDBClientConnection::send_auth_error(int packet_number, const char* mysql_message)
{
    uint8_t* outbuf = NULL;
    uint32_t mysql_payload_size = 0;
    uint8_t mysql_packet_header[4];
    uint8_t* mysql_payload = NULL;
    uint8_t field_count = 0;
    uint8_t mysql_err[2];
    uint8_t mysql_statemsg[6];
    const char* mysql_error_msg = NULL;
    const char* mysql_state = NULL;

    mxb_assert(m_dcb->state() == DCB::State::POLLING);
    mysql_error_msg = "Access denied!";
    mysql_state = "28000";

    field_count = 0xff;
    mariadb::set_byte2(mysql_err,    /*mysql_errno */ 1045);
    mysql_statemsg[0] = '#';
    memcpy(mysql_statemsg + 1, mysql_state, 5);

    if (mysql_message != NULL)
    {
        mysql_error_msg = mysql_message;
    }

    mysql_payload_size =
        sizeof(field_count) + sizeof(mysql_err) + sizeof(mysql_statemsg) + strlen(mysql_error_msg);

    // allocate memory for packet header + payload
    GWBUF* buf = gwbuf_alloc(sizeof(mysql_packet_header) + mysql_payload_size);
    if (!buf)
    {
        return 0;
    }
    outbuf = GWBUF_DATA(buf);

    // write packet header with packet number
    mariadb::set_byte3(mysql_packet_header, mysql_payload_size);
    mysql_packet_header[3] = packet_number;

    // write header
    memcpy(outbuf, mysql_packet_header, sizeof(mysql_packet_header));

    mysql_payload = outbuf + sizeof(mysql_packet_header);

    // write field
    memcpy(mysql_payload, &field_count, sizeof(field_count));
    mysql_payload = mysql_payload + sizeof(field_count);

    // write errno
    memcpy(mysql_payload, mysql_err, sizeof(mysql_err));
    mysql_payload = mysql_payload + sizeof(mysql_err);

    // write sqlstate
    memcpy(mysql_payload, mysql_statemsg, sizeof(mysql_statemsg));
    mysql_payload = mysql_payload + sizeof(mysql_statemsg);

    // write err messg
    memcpy(mysql_payload, mysql_error_msg, strlen(mysql_error_msg));

    // writing data in the Client buffer queue
    write(buf);

    return sizeof(mysql_packet_header) + mysql_payload_size;
}

/**
 * @brief Send a standard MariaDB error message, emulating real server
 *
 * Supports the sending to a client of a standard database error, for
 * circumstances where the error is generated within MaxScale but should
 * appear like a backend server error. First introduced to support connection
 * throttling, to send "Too many connections" error.
 *
 * @param packet_number Packet number for header
 * @param error_number  Standard error number as for MariaDB
 * @param error_message Text message to be included
 * @return 0 on failure, 1 on success
 */
int MariaDBClientConnection::send_standard_error(int packet_number, int error_number,
                                                 const char* error_message)
{
    GWBUF* buf = create_standard_error(packet_number, error_number, error_message);
    return buf ? write(buf) : 0;
}

/**
 * @brief Create a standard MariaDB error message, emulating real server
 *
 * Supports the sending to a client of a standard database error, for
 * circumstances where the error is generated within MaxScale but should
 * appear like a backend server error. First introduced to support connection
 * throttling, to send "Too many connections" error.
 *
 * @param sequence Packet number for header
 * @param error_number  Standard error number as for MariaDB
 * @param msg Text message to be included
 * @return GWBUF        A buffer containing the error message, ready to send
 */
GWBUF* MariaDBClientConnection::create_standard_error(int packet_number, int error_number,
                                                      const char* error_message)
{
    uint8_t* outbuf = NULL;
    uint32_t mysql_payload_size = 0;
    uint8_t mysql_packet_header[4];
    uint8_t mysql_error_number[2];
    uint8_t* mysql_handshake_payload = NULL;
    GWBUF* buf;

    mysql_payload_size = 1 + sizeof(mysql_error_number) + strlen(error_message);

    // allocate memory for packet header + payload
    if ((buf = gwbuf_alloc(sizeof(mysql_packet_header) + mysql_payload_size)) == NULL)
    {
        return NULL;
    }
    outbuf = GWBUF_DATA(buf);

    // write packet header with mysql_payload_size
    mariadb::set_byte3(mysql_packet_header, mysql_payload_size);

    // write packet number, now is 0
    mysql_packet_header[3] = packet_number;
    memcpy(outbuf, mysql_packet_header, sizeof(mysql_packet_header));

    // current buffer pointer
    mysql_handshake_payload = outbuf + sizeof(mysql_packet_header);

    // write 0xff which is the error indicator
    *mysql_handshake_payload = 0xff;
    mysql_handshake_payload++;

    // write error number
    mariadb::set_byte2(mysql_handshake_payload, error_number);
    mysql_handshake_payload += 2;

    // write error message
    memcpy(mysql_handshake_payload, error_message, strlen(error_message));

    return buf;
}

void MariaDBClientConnection::execute_kill(std::shared_ptr<KillInfo> info)
{
    MXS_SESSION* ref = session_get_ref(m_session);
    auto origin = mxs::RoutingWorker::get_current();

    auto func = [this, info, ref, origin]() {
            // First, gather the list of servers where the KILL should be sent
            mxs::RoutingWorker::execute_concurrently(
                [info, ref]() {
                    dcb_foreach_local(info->cb, info.get());
                });

            // Then move execution back to the original worker to keep all connections on the same thread
            origin->call(
                [this, info, ref]() {
                    for (const auto& a : info->targets)
                    {
                        if (LocalClient* client = LocalClient::create(info->session, a.first))
                        {
                            client->connect();
                            // TODO: There can be multiple connections to the same server. Currently only one
                            // connection per server is killed.
                            client->queue_query(modutil_create_query(a.second.c_str()));
                            client->queue_query(mysql_create_com_quit(NULL, 0));

                            mxb_assert(ref->state() != MXS_SESSION::State::STOPPING);
                            add_local_client(client);
                        }
                    }

                    session_put_ref(ref);
                }, mxs::RoutingWorker::EXECUTE_AUTO);
        };

    std::thread(func).detach();
}

void MariaDBClientConnection::mxs_mysql_execute_kill(uint64_t target_id, kill_type_t type)
{
    execute_kill_all_others(target_id, 0, type);
}

/**
 * Send KILL to all but the keep_protocol_thread_id. If keep_protocol_thread_id==0, kill all.
 * TODO: The naming: issuer, target_id, protocol_thread_id is not very descriptive,
 *       and really goes to the heart of explaining what the session_id/thread_id means in terms
 *       of a service/server pipeline and the recursiveness of this call.
 */
void MariaDBClientConnection::execute_kill_all_others(uint64_t target_id,
                                                      uint64_t keep_protocol_thread_id,
                                                      kill_type_t type)
{
    const char* hard = (type & KT_HARD) ? "HARD " : (type & KT_SOFT) ? "SOFT " : "";
    const char* query = (type & KT_QUERY) ? "QUERY " : "";
    std::stringstream ss;
    ss << "KILL " << hard << query;

    auto info = std::make_shared<ConnKillInfo>(target_id, ss.str(), m_session, keep_protocol_thread_id);
    execute_kill(info);
}

void MariaDBClientConnection::execute_kill_user(const char* user, kill_type_t type)
{
    const char* hard = (type & KT_HARD) ? "HARD " : (type & KT_SOFT) ? "SOFT " : "";
    const char* query = (type & KT_QUERY) ? "QUERY " : "";
    std::stringstream ss;
    ss << "KILL " << hard << query << "USER " << user;

    auto info = std::make_shared<UserKillInfo>(user, ss.str(), m_session);
    execute_kill(info);
}

std::string MariaDBClientConnection::current_db() const
{
    return m_session_data->db;
}

void MariaDBClientConnection::track_current_command(const mxs::Buffer& buffer)
{
    mxb_assert(m_routing_state == RoutingState::PACKET_START);
    const uint8_t* data = GWBUF_DATA(buffer.get());
    m_command = MYSQL_GET_COMMAND(data);
}

const MariaDBUserCache* MariaDBClientConnection::user_account_cache()
{
    auto users = m_session->service->user_account_cache();
    return static_cast<const MariaDBUserCache*>(users);
}

bool MariaDBClientConnection::parse_ssl_request_packet(GWBUF* buffer)
{
    size_t len = gwbuf_length(buffer);
    // The packet length should be exactly header + 32 = 36 bytes.
    bool rval = false;
    if (len == MYSQL_AUTH_PACKET_BASE_SIZE)
    {
        packet_parser::ByteVec data;
        data.resize(CLIENT_CAPABILITIES_LEN);
        gwbuf_copy_data(buffer, MYSQL_HEADER_LEN, CLIENT_CAPABILITIES_LEN, data.data());
        m_session_data->client_info = packet_parser::parse_client_capabilities(data, nullptr);
        rval = true;
    }
    return rval;
}

bool MariaDBClientConnection::parse_handshake_response_packet(GWBUF* buffer)
{
    size_t buflen = gwbuf_length(buffer);
    bool rval = false;

    /**
     * The packet should contain client capabilities at the beginning. Some other fields are also
     * obligatory, so length should be at least 38 bytes. Likely there is more.
     *
     * Use a maximum limit as well to prevent stack overflow with malicious clients. The limit
     * is just a guess, but it seems the packets from most plugins are < 100 bytes.
     */
    size_t min_expected_len = NORMAL_HS_RESP_MIN_SIZE;
    auto max_expected_len = min_expected_len + MYSQL_USER_MAXLEN + MYSQL_DATABASE_MAXLEN + 1000;
    if ((buflen >= min_expected_len) && buflen <= max_expected_len)
    {
        int datalen = buflen - MYSQL_HEADER_LEN;
        packet_parser::ByteVec data;
        data.resize(datalen + 1);
        gwbuf_copy_data(buffer, MYSQL_HEADER_LEN, datalen, data.data());
        data[datalen] = '\0';   // Simplifies some later parsing.

        auto client_info = packet_parser::parse_client_capabilities(data, &m_session_data->client_info);
        auto parse_res = packet_parser::parse_client_response(data, client_info.m_client_capabilities);

        if (parse_res.success)
        {
            // If the buffer is valid, just one 0 should remain. Some (old) connectors may send malformed
            // packets with extra data. Such packets work, but some data may not be parsed properly.
            auto data_size = data.size();
            if (data_size >= 1)
            {
                // Success, save data to session.
                m_session_data->user = parse_res.username;
                m_session->set_user(parse_res.username);
                m_session_data->auth_token = move(parse_res.token_res.auth_token);
                m_session_data->db = parse_res.db;
                m_session_data->plugin = move(parse_res.plugin);

                // Discard the attributes if there is any indication of failed parsing, as the contents
                // may be garbled.
                if (parse_res.success && data_size == 1)
                {
                    m_session_data->connect_attrs = move(parse_res.attr_res.attr_data);
                }
                else
                {
                    client_info.m_client_capabilities &= ~GW_MYSQL_CAPABILITIES_CONNECT_ATTRS;
                }
                m_session_data->client_info = client_info;

                rval = true;
            }
        }
        else if (parse_res.token_res.old_protocol)
        {
            MXB_ERROR("Client %s@%s attempted to connect with pre-4.1 authentication "
                      "which is not supported.", parse_res.username.c_str(), m_dcb->remote().c_str());
        }
    }
    return rval;
}

bool MariaDBClientConnection::require_ssl() const
{
    return m_session->listener_data()->m_ssl.valid();
}

bool MariaDBClientConnection::read_first_client_packet(mxs::Buffer* output)
{
    /**
     * Client may send two different kinds of handshakes with different lengths: SSLRequest 36 bytes,
     * or the normal reply >= 38 bytes. If sending the SSLRequest, the client may have added
     * SSL-specific data after the protocol packet. This data should not be read out of the socket,
     * as SSL_accept() will expect to read it.
     *
     * To maintain compatibility with both, read in two steps. This adds one extra read during
     * authentication for non-ssl-connections.
     */
    GWBUF* read_buffer = nullptr;
    int buffer_len = m_dcb->read(&read_buffer, SSL_REQUEST_PACKET_SIZE);
    if (buffer_len < 0)
    {
        return false;
    }

    int prot_packet_len = 0;
    if (buffer_len >= MYSQL_HEADER_LEN)
    {
        prot_packet_len = parse_packet_length(read_buffer);
    }
    else
    {
        // Didn't read enough, try again.
        m_dcb->readq_prepend(read_buffer);
        return true;
    }

    // Got the protocol packet length.
    bool rval = true;
    if (prot_packet_len == SSL_REQUEST_PACKET_SIZE)
    {
        // SSLRequest packet. Most likely the entire packet was already read out. If not, try again later.
        if (buffer_len < prot_packet_len)
        {
            m_dcb->readq_prepend(read_buffer);
            read_buffer = nullptr;
        }
    }
    else if (prot_packet_len >= NORMAL_HS_RESP_MIN_SIZE)
    {
        // Normal response. Need to read again. Likely the entire packet is available at the socket.
        int ret = m_dcb->read(&read_buffer, prot_packet_len);
        buffer_len = gwbuf_length(read_buffer);
        if (ret < 0)
        {
            rval = false;
        }
        else if (buffer_len < prot_packet_len)
        {
            // Still didn't get the full response.
            m_dcb->readq_prepend(read_buffer);
            read_buffer = nullptr;
        }
    }
    else
    {
        // Unexpected packet size.
        rval = false;
    }

    if (rval)
    {
        output->reset(read_buffer);
    }
    else
    {
        // Free any previously read data.
        gwbuf_free(read_buffer);
    }
    return rval;
}

void MariaDBClientConnection::wakeup()
{
    mxb_assert(m_auth_state == AuthState::TRY_AGAIN);
    m_user_update_wakeup = true;
    m_dcb->trigger_read_event();
}

bool MariaDBClientConnection::is_movable() const
{
    mxb_assert(mxs::RoutingWorker::get_current() == m_dcb->owner);
    return m_auth_state != AuthState::TRY_AGAIN;
}

bool MariaDBClientConnection::start_change_user(mxs::Buffer&& buffer)
{
    // Parse the COM_CHANGE_USER-packet. The packet is somewhat similar to a typical handshake response.
    size_t buflen = buffer.length();
    bool rval = false;

    size_t min_expected_len = MYSQL_HEADER_LEN + 5;
    auto max_expected_len = min_expected_len + MYSQL_USER_MAXLEN + MYSQL_DATABASE_MAXLEN + 1000;
    if ((buflen >= min_expected_len) && buflen <= max_expected_len)
    {
        int datalen = buflen - MYSQL_HEADER_LEN;
        packet_parser::ByteVec data;
        data.resize(datalen + 1);
        gwbuf_copy_data(buffer.get(), MYSQL_HEADER_LEN, datalen, data.data());
        data[datalen] = '\0';   // Simplifies some later parsing.

        auto parse_res = packet_parser::parse_change_user_packet(data, m_session_data->client_capabilities());
        if (parse_res.success)
        {
            // Only the last byte should be left.
            if (data.size() == 1)
            {
                m_change_user.client_query = move(buffer);

                // Make a temporary session for the change user. Some of the fields persist for the new
                // user, some need to be overwritten. The client authenticator does not need to be preserved.
                m_change_user.session = std::make_unique<MYSQL_session>(*m_session_data);
                m_change_user.session->user = parse_res.username;
                m_change_user.session->db = parse_res.db;
                m_change_user.session->plugin = parse_res.plugin;
                m_change_user.session->client_info.m_charset = parse_res.charset;
                m_change_user.session->auth_token = parse_res.token_res.auth_token;
                m_change_user.session->connect_attrs = parse_res.attr_res.attr_data;

                // Point the session used by the connection to the temporary session so other authentication-
                // related functions access it. Backend connections will still see the old session data.
                m_session_data = m_change_user.session.get();
                rval = true;
                MXB_INFO("Client %s is attempting a COM_CHANGE_USER to '%s'.",
                         m_session->user_and_host().c_str(), m_change_user.session->user.c_str());
            }
        }
        else if (parse_res.token_res.old_protocol)
        {
            MXB_ERROR("Client %s attempted a COM_CHANGE_USER with pre-4.1 authentication, "
                      "which is not supported.", m_session->user_and_host().c_str());
        }
    }
    return rval;
}

bool MariaDBClientConnection::complete_change_user()
{
    // Finalize results by writing session-level objects and routing the original change-user packet.
    if (m_change_user.session->user_entry.entry.super_priv && mxs::Config::get().log_warn_super_user)
    {
        MXB_WARNING("COM_CHANGE_USER from %s to super user '%s' in service '%s'.",
                    m_session->user_and_host().c_str(), m_change_user.session->user.c_str(),
                    m_session->service->name());
    }
    else
    {
        MXB_INFO("COM_CHANGE_USER from %s to '%s' in service '%s' succeeded.",
                 m_session->user_and_host().c_str(), m_change_user.session->user.c_str(),
                 m_session->service->name());
    }
    m_session_data = static_cast<MYSQL_session*>(m_session->protocol_data());
    // The old session data must be overwritten in-place, as other connections etc may have
    // saved pointers to it.
    *m_session_data = *m_change_user.session;
    m_change_user.session.reset();
    bool rval = route_statement(move(m_change_user.client_query));
    return rval;
}

void MariaDBClientConnection::cancel_change_user()
{
    MXB_INFO("COM_CHANGE_USER from %s to '%s' failed.",
             m_session->user_and_host().c_str(), m_change_user.session->user.c_str());
    // Cancel by restoring old values. An error message should have been sent to the client.
    m_session_data = static_cast<MYSQL_session*>(m_session->protocol_data());
    m_change_user.client_query.reset();
    m_change_user.session = nullptr;
}

MariaDBClientConnection::StateMachineRes MariaDBClientConnection::process_handshake()
{
    mxs::Buffer read_buffer;
    bool read_success = (m_handshake_state == HSState::INIT) ?
        // The first response from client requires special handling.
        read_first_client_packet(&read_buffer) : read_protocol_packet(m_dcb, &read_buffer);

    if (!read_success)
    {
        return StateMachineRes::ERROR;
    }
    else if (read_buffer.empty())
    {
        // Not enough data was available yet.
        return StateMachineRes::IN_PROGRESS;
    }

    auto buffer = read_buffer.get();
    update_sequence(buffer);
    uint8_t next_seq = m_sequence + 1;
    m_session_data->next_sequence = next_seq;

    const char wrong_sequence[] = "Client (%s) sent packet with unexpected sequence number. "
                                  "Expected %i, got %i.";
    const char packets_ooo[] = "Got packets out of order";
    const char sql_errstate[] = "08S01";
    const int er_bad_handshake = 1043;
    const int er_out_of_order = 1156;

    auto rval = StateMachineRes::IN_PROGRESS;   // Returned to upper level SM
    bool state_machine_continue = true;
    while (state_machine_continue)
    {
        switch (m_handshake_state)
        {
        case HSState::INIT:
            m_handshake_state = require_ssl() ? HSState::EXPECT_SSL_REQ : HSState::EXPECT_HS_RESP;
            break;

        case HSState::EXPECT_SSL_REQ:
            {
                // Expecting SSLRequest
                if (m_sequence == 1)
                {
                    if (parse_ssl_request_packet(buffer))
                    {
                        m_handshake_state = HSState::SSL_NEG;
                    }
                    else if (parse_handshake_response_packet(buffer))
                    {
                        send_authetication_error(AuthErrorType::ACCESS_DENIED);
                        m_handshake_state = HSState::FAIL;
                    }
                    else
                    {
                        send_mysql_err_packet(next_seq, 0, er_bad_handshake, sql_errstate,
                                              "Bad SSL handshake");
                        MXB_ERROR("Client (%s) sent an invalid SSLRequest.", m_dcb->remote().c_str());
                        m_handshake_state = HSState::FAIL;
                    }
                }
                else
                {
                    send_mysql_err_packet(next_seq, 0, er_out_of_order, sql_errstate, packets_ooo);
                    MXB_ERROR(wrong_sequence, m_session_data->remote.c_str(), 1, m_sequence);
                    m_handshake_state = HSState::FAIL;
                }
            }
            break;

        case HSState::SSL_NEG:
            {
                // Client should be negotiating ssl.
                auto ssl_status = ssl_authenticate_check_status();
                if (ssl_status == SSLState::COMPLETE)
                {
                    m_handshake_state = HSState::EXPECT_HS_RESP;
                }
                else if (ssl_status == SSLState::INCOMPLETE)
                {
                    // SSL negotiation should complete in the background. Execution returns here once
                    // complete.
                    state_machine_continue = false;
                }
                else
                {
                    send_auth_error(next_seq, "Access without SSL denied");
                    MXB_ERROR("Client (%s) failed SSL negotiation.", m_session_data->remote.c_str());
                    m_handshake_state = HSState::FAIL;
                }
            }
            break;

        case HSState::EXPECT_HS_RESP:
            {
                // Expecting normal Handshake response
                // @see https://mariadb.com/kb/en/library/connection/#client-handshake-response
                int expected_seq = require_ssl() ? 2 : 1;
                if (m_sequence == expected_seq)
                {
                    if (parse_handshake_response_packet(buffer))
                    {
                        m_handshake_state = HSState::COMPLETE;
                    }
                    else
                    {
                        send_mysql_err_packet(next_seq, 0, er_bad_handshake, sql_errstate,
                                              "Bad handshake");
                        MXB_ERROR("Client (%s) sent an invalid HandShakeResponse.",
                                  m_session_data->remote.c_str());
                        m_handshake_state = HSState::FAIL;
                    }
                }
                else
                {
                    send_mysql_err_packet(next_seq, 0, er_out_of_order, sql_errstate, packets_ooo);
                    MXB_ERROR(wrong_sequence, m_session_data->remote.c_str(), expected_seq, m_sequence);
                    m_handshake_state = HSState::FAIL;
                }
            }
            break;

        case HSState::COMPLETE:
            state_machine_continue = false;
            rval = StateMachineRes::DONE;
            break;

        case HSState::FAIL:
            // An error message should have already been sent.
            state_machine_continue = false;
            rval = StateMachineRes::ERROR;
            break;
        }
    }
    return rval;
}

void MariaDBClientConnection::update_sequence(GWBUF* buf)
{
    mxb_assert(gwbuf_length(buf) >= MYSQL_HEADER_LEN);
    gwbuf_copy_data(buf, MYSQL_SEQ_OFFSET, 1, &m_sequence);
}

void MariaDBClientConnection::send_authetication_error(AuthErrorType error, const std::string& auth_mod_msg)
{
    auto ses = m_session_data;
    string mariadb_msg;

    switch (error)
    {
    case AuthErrorType::ACCESS_DENIED:
        mariadb_msg = mxb::string_printf("Access denied for user '%s'@'%s' (using password: %s)",
                                         ses->user.c_str(), ses->remote.c_str(),
                                         ses->auth_token.empty() ? "NO" : "YES");
        send_mysql_err_packet(ses->next_sequence, 0, 1045, "28000", mariadb_msg.c_str());
        break;

    case AuthErrorType::DB_ACCESS_DENIED:
        mariadb_msg = mxb::string_printf("Access denied for user '%s'@'%s' to database '%s'",
                                         ses->user.c_str(), ses->remote.c_str(), ses->db.c_str());
        send_mysql_err_packet(ses->next_sequence, 0, 1044, "42000", mariadb_msg.c_str());
        break;

    case AuthErrorType::BAD_DB:
        mariadb_msg = mxb::string_printf("Unknown database '%s'", ses->db.c_str());
        send_mysql_err_packet(ses->next_sequence, 0, 1049, "42000", mariadb_msg.c_str());
        break;

    case AuthErrorType::NO_PLUGIN:
        mariadb_msg = mxb::string_printf("Plugin '%s' is not loaded", ses->user_entry.entry.plugin.c_str());
        send_mysql_err_packet(ses->next_sequence, 0, 1524, "HY000", mariadb_msg.c_str());
        break;
    }

    // Also log an authentication failure event.
    if (m_session->service->config()->log_auth_warnings)
    {
        string total_msg = mxb::string_printf("Authentication failed for user '%s'@[%s] to service '%s'. "
                                              "Originating listener: '%s'. MariaDB error: '%s'.",
                                              ses->user.c_str(), ses->remote.c_str(),
                                              m_session->service->name(),
                                              m_session->listener_data()->m_listener_name.c_str(),
                                              mariadb_msg.c_str());
        if (!auth_mod_msg.empty())
        {
            total_msg += mxb::string_printf(" Authenticator error: '%s'.", auth_mod_msg.c_str());
        }
        MXS_LOG_EVENT(maxscale::event::AUTHENTICATION_FAILURE, "%s", total_msg.c_str());
    }
}

void MariaDBClientConnection::send_misc_error(const std::string& msg)
{
    send_mysql_err_packet(m_session_data->next_sequence, 0, 1105, "HY000", msg.c_str());
}

/**
 * Authentication exchange state for authenticator state machine.
 *
 * @return True, if the calling state machine should continue. False, if it should wait for more client data.
 */
bool MariaDBClientConnection::perform_auth_exchange()
{
    mxb_assert(m_auth_state == AuthState::START_EXCHANGE || m_auth_state == AuthState::CONTINUE_EXCHANGE);

    mxs::Buffer read_buffer;
    // Nothing to read on first exchange-call.
    if (m_auth_state == AuthState::CONTINUE_EXCHANGE)
    {
        if (read_protocol_packet(m_dcb, &read_buffer))
        {
            if (read_buffer.empty())
            {
                // Not enough data was available yet.
                return false;
            }
            else
            {
                update_sequence(read_buffer.get());
                // Save next sequence to session. Authenticator may use the value.
                m_session_data->next_sequence = m_sequence + 1;
            }
        }
        else
        {
            // Connection is likely broken, no need to send error message.
            m_auth_state = AuthState::FAIL;
            return true;
        }
    }

    mxs::Buffer auth_output;
    auto auth_val = m_authenticator->exchange(read_buffer.get(), m_session_data, &auth_output);
    if (!auth_output.empty())
    {
        write(auth_output.release());
    }

    bool state_machine_continue = true;
    if (auth_val == ExcRes::READY)
    {
        // Continue to password check.
        m_auth_state = AuthState::CHECK_TOKEN;
    }
    else if (auth_val == ExcRes::INCOMPLETE)
    {
        // Authentication is expecting another packet from client, so jump out.
        if (m_auth_state == AuthState::START_EXCHANGE)
        {
            m_auth_state = AuthState::CONTINUE_EXCHANGE;
        }
        state_machine_continue = false;
    }
    else
    {
        // Exchange failed. Usually a communication or memory error.
        auto msg = mxb::string_printf("Authentication plugin '%s' failed",
                                      m_session_data->m_current_authenticator->name().c_str());
        send_misc_error(msg);
        m_auth_state = AuthState::FAIL;
    }
    return state_machine_continue;
}

void MariaDBClientConnection::perform_check_token(AuthType auth_type)
{
    // If the user entry didn't exist in the first place, don't check token and just fail.
    // TODO: server likely checks some random token to spend time, could add it later.
    const auto& user_entry = m_session_data->user_entry;
    const auto entrytype = user_entry.type;

    if (entrytype == UserEntryType::USER_NOT_FOUND)
    {
        send_authetication_error(AuthErrorType::ACCESS_DENIED);
        m_auth_state = AuthState::FAIL;
    }
    else
    {
        AuthRes auth_val;
        if (m_session_data->user_search_settings.listener.check_password)
        {
            auth_val = m_authenticator->authenticate(&user_entry.entry, m_session_data);
        }
        else
        {
            auth_val.status = AuthRes::Status::SUCCESS;
        }

        if (auth_val.status == AuthRes::Status::SUCCESS)
        {
            if (entrytype == UserEntryType::USER_ACCOUNT_OK)
            {
                // Authentication succeeded. If the user has super privileges, print a warning. The change-
                // user equivalent is printed elsewhere.
                if (auth_type == AuthType::NORMAL_AUTH)
                {
                    m_auth_state = AuthState::START_SESSION;
                    if (user_entry.entry.super_priv && mxs::Config::get().log_warn_super_user)
                    {
                        MXB_WARNING("Super user %s logged in to service '%s'.",
                                    m_session_data->user_and_host().c_str(), m_session->service->name());
                    }
                }
                else
                {
                    m_auth_state = AuthState::CHANGE_USER_OK;
                }
            }
            else
            {
                // Translate the original user account search error type to an error message type.
                auto error = AuthErrorType::ACCESS_DENIED;
                switch (entrytype)
                {
                case UserEntryType::DB_ACCESS_DENIED:
                    error = AuthErrorType::DB_ACCESS_DENIED;
                    break;

                case UserEntryType::ROOT_ACCESS_DENIED:
                case UserEntryType::ANON_PROXY_ACCESS_DENIED:
                    error = AuthErrorType::ACCESS_DENIED;
                    break;

                case UserEntryType::BAD_DB:
                    error = AuthErrorType::BAD_DB;
                    break;

                default:
                    mxb_assert(!true);
                }
                send_authetication_error(error, auth_val.msg);
                m_auth_state = AuthState::FAIL;
            }
        }
        else
        {
            if (auth_val.status == AuthRes::Status::FAIL_WRONG_PW)
            {
                // Again, this may be because user data is obsolete. Update userdata, but fail
                // session anyway since I/O with client cannot be redone.
                m_session->service->request_user_account_update();
            }
            // This is also sent if the auth module fails.
            send_authetication_error(AuthErrorType::ACCESS_DENIED, auth_val.msg);
            m_auth_state = AuthState::FAIL;
        }
    }

    if (m_auth_state == AuthState::FAIL)
    {
        // Add only the true authentication failures into listener's host blocking counters. This way internal
        // reasons (e.g. no valid master found) don't trigger blocking of hosts.
        mxs::mark_auth_as_failed(m_dcb->remote());
    }
}

bool MariaDBClientConnection::in_routing_state() const
{
    return m_state == State::READY;
}

json_t* MariaDBClientConnection::diagnostics() const
{
    return json_pack("{ss}", "cipher", m_dcb->ssl_cipher().c_str());
}

bool MariaDBClientConnection::large_query_continues(const mxs::Buffer& buffer) const
{
    return MYSQL_GET_PACKET_LEN(buffer.get()) == MAX_PACKET_SIZE;
}

bool MariaDBClientConnection::process_normal_packet(mxs::Buffer&& buffer)
{
    bool success = false;
    bool is_large = false;
    {
        const uint8_t* data = buffer.data();
        auto header = mariadb::get_header(data);
        m_command = MYSQL_GET_COMMAND(data);
        is_large = (header.pl_length == MYSQL_PACKET_LENGTH_MAX);
    }

    if (mxs_mysql_command_will_respond(m_command))
    {
        session_retain_statement(m_session, buffer.get());
    }

    switch (m_command)
    {
    case MXS_COM_CHANGE_USER:
        // Client sent a change-user-packet. Parse it but only route it once change-user completes.
        if (start_change_user(move(buffer)))
        {
            m_state = State::CHANGING_USER;
            m_auth_state = AuthState::FIND_ENTRY;
            m_dcb->trigger_read_event();
            success = true;
        }
        break;

    case MXS_COM_QUIT:
        /** The client is closing the connection. We know that this will be the
         * last command the client sends so the backend connections are very likely
         * to be in an idle state.
         *
         * If the client is pipelining the queries (i.e. sending N request as
         * a batch and then expecting N responses) then it is possible that
         * the backend connections are not idle when the COM_QUIT is received.
         * In most cases we can assume that the connections are idle. */
        session_qualify_for_pool(m_session);
        success = route_statement(move(buffer));
        break;

    case MXS_COM_SET_OPTION:
        /**
         * This seems to be only used by some versions of PHP.
         *
         * The option is stored as a two byte integer with the values 0 for enabling
         * multi-statements and 1 for disabling it.
         */
        {
            buffer.make_contiguous();
            auto& caps = m_session_data->client_info.m_client_capabilities;
            if (buffer.data()[MYSQL_HEADER_LEN + 2])
            {
                caps &= ~GW_MYSQL_CAPABILITIES_MULTI_STATEMENTS;
            }
            else
            {
                caps |= GW_MYSQL_CAPABILITIES_MULTI_STATEMENTS;
            }
            success = route_statement(move(buffer));
        }

        break;

    case MXS_COM_PROCESS_KILL:
        {
            buffer.make_contiguous();
            const uint8_t* data = buffer.data();
            uint64_t process_id = mariadb::get_byte4(data + MYSQL_HEADER_LEN + 1);
            mxs_mysql_execute_kill(process_id, KT_CONNECTION);
            write_ok_packet(1);
            success = true;     // No further processing or routing.
        }
        break;

    case MXS_COM_INIT_DB:
        {
            buffer.make_contiguous();
            const uint8_t* data = buffer.data();
            auto start = data + MYSQL_HEADER_LEN + 1;
            auto end = data + buffer.length();
            start_change_db(string(start, end));
            success = route_statement(move(buffer));
        }
        break;

    case MXS_COM_QUERY:
        {
            // Track MaxScale-specific sql. If the variable setting succeeds, the query is routed normally
            // so that the same variable is visible on backend.
            char* errmsg = handle_variables(buffer);
            if (errmsg)
            {
                // No need to route the query, send error to client.
                success = write(modutil_create_mysql_err_msg(1, 0, 1193, "HY000", errmsg)) != 0;
                MXS_FREE(errmsg);
            }
            else
            {
                // Some queries require special handling. Some of these are text versions of other
                // similarly handled commands.
                if (process_special_queries(buffer) == SpecialCmdRes::END)
                {
                    success = true;     // No need to route query.
                }
                else
                {
                    success = route_statement(move(buffer));
                }
            }
        }
        break;

    default:
        // Not a query, just a command which does not require special handling.
        success = route_statement(move(buffer));
        break;
    }

    if (success && is_large)
    {
        // This will fail on non-routed packets. Such packets would be malformed anyway.
        m_routing_state = RoutingState::LARGE_PACKET;
    }
    return success;
}

void MariaDBClientConnection::write_ok_packet(int sequence, uint8_t affected_rows, const char* message)
{
    write(mxs_mysql_create_ok(sequence, affected_rows, message));
}

bool MariaDBClientConnection::send_mysql_err_packet(int packet_number, int in_affected_rows,
                                                    int mysql_errno, const char* sqlstate_msg,
                                                    const char* mysql_message)
{
    GWBUF* buf = modutil_create_mysql_err_msg(packet_number, in_affected_rows, mysql_errno,
                                              sqlstate_msg, mysql_message);
    return write(buf);
}

int32_t
MariaDBClientConnection::clientReply(GWBUF* buffer, maxscale::ReplyRoute& down, const mxs::Reply& reply)
{
    switch (m_routing_state)
    {
    case RoutingState::CHANGING_DB:
        if (reply.is_ok())
        {
            // Database change succeeded.
            m_session_data->db = move(m_pending_value);
        }
        // Regardless of result, database change is complete.
        m_pending_value.clear();
        m_routing_state = RoutingState::PACKET_START;
        break;

    case RoutingState::CHANGING_ROLE:
        if (reply.is_ok())
        {
            // Role change succeeded. Role "NONE" is special, in that it means no role is active.
            if (m_pending_value == "NONE")
            {
                m_session_data->role.clear();
            }
            else
            {
                m_session_data->role = move(m_pending_value);
            }
        }
        // Regardless of result, role change is complete.
        m_pending_value.clear();
        m_routing_state = RoutingState::PACKET_START;
        break;

    default:
        break;
    }

    auto service = m_session->service;
    if (reply.is_ok() && service->config()->session_track_trx_state)
    {
        parse_and_set_trx_state(reply);
    }
    return write(buffer);
}

// Use SESSION_TRACK_STATE_CHANGE, SESSION_TRACK_TRANSACTION_TYPE and
// SESSION_TRACK_TRANSACTION_CHARACTERISTICS to track transaction state.
void MariaDBClientConnection::parse_and_set_trx_state(const mxs::Reply& reply)
{
    auto& ses_trx_state = m_session_data->trx_state;

    auto autocommit = reply.get_variable("autocommit");
    if (!autocommit.empty())
    {
        m_session_data->is_autocommit = strncasecmp(autocommit.c_str(), "ON", 2) == 0;
    }

    auto trx_state = reply.get_variable("trx_state");
    if (!trx_state.empty())
    {
        if (trx_state.find_first_of("TI") != std::string::npos)
        {
            ses_trx_state = TrxState::TRX_ACTIVE;
        }
        else if (trx_state.find_first_of("rRwWsSL") == std::string::npos)
        {
            ses_trx_state = TrxState::TRX_INACTIVE;
        }
    }

    auto trx_characteristics = reply.get_variable("trx_characteristics");
    if (!trx_characteristics.empty())
    {
        if (trx_characteristics == "START TRANSACTION READ ONLY;")
        {
            ses_trx_state = TrxState::TRX_ACTIVE | TrxState::TRX_READ_ONLY;
        }
        else if (trx_characteristics == "START TRANSACTION READ WRITE;")
        {
            ses_trx_state = TrxState::TRX_ACTIVE;
        }
    }
}

void MariaDBClientConnection::add_local_client(LocalClient* client)
{
    // Prune stale LocalClients before adding the new one
    auto it = std::remove_if(m_local_clients.begin(), m_local_clients.end(), [](const auto& client) {
                                 return !client->is_open();
                             });

    m_local_clients.erase(it, m_local_clients.end());

    m_local_clients.emplace_back(client);
}

void MariaDBClientConnection::kill()
{
    m_local_clients.clear();
}

bool MariaDBClientConnection::module_init()
{
    mxb_assert(this_unit.special_queries_regex.empty());

    /*
     * We need to detect the following queries:
     * 1) USE database
     * 2) SET ROLE { role | NONE }
     * 3) KILL [HARD | SOFT] [CONNECTION | QUERY [ID] ] [thread_id | USER user_name | query_id]
     *
     * Construct one regex which captures all of the above. The "?:" disables capturing for redundant groups.
     * Comments at start are skipped. Executable comments are not parsed.
     */
    const char regex_string[] =
        // Skip whitespace at beginning.
        R"(^\s*(?:)"
        // Skip a line comment
        R"((?:\s*(--|#).*\n))"
        // Skip a multiline comment. The comment itself may not contain *, this keeps the regex fast.
        R"(|(?:\s*\/\*[^\*]*\*\/))"
        // End comments
        R"()*)"
        // <main> captures the entire statement
        R"(\s*(?<main>)"
        // Capture "USE database"
        R"(USE\s+(?<db>\w+))"
        // Capture "SET ROLE role"
        R"(|SET\s+ROLE\s+(?<role>\w+))"
        // Capture KILL ...
        R"(|KILL\s+(?:(?<koption>HARD|SOFT)\s+)?(?:(?<ktype>CONNECTION|QUERY|QUERY\s+ID)\s+)?(?<ktarget>\d+|USER\s+\w+))"
        // End of <main>. Also, ensure the statement ends nicely.
        R"()(?:;|\s+|$))";

    bool rval = false;
    mxb::Regex regex(regex_string, PCRE2_CASELESS);
    if (regex.valid())
    {
        this_unit.special_queries_regex = move(regex);
        rval = true;
    }
    else
    {
        MXB_ERROR("Regular expression initialization failed. %s", regex.error().c_str());
    }
    return rval;
}

void MariaDBClientConnection::start_change_role(string&& role)
{
    m_routing_state = RoutingState::CHANGING_ROLE;
    m_pending_value = move(role);
}

void MariaDBClientConnection::start_change_db(string&& db)
{
    m_routing_state = RoutingState::CHANGING_DB;
    m_pending_value = move(db);
}

const mxb::Regex& MariaDBClientConnection::special_queries_regex()
{
    return this_unit.special_queries_regex;
}<|MERGE_RESOLUTION|>--- conflicted
+++ resolved
@@ -876,11 +876,7 @@
     auto databases = qc_get_database_names(read_buffer);
     if (!databases.empty())
     {
-<<<<<<< HEAD
         start_change_db(move(databases[0]));
-=======
-        m_session->start_database_change(databases[0]);
->>>>>>> 513f6f19
     }
 }
 
@@ -900,19 +896,8 @@
     auto packet_len = buffer.length();
     if (packet_len >= min_len)
     {
-<<<<<<< HEAD
         char* sql = nullptr;
         int len = 0;
-=======
-        char* start = (char*)GWBUF_DATA(read_buffer);
-        char* end = start + GWBUF_LENGTH(read_buffer);
-        start += MYSQL_HEADER_LEN + 1;
-        m_session->start_database_change(std::string(start, end));
-    }
-    else if (cmd == MXS_COM_QUERY)
-    {
-        auto packet_len = gwbuf_length(read_buffer);
->>>>>>> 513f6f19
 
         buffer.make_contiguous();
         if (modutil_extract_SQL(buffer.get(), &sql, &len))
@@ -1523,7 +1508,7 @@
 
 std::string MariaDBClientConnection::current_db() const
 {
-    return m_session_data->db;
+    return m_session_data->current_db;
 }
 
 void MariaDBClientConnection::track_current_command(const mxs::Buffer& buffer)
@@ -1592,6 +1577,7 @@
                 m_session->set_user(parse_res.username);
                 m_session_data->auth_token = move(parse_res.token_res.auth_token);
                 m_session_data->db = parse_res.db;
+                m_session_data->current_db = parse_res.db;
                 m_session_data->plugin = move(parse_res.plugin);
 
                 // Discard the attributes if there is any indication of failed parsing, as the contents
@@ -1740,6 +1726,7 @@
                 m_change_user.session = std::make_unique<MYSQL_session>(*m_session_data);
                 m_change_user.session->user = parse_res.username;
                 m_change_user.session->db = parse_res.db;
+                m_change_user.session->current_db = parse_res.db;
                 m_change_user.session->plugin = parse_res.plugin;
                 m_change_user.session->client_info.m_charset = parse_res.charset;
                 m_change_user.session->auth_token = parse_res.token_res.auth_token;
@@ -2318,7 +2305,7 @@
         if (reply.is_ok())
         {
             // Database change succeeded.
-            m_session_data->db = move(m_pending_value);
+            m_session_data->current_db = move(m_pending_value);
         }
         // Regardless of result, database change is complete.
         m_pending_value.clear();
