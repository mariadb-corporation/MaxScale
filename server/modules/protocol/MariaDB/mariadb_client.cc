--- conflicted
+++ resolved
@@ -1857,13 +1857,7 @@
 
         // Then move execution back to the original worker to keep all connections on the same thread
         origin->call(
-<<<<<<< HEAD
-            [this, info, ref, origin, send_ok]() {
-            MXS_SESSION::Scope scope(m_session);
-
-=======
             [this, info, ref, send_ok] {
->>>>>>> fd0aa340
             for (const auto& a : info->targets)
             {
                 std::unique_ptr<LocalClient> client(LocalClient::create(info->session, a.first));
