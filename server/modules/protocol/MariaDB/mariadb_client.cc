--- conflicted
+++ resolved
@@ -1240,12 +1240,7 @@
         break;
 
     default:
-<<<<<<< HEAD
-        should_record = m_qc.target_is_all(info.target())
-            && !mxs::Parser::type_mask_contains(info.type_mask(), mxs::sql::TYPE_GSYSVAR_WRITE);
-=======
         should_record = m_qc.target_is_all(info.target());
->>>>>>> 8217361d
         break;
     }
 
