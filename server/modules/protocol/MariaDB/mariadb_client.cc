--- conflicted
+++ resolved
@@ -76,11 +76,7 @@
 static_assert(MAX_SESCMD_ID == MARIADB_PS_DIRECT_EXEC_ID);
 
 // Default version string sent to clients
-<<<<<<< HEAD
-const string default_version = string("5.5.5-10.2.12 ") + MAXSCALE_VERSION + "-maxscale";
-=======
-const string default_version = "5.5.5-10.4.32 " MAXSCALE_VERSION "-maxscale";
->>>>>>> ded566b6
+const string default_version = string("5.5.5-10.4.32 ") + MAXSCALE_VERSION + "-maxscale";
 
 class ThisUnit
 {
