/*
 * Copyright (c) 2016 MariaDB Corporation Ab
 * Copyright (c) 2023 MariaDB plc, Finnish Branch
 *
 * Use of this software is governed by the Business Source License included
 * in the LICENSE.TXT file and at www.mariadb.com/bsl11.
 *
 * Change Date: 2027-11-30
 *
 * On the date above, in accordance with the Business Source License, use
 * of this software will be governed by version 2 or later of the General
 * Public License.
 */

#include <maxscale/protocol/mariadb/query_classifier.hh>

#include <inttypes.h>
#include <algorithm>
#include <atomic>
#include <random>
#include <unordered_map>
#include <maxbase/alloc.hh>
#include <maxbase/format.hh>
#include <maxbase/pretty_print.hh>
#include <maxscale/cn_strings.hh>
#include <maxscale/config.hh>
#include <maxscale/json_api.hh>
#include <maxscale/mainworker.hh>
#include <maxscale/modutil.hh>
#include <maxscale/routingworker.hh>
#include <maxscale/buffer.hh>
#include <maxsimd/canonical.hh>

#include "trxboundaryparser.hh"

// #define QC_TRACE_ENABLED
#undef QC_TRACE_ENABLED

#if defined (QC_TRACE_ENABLED)
#define QC_TRACE() MXB_NOTICE(__func__)
#else
#define QC_TRACE()
#endif

namespace
{

struct type_name_info
{
    const char* name;
    size_t      name_len;
};

const char DEFAULT_QC_NAME[] = "qc_sqlite";
const char QC_TRX_PARSE_USING[] = "QC_TRX_PARSE_USING";
const char CN_ARGUMENTS[] = "arguments";
const char CN_CACHE[] = "cache";
const char CN_CACHE_SIZE[] = "cache_size";
const char CN_CLASSIFICATION[] = "classification";
const char CN_CLASSIFY[] = "classify";
const char CN_FIELDS[] = "fields";
const char CN_FUNCTIONS[] = "functions";
const char CN_HAS_WHERE_CLAUSE[] = "has_where_clause";
const char CN_HITS[] = "hits";
const char CN_OPERATION[] = "operation";
const char CN_PARSE_RESULT[] = "parse_result";
const char CN_TYPE_MASK[] = "type_mask";
const char CN_CANONICAL[] = "canonical";

class ThisUnit
{
public:
    ThisUnit()
        : classifier(nullptr)
        , qc_trx_parse_using(QC_TRX_PARSE_USING_PARSER)
        , m_cache_max_size(std::numeric_limits<int64_t>::max())
    {
    }

    ThisUnit(const ThisUnit&) = delete;
    ThisUnit& operator=(const ThisUnit&) = delete;

    QUERY_CLASSIFIER*    classifier;
    qc_trx_parse_using_t qc_trx_parse_using;

    int64_t cache_max_size() const
    {
        // In principle, std::memory_order_acquire should be used here, but that causes
        // a performance penalty of ~5% when running a sysbench test.
        return m_cache_max_size.load(std::memory_order_relaxed);
    }

    void set_cache_max_size(int64_t cache_max_size)
    {
        // In principle, std::memory_order_release should be used here.
        m_cache_max_size.store(cache_max_size, std::memory_order_relaxed);
    }

private:
    std::atomic<int64_t> m_cache_max_size;
};

static ThisUnit this_unit;

class QCInfoCache;

static thread_local struct
{
    QCInfoCache*     pInfo_cache { nullptr };
    uint32_t         options { 0 };
    bool             use_cache { true };
    bool             size_being_adjusted { false };
} this_thread;

/**
 * Returns const references to top N values in the range [it, end)
 *
 * TODO: Move this into a separate header if it's needed elsewhere.
 *
 * @param it   Start of the range
 * @param end  Past-the-end of the range
 * @param n    How many values to return
 * @param comp The comparison function that returns true if the first value is less than the second value.
 *
 * @return Top N values sorted according to comp.
 */
template<class Iter, class Comp,
         typename Reference = std::reference_wrapper<
             const std::remove_cv_t<typename std::iterator_traits<Iter>::value_type>>
         >
std::vector<Reference> limit_n(Iter it, Iter end, size_t n, Comp comp)
{
    std::vector<Reference> entries(it, end);
    auto middle = entries.begin() + std::min(n, entries.size());

    std::partial_sort(entries.begin(), middle, entries.end(), [&](const Reference& a, const Reference& b){
        return comp(a.get(), b.get());
    });

    return std::vector<Reference>(entries.begin(), middle);
}

/**
 * @class QCInfoCache
 *
 * An instance of this class maintains a mapping from a canonical statement to
 * the QC_STMT_INFO object created by the actual query classifier.
 */
class QCInfoCache
{
public:
    QCInfoCache(const QCInfoCache&) = delete;
    QCInfoCache& operator=(const QCInfoCache&) = delete;

    QCInfoCache()
        : m_reng(m_rdev())
        , m_cache_max_size(QCInfoCache::thread_cache_max_size())
    {
        memset(&m_stats, 0, sizeof(m_stats));
    }

    ~QCInfoCache()
    {
        mxb_assert(this_unit.classifier);
    }

    static int64_t thread_cache_max_size()
    {
        // RoutingWorker::nRunning() and not Config::n_threads, as the former tells how many
        // threads are currently running and the latter how many they eventually will be.
        // When increasing there will not be a difference, but when decreasing there will be.
        int nRunning = mxs::RoutingWorker::nRunning();
        int64_t cache_max_size = this_unit.cache_max_size() / (nRunning != 0 ? nRunning : 1);

        /** Because some queries cause much more memory to be used than can be measured,
         *  the limit is reduced here. In the future the cache entries will be changed so
         *  that memory fragmentation is minimized.
         */
        cache_max_size *= 0.65;

        return cache_max_size;
    }

    int64_t cache_max_size() const
    {
        return m_cache_max_size;
    }

    void update_cache_max_size()
    {
        m_cache_max_size = QCInfoCache::thread_cache_max_size();
    }

    QC_STMT_INFO* peek(std::string_view canonical_stmt) const
    {
        auto i = m_infos.find(canonical_stmt);

        return i != m_infos.end() ? i->second.sInfo.get() : nullptr;
    }

    std::shared_ptr<QC_STMT_INFO> get(std::string_view canonical_stmt)
    {
        std::shared_ptr<QC_STMT_INFO> sInfo;
        qc_sql_mode_t sql_mode = qc_get_sql_mode();

        auto i = m_infos.find(canonical_stmt);

        if (i != m_infos.end())
        {
            Entry& entry = i->second;

            if ((entry.sql_mode == sql_mode)
                && (entry.options == this_thread.options))
            {
                mxb_assert(this_unit.classifier);
                sInfo = entry.sInfo;

                ++entry.hits;
                ++m_stats.hits;
            }
            else
            {
                // If the sql_mode or options has changed, we discard the existing result.
                erase(i);

                ++m_stats.misses;
            }
        }
        else
        {
            ++m_stats.misses;
        }

        return sInfo;
    }

    void insert(std::string_view canonical_stmt, std::shared_ptr<QC_STMT_INFO> sInfo)
    {
        mxb_assert(peek(canonical_stmt) == nullptr);
        mxb_assert(this_unit.classifier);

        // 0xffffff is the maximum packet size, 4 is for packet header and 1 is for command byte. These are
        // MariaDB/MySQL protocol specific values that are also defined in <maxscale/protocol/mysql.h> but
        // should not be exposed to the core.
        constexpr int64_t max_entry_size = 0xffffff - 5;

        int64_t size = entry_size(sInfo.get());

        if (size < max_entry_size && size <= m_cache_max_size)
        {
            int64_t required_space = (m_stats.size + size) - m_cache_max_size;

            if (required_space > 0)
            {
                make_space(required_space);
            }

            if (m_stats.size + size <= m_cache_max_size)
            {
                m_infos.emplace(canonical_stmt,
                                Entry(std::move(sInfo), qc_get_sql_mode(), this_thread.options));

                ++m_stats.inserts;
                m_stats.size += size;
            }
        }
    }

    void update_total_size(int32_t delta)
    {
        m_stats.size += delta;
    }

    void get_stats(QC_CACHE_STATS* pStats)
    {
        *pStats = m_stats;
    }

    void get_state(std::map<std::string, QC_CACHE_ENTRY>& state, size_t top) const
    {
        auto entries = limit_n(m_infos.begin(), m_infos.end(), top, [](const auto& a, const auto& b){
            return a.second.hits > b.second.hits;
        });

        for (const auto& info : entries)
        {
            std::string stmt = std::string(info.get().first);
            const Entry& entry = info.get().second;

            auto it = state.find(stmt);

            if (it == state.end())
            {
                QC_CACHE_ENTRY e {};

                e.hits = entry.hits;
                e.result = this_unit.classifier->qc_get_result_from_info(entry.sInfo.get());

                state.insert(std::make_pair(stmt, e));
            }
            else
            {
                QC_CACHE_ENTRY& e = it->second;

                e.hits += entry.hits;
#if defined (SS_DEBUG)
                QC_STMT_RESULT result = this_unit.classifier->qc_get_result_from_info(entry.sInfo.get());

                mxb_assert(e.result.status == result.status);
                mxb_assert(e.result.type_mask == result.type_mask);
                mxb_assert(e.result.op == result.op);
#endif
            }
        }
    }

    void evict_surplus()
    {
        if (m_cache_max_size == 0 && m_stats.size != 0)
        {
            clear();
        }
        else if (m_stats.size > m_cache_max_size)
        {
            make_space(m_stats.size - m_cache_max_size);
        }

        mxb_assert(m_stats.size <= m_cache_max_size);
    }

    int64_t clear()
    {
        int64_t rv = 0;

        for (auto& kv : m_infos)
        {
            rv += entry_size(kv.second.sInfo.get());
        }

        m_infos.clear();
        mxb_assert(rv == m_stats.size);
        m_stats.size = 0;

        return rv;
    }

private:
    struct Entry
    {
        Entry(std::shared_ptr<QC_STMT_INFO> sInfo, qc_sql_mode_t sql_mode, uint32_t options)
            : sInfo(std::move(sInfo))
            , sql_mode(sql_mode)
            , options(options)
            , hits(0)
        {
        }

        std::shared_ptr<QC_STMT_INFO> sInfo;
        qc_sql_mode_t                 sql_mode;
        uint32_t                      options;
        int64_t                       hits;
    };

    typedef std::unordered_map<std::string_view, Entry> InfosByStmt;

    int64_t entry_size(const QC_STMT_INFO* pInfo)
    {
        const int64_t map_entry_overhead = 4 * sizeof(void *);
        const int64_t constant_overhead = sizeof(std::string_view) + sizeof(Entry) + map_entry_overhead;

        return constant_overhead + pInfo->size();
    }

    int64_t entry_size(const InfosByStmt::value_type& entry)
    {
        return entry_size(entry.second.sInfo.get());
    }

    int64_t erase(InfosByStmt::iterator& i)
    {
        mxb_assert(i != m_infos.end());

        int64_t size = entry_size(*i);
        m_stats.size -= size;

        mxb_assert(this_unit.classifier);
        m_infos.erase(i);

        ++m_stats.evictions;

        return size;
    }

    int64_t erase(std::string_view canonical_stmt)
    {
        int64_t size = 0;

        auto i = m_infos.find(canonical_stmt);
        mxb_assert(i != m_infos.end());

        if (i != m_infos.end())
        {
            size = erase(i);
        }

        return size;
    }

    void make_space(int64_t required_space)
    {
        int64_t freed_space = 0;

        std::uniform_int_distribution<> dis(0, m_infos.bucket_count() - 1);

        while ((freed_space < required_space) && !m_infos.empty())
        {
            freed_space += evict(dis);
        }

        mxb_assert(freed_space >= required_space);
        mxb_assert((m_infos.empty() && m_stats.size == 0) || (!m_infos.empty() && m_stats.size != 0));
    }

    int64_t evict(std::uniform_int_distribution<>& dis)
    {
        int64_t freed_space = 0;

        int start_bucket = dis(m_reng);
        int end_bucket = m_infos.bucket_count();
        mxb_assert((start_bucket >= 0) && (start_bucket < end_bucket));

        // There may be buckets that are empty. So as not to end up
        // looping "forever" while randomly looking for one that is
        // non-empty, we linearily continue towards the end if we
        // hit an empty one and continue from the beginning if we
        // still did not hit one.
        int bucket = start_bucket;
        while (freed_space == 0 && bucket < end_bucket)
        {
            auto i = m_infos.begin(bucket);

            // We just remove the first entry in the bucket. In the general case
            // there will be just one.
            if (i != m_infos.end(bucket))
            {
                freed_space += entry_size(*i);

                MXB_AT_DEBUG(int64_t size = ) erase(i->first);
                mxb_assert(size != 0);
                break;
            }

            ++bucket;

            if (bucket == end_bucket)
            {
                // Reached the end, let's continue from the beginning.
                bucket = 0;
                end_bucket = start_bucket;
            }
            else if (bucket == start_bucket)
            {
                // A full loop, but we still did not find anything to erase.
                mxb_assert(!true);
                break;
            }
        }

        return freed_space;
    }

    InfosByStmt        m_infos;
    QC_CACHE_STATS     m_stats;
    std::random_device m_rdev;
    std::mt19937       m_reng;
    int64_t            m_cache_max_size;
};

bool use_cached_result()
{
    bool rv = this_thread.use_cache;

    if (rv)
    {
        auto max_size = QCInfoCache::thread_cache_max_size();

        if (max_size != this_thread.pInfo_cache->cache_max_size())
        {
            auto* pWorker = mxs::RoutingWorker::get_current();

<<<<<<< HEAD
            mxb_assert(mxs::RoutingWorker::get_current() || mxs::MainWorker::is_current());
=======
            mxb_assert_message(pWorker,
                               "Only routing workers can use query classification caching. "
                               "Call qc_use_local_cache(false) after qc initialization.");
>>>>>>> 1944ba85

            // Adjusting the cache size while the cache is being used leads to
            // various book-keeping issues. Simpler if it's done once the cache
            // is no longer being used.
            if (!this_thread.size_being_adjusted)
            {
                this_thread.size_being_adjusted = true;
                pWorker->lcall([]{
                        this_thread.pInfo_cache->update_cache_max_size();
                        this_thread.pInfo_cache->evict_surplus();
                        this_thread.size_being_adjusted = false;
                    });
            }
        }

        rv = max_size != 0;
    }

    return rv;
}

bool has_not_been_parsed(GWBUF* pStmt)
{
    // A GWBUF has not been parsed, if it does not have a parsing info object attached.
    return pStmt->get_classifier_data_ptr() == nullptr;
}

/**
 * @class QCInfoCacheScope
 *
 * QCInfoCacheScope is somewhat like a guard or RAII class that
 * in the constructor
 * - figures out whether the query classification cache should be used,
 * - checks whether the classification result already exists, and
 * - if it does attaches it to the GWBUF
 * and in the destructor
 * - if the query classification result was not already present,
 *   stores the result it in the cache.
 */
class QCInfoCacheScope
{
public:
    QCInfoCacheScope(const QCInfoCacheScope&) = delete;
    QCInfoCacheScope& operator=(const QCInfoCacheScope&) = delete;

    QCInfoCacheScope(GWBUF* pStmt)
        : m_pStmt(pStmt)
    {
        auto pInfo = static_cast<QC_STMT_INFO*>(m_pStmt->get_classifier_data_ptr());
        m_info_size_before = pInfo ? pInfo->size() : 0;

        if (use_cached_result() && has_not_been_parsed(m_pStmt))
        {
            m_canonical = m_pStmt->get_canonical(); // Not from the QC, but from GWBUF.

            if (mariadb::is_com_prepare(*pStmt))
            {
                // P as in prepare, and appended so as not to cause a
                // need for copying the data.
                m_canonical += ":P";
            }

            std::shared_ptr<QC_STMT_INFO> sInfo = this_thread.pInfo_cache->get(m_canonical);
            if (sInfo)
            {
                m_info_size_before = sInfo->size();
                m_pStmt->set_classifier_data(std::move(sInfo));
                m_canonical.clear();    // Signals that nothing needs to be added in the destructor.
            }
        }
    }

    ~QCInfoCacheScope()
    {
        bool exclude = exclude_from_cache();

        if (!m_canonical.empty() && !exclude)
        {   // Cache for the first time
            auto sInfo = m_pStmt->get_classifier_data();
            mxb_assert(sInfo);

            // Now from QC and this will have the trailing ":P" in case the GWBUF
            // contained a COM_STMT_PREPARE.
            std::string_view canonical = this_unit.classifier->qc_info_get_canonical(sInfo.get());
            mxb_assert(m_canonical == canonical);

            this_thread.pInfo_cache->insert(canonical, std::move(sInfo));
        }
        else if (!exclude)
        {   // The size might have changed
            auto pInfo = m_pStmt->get_classifier_data_ptr();
            auto info_size_after = pInfo ? pInfo->size() : 0;

            if (m_info_size_before != info_size_after)
            {
                mxb_assert(m_info_size_before < info_size_after);
                this_thread.pInfo_cache->update_total_size(info_size_after - m_info_size_before);
            }
        }
    }

private:
    GWBUF*      m_pStmt;
    std::string m_canonical;
    size_t      m_info_size_before;

    bool exclude_from_cache() const
    {
        constexpr const int is_autocommit = QUERY_TYPE_ENABLE_AUTOCOMMIT | QUERY_TYPE_DISABLE_AUTOCOMMIT;
        uint32_t type_mask = QUERY_TYPE_UNKNOWN;
        this_unit.classifier->qc_get_type_mask(m_pStmt, &type_mask);
        return (type_mask & is_autocommit) != 0;
    }
};
}

bool qc_setup(const QC_CACHE_PROPERTIES* cache_properties,
              qc_sql_mode_t sql_mode,
              const char* plugin_name,
              const char* plugin_args)
{
    QC_TRACE();
    mxb_assert(!this_unit.classifier);

    if (!plugin_name || (*plugin_name == 0))
    {
        MXB_NOTICE("No query classifier specified, using default '%s'.", DEFAULT_QC_NAME);
        plugin_name = DEFAULT_QC_NAME;
    }

    int32_t rv = QC_RESULT_ERROR;
    this_unit.classifier = qc_load(plugin_name);

    if (this_unit.classifier)
    {
        rv = this_unit.classifier->qc_setup(sql_mode, plugin_args);

        if (rv == QC_RESULT_OK)
        {
            int64_t cache_max_size = (cache_properties ? cache_properties->max_size : 0);
            mxb_assert(cache_max_size >= 0);

            if (cache_max_size)
            {
                // Config::n_threads as MaxScale is not yet running.
                int64_t size_per_thr = cache_max_size / mxs::Config::get().n_threads;
                MXB_NOTICE("Query classification results are cached and reused. "
                           "Memory used per thread: %s", mxb::pretty_size(size_per_thr).c_str());
            }
            else
            {
                MXB_NOTICE("Query classification results are not cached.");
            }

            this_unit.set_cache_max_size(cache_max_size);
        }
        else
        {
            qc_unload(this_unit.classifier);
        }
    }

    return (rv == QC_RESULT_OK) ? true : false;
}

bool qc_init(const QC_CACHE_PROPERTIES* cache_properties,
             qc_sql_mode_t sql_mode,
             const char* plugin_name,
             const char* plugin_args)
{
    QC_TRACE();

    bool rc = qc_setup(cache_properties, sql_mode, plugin_name, plugin_args);

    if (rc)
    {
        rc = qc_process_init(QC_INIT_BOTH);

        if (rc)
        {
            rc = qc_thread_init(QC_INIT_BOTH);

            if (!rc)
            {
                qc_process_end(QC_INIT_BOTH);
            }
        }
    }

    return rc;
}

void qc_end()
{
    qc_thread_end(QC_INIT_BOTH);
    qc_process_end(QC_INIT_BOTH);
}

bool qc_process_init(uint32_t kind)
{
    QC_TRACE();
    mxb_assert(this_unit.classifier);

    const char* parse_using = getenv(QC_TRX_PARSE_USING);

    if (parse_using)
    {
        if (strcmp(parse_using, "QC_TRX_PARSE_USING_QC") == 0)
        {
            this_unit.qc_trx_parse_using = QC_TRX_PARSE_USING_QC;
            MXB_NOTICE("Transaction detection using QC.");
        }
        else if (strcmp(parse_using, "QC_TRX_PARSE_USING_PARSER") == 0)
        {
            this_unit.qc_trx_parse_using = QC_TRX_PARSE_USING_PARSER;
            MXB_NOTICE("Transaction detection using custom PARSER.");
        }
        else
        {
            MXB_NOTICE("QC_TRX_PARSE_USING set, but the value %s is not known. "
                       "Parsing using QC.",
                       parse_using);
        }
    }

    return true;
}

void qc_process_end(uint32_t kind)
{
    QC_TRACE();
    mxb_assert(this_unit.classifier);

    if (kind & QC_INIT_PLUGIN)
    {
        this_unit.classifier->qc_process_end();
    }
}

bool qc_thread_init(uint32_t kind)
{
    QC_TRACE();
    mxb_assert(this_unit.classifier);

    bool rc = false;

    if (kind & QC_INIT_SELF)
    {
        mxb_assert(!this_thread.pInfo_cache);
        this_thread.pInfo_cache = new(std::nothrow) QCInfoCache;
        rc = true;
    }
    else
    {
        rc = true;
    }

    if (rc)
    {
        if (kind & QC_INIT_PLUGIN)
        {
            rc = this_unit.classifier->qc_thread_init() == 0;
        }

        if (!rc)
        {
            if (kind & QC_INIT_SELF)
            {
                delete this_thread.pInfo_cache;
                this_thread.pInfo_cache = nullptr;
            }
        }
    }

    return rc;
}

void qc_thread_end(uint32_t kind)
{
    QC_TRACE();
    mxb_assert(this_unit.classifier);

    if (kind & QC_INIT_PLUGIN)
    {
        this_unit.classifier->qc_thread_end();
    }

    if (kind & QC_INIT_SELF)
    {
        delete this_thread.pInfo_cache;
        this_thread.pInfo_cache = nullptr;
    }
}

qc_parse_result_t qc_parse(GWBUF* query, uint32_t collect)
{
    QC_TRACE();
    mxb_assert(this_unit.classifier);

    int32_t result = QC_QUERY_INVALID;

    QCInfoCacheScope scope(query);
    this_unit.classifier->qc_parse(query, collect, &result);

    return (qc_parse_result_t)result;
}

uint32_t qc_get_type_mask(GWBUF* query)
{
    QC_TRACE();
    mxb_assert(this_unit.classifier);

    uint32_t type_mask = QUERY_TYPE_UNKNOWN;

    QCInfoCacheScope scope(query);
    this_unit.classifier->qc_get_type_mask(query, &type_mask);

    return type_mask;
}

qc_query_op_t qc_get_operation(GWBUF* query)
{
    QC_TRACE();
    mxb_assert(this_unit.classifier);

    int32_t op = QUERY_OP_UNDEFINED;

    QCInfoCacheScope scope(query);
    this_unit.classifier->qc_get_operation(query, &op);

    return (qc_query_op_t)op;
}

std::string_view qc_get_created_table_name(GWBUF* query)
{
    QC_TRACE();
    mxb_assert(this_unit.classifier);

    std::string_view name;

    QCInfoCacheScope scope(query);
    this_unit.classifier->qc_get_created_table_name(query, &name);

    return name;
}

bool qc_is_drop_table_query(GWBUF* query)
{
    QC_TRACE();
    mxb_assert(this_unit.classifier);

    int32_t is_drop_table = 0;

    QCInfoCacheScope scope(query);
    this_unit.classifier->qc_is_drop_table_query(query, &is_drop_table);

    return (is_drop_table != 0) ? true : false;
}

std::vector<QcTableName> qc_get_table_names(GWBUF* query)
{
    QC_TRACE();
    mxb_assert(this_unit.classifier);

    std::vector<QcTableName> names;

    QCInfoCacheScope scope(query);
    this_unit.classifier->qc_get_table_names(query, &names);

    return names;
}


void qc_get_field_info(GWBUF* query, const QC_FIELD_INFO** infos, size_t* n_infos)
{
    QC_TRACE();
    mxb_assert(this_unit.classifier);

    *infos = NULL;

    uint32_t n = 0;

    QCInfoCacheScope scope(query);
    this_unit.classifier->qc_get_field_info(query, infos, &n);

    *n_infos = n;
}

void qc_get_function_info(GWBUF* query, const QC_FUNCTION_INFO** infos, size_t* n_infos)
{
    QC_TRACE();
    mxb_assert(this_unit.classifier);

    *infos = NULL;

    uint32_t n = 0;

    QCInfoCacheScope scope(query);
    this_unit.classifier->qc_get_function_info(query, infos, &n);

    *n_infos = n;
}

std::vector<std::string_view> qc_get_database_names(GWBUF* query)
{
    QC_TRACE();
    mxb_assert(this_unit.classifier);

    std::vector<std::string_view> names;

    QCInfoCacheScope scope(query);
    this_unit.classifier->qc_get_database_names(query, &names);

    return names;
}

QC_KILL qc_get_kill_info(GWBUF* query)
{
    QC_TRACE();
    mxb_assert(this_unit.classifier);

    QC_KILL rval;

    QCInfoCacheScope scope(query);
    this_unit.classifier->qc_get_kill_info(query, &rval);

    return rval;
}

std::string_view qc_get_prepare_name(GWBUF* query)
{
    QC_TRACE();
    mxb_assert(this_unit.classifier);

    std::string_view name;

    QCInfoCacheScope scope(query);
    this_unit.classifier->qc_get_prepare_name(query, &name);

    return name;
}

GWBUF* qc_get_preparable_stmt(GWBUF* stmt)
{
    QC_TRACE();
    mxb_assert(this_unit.classifier);

    GWBUF* preparable_stmt = NULL;

    QCInfoCacheScope scope(stmt);
    this_unit.classifier->qc_get_preparable_stmt(stmt, &preparable_stmt);

    return preparable_stmt;
}

const char* qc_result_to_string(qc_parse_result_t result)
{
    switch (result)
    {
    case QC_QUERY_INVALID:
        return "QC_QUERY_INVALID";

    case QC_QUERY_TOKENIZED:
        return "QC_QUERY_TOKENIZED";

    case QC_QUERY_PARTIALLY_PARSED:
        return "QC_QUERY_PARTIALLY_PARSED";

    case QC_QUERY_PARSED:
        return "QC_QUERY_PARSED";

    default:
        mxb_assert(!true);
        return "Unknown";
    }
}

const char* qc_kill_type_to_string(qc_kill_type_t type)
{
    switch (type)
    {
    case QC_KILL_CONNECTION:
        return "QC_KILL_CONNECTION";

    case QC_KILL_QUERY:
        return "QC_KILL_QUERY";

    case QC_KILL_QUERY_ID:
        return "QC_KILL_QUERY_ID";

    default:
        mxb_assert(!true);
        return "Unknown";
    }
}

const char* qc_op_to_string(qc_query_op_t op)
{
    switch (op)
    {
    case QUERY_OP_UNDEFINED:
        return "QUERY_OP_UNDEFINED";

    case QUERY_OP_ALTER:
        return "QUERY_OP_ALTER";

    case QUERY_OP_CALL:
        return "QUERY_OP_CALL";

    case QUERY_OP_CHANGE_DB:
        return "QUERY_OP_CHANGE_DB";

    case QUERY_OP_CREATE:
        return "QUERY_OP_CREATE";

    case QUERY_OP_DELETE:
        return "QUERY_OP_DELETE";

    case QUERY_OP_DROP:
        return "QUERY_OP_DROP";

    case QUERY_OP_EXPLAIN:
        return "QUERY_OP_EXPLAIN";

    case QUERY_OP_GRANT:
        return "QUERY_OP_GRANT";

    case QUERY_OP_INSERT:
        return "QUERY_OP_INSERT";

    case QUERY_OP_LOAD:
        return "QUERY_OP_LOAD";

    case QUERY_OP_LOAD_LOCAL:
        return "QUERY_OP_LOAD_LOCAL";

    case QUERY_OP_REVOKE:
        return "QUERY_OP_REVOKE";

    case QUERY_OP_SELECT:
        return "QUERY_OP_SELECT";

    case QUERY_OP_SET:
        return "QUERY_OP_SET";

    case QUERY_OP_SET_TRANSACTION:
        return "QUERY_OP_SET_TRANSACTION";

    case QUERY_OP_SHOW:
        return "QUERY_OP_SHOW";

    case QUERY_OP_TRUNCATE:
        return "QUERY_OP_TRUNCATE";

    case QUERY_OP_UPDATE:
        return "QUERY_OP_UPDATE";

    case QUERY_OP_KILL:
        return "QUERY_OP_KILL";

    default:
        return "UNKNOWN_QUERY_OP";
    }
}

struct type_name_info type_to_type_name_info(qc_query_type_t type)
{
    struct type_name_info info;

    switch (type)
    {
    case QUERY_TYPE_UNKNOWN:
        {
            static const char name[] = "QUERY_TYPE_UNKNOWN";
            info.name = name;
            info.name_len = sizeof(name) - 1;
        }
        break;

    case QUERY_TYPE_LOCAL_READ:
        {
            static const char name[] = "QUERY_TYPE_LOCAL_READ";
            info.name = name;
            info.name_len = sizeof(name) - 1;
        }
        break;

    case QUERY_TYPE_READ:
        {
            static const char name[] = "QUERY_TYPE_READ";
            info.name = name;
            info.name_len = sizeof(name) - 1;
        }
        break;

    case QUERY_TYPE_WRITE:
        {
            static const char name[] = "QUERY_TYPE_WRITE";
            info.name = name;
            info.name_len = sizeof(name) - 1;
        }
        break;

    case QUERY_TYPE_MASTER_READ:
        {
            static const char name[] = "QUERY_TYPE_MASTER_READ";
            info.name = name;
            info.name_len = sizeof(name) - 1;
        }
        break;

    case QUERY_TYPE_SESSION_WRITE:
        {
            static const char name[] = "QUERY_TYPE_SESSION_WRITE";
            info.name = name;
            info.name_len = sizeof(name) - 1;
        }
        break;

    case QUERY_TYPE_USERVAR_WRITE:
        {
            static const char name[] = "QUERY_TYPE_USERVAR_WRITE";
            info.name = name;
            info.name_len = sizeof(name) - 1;
        }
        break;

    case QUERY_TYPE_USERVAR_READ:
        {
            static const char name[] = "QUERY_TYPE_USERVAR_READ";
            info.name = name;
            info.name_len = sizeof(name) - 1;
        }
        break;

    case QUERY_TYPE_SYSVAR_READ:
        {
            static const char name[] = "QUERY_TYPE_SYSVAR_READ";
            info.name = name;
            info.name_len = sizeof(name) - 1;
        }
        break;

    /** Not implemented yet */
    // case QUERY_TYPE_SYSVAR_WRITE:
    case QUERY_TYPE_GSYSVAR_READ:
        {
            static const char name[] = "QUERY_TYPE_GSYSVAR_READ";
            info.name = name;
            info.name_len = sizeof(name) - 1;
        }
        break;

    case QUERY_TYPE_GSYSVAR_WRITE:
        {
            static const char name[] = "QUERY_TYPE_GSYSVAR_WRITE";
            info.name = name;
            info.name_len = sizeof(name) - 1;
        }
        break;

    case QUERY_TYPE_BEGIN_TRX:
        {
            static const char name[] = "QUERY_TYPE_BEGIN_TRX";
            info.name = name;
            info.name_len = sizeof(name) - 1;
        }
        break;

    case QUERY_TYPE_ENABLE_AUTOCOMMIT:
        {
            static const char name[] = "QUERY_TYPE_ENABLE_AUTOCOMMIT";
            info.name = name;
            info.name_len = sizeof(name) - 1;
        }
        break;

    case QUERY_TYPE_DISABLE_AUTOCOMMIT:
        {
            static const char name[] = "QUERY_TYPE_DISABLE_AUTOCOMMIT";
            info.name = name;
            info.name_len = sizeof(name) - 1;
        }
        break;

    case QUERY_TYPE_ROLLBACK:
        {
            static const char name[] = "QUERY_TYPE_ROLLBACK";
            info.name = name;
            info.name_len = sizeof(name) - 1;
        }
        break;

    case QUERY_TYPE_COMMIT:
        {
            static const char name[] = "QUERY_TYPE_COMMIT";
            info.name = name;
            info.name_len = sizeof(name) - 1;
        }
        break;

    case QUERY_TYPE_PREPARE_NAMED_STMT:
        {
            static const char name[] = "QUERY_TYPE_PREPARE_NAMED_STMT";
            info.name = name;
            info.name_len = sizeof(name) - 1;
        }
        break;

    case QUERY_TYPE_PREPARE_STMT:
        {
            static const char name[] = "QUERY_TYPE_PREPARE_STMT";
            info.name = name;
            info.name_len = sizeof(name) - 1;
        }
        break;

    case QUERY_TYPE_EXEC_STMT:
        {
            static const char name[] = "QUERY_TYPE_EXEC_STMT";
            info.name = name;
            info.name_len = sizeof(name) - 1;
        }
        break;

    case QUERY_TYPE_CREATE_TMP_TABLE:
        {
            static const char name[] = "QUERY_TYPE_CREATE_TMP_TABLE";
            info.name = name;
            info.name_len = sizeof(name) - 1;
        }
        break;

    case QUERY_TYPE_READ_TMP_TABLE:
        {
            static const char name[] = "QUERY_TYPE_READ_TMP_TABLE";
            info.name = name;
            info.name_len = sizeof(name) - 1;
        }
        break;

    case QUERY_TYPE_SHOW_DATABASES:
        {
            static const char name[] = "QUERY_TYPE_SHOW_DATABASES";
            info.name = name;
            info.name_len = sizeof(name) - 1;
        }
        break;

    case QUERY_TYPE_SHOW_TABLES:
        {
            static const char name[] = "QUERY_TYPE_SHOW_TABLES";
            info.name = name;
            info.name_len = sizeof(name) - 1;
        }
        break;

    case QUERY_TYPE_DEALLOC_PREPARE:
        {
            static const char name[] = "QUERY_TYPE_DEALLOC_PREPARE";
            info.name = name;
            info.name_len = sizeof(name) - 1;
        }
        break;

    case QUERY_TYPE_READONLY:
        {
            static const char name[] = "QUERY_TYPE_READONLY";
            info.name = name;
            info.name_len = sizeof(name) - 1;
        }
        break;

    case QUERY_TYPE_READWRITE:
        {
            static const char name[] = "QUERY_TYPE_READWRITE";
            info.name = name;
            info.name_len = sizeof(name) - 1;
        }
        break;

    case QUERY_TYPE_NEXT_TRX:
        {
            static const char name[] = "QUERY_TYPE_NEXT_TRX";
            info.name = name;
            info.name_len = sizeof(name) - 1;
        }
        break;

    default:
        {
            static const char name[] = "UNKNOWN_QUERY_TYPE";
            info.name = name;
            info.name_len = sizeof(name) - 1;
        }
        break;
    }

    return info;
}


const char* qc_type_to_string(qc_query_type_t type)
{
    return type_to_type_name_info(type).name;
}

static const qc_query_type_t QUERY_TYPES[] =
{
    /* Excluded by design */
    // QUERY_TYPE_UNKNOWN,
    QUERY_TYPE_LOCAL_READ,
    QUERY_TYPE_READ,
    QUERY_TYPE_WRITE,
    QUERY_TYPE_MASTER_READ,
    QUERY_TYPE_SESSION_WRITE,
    QUERY_TYPE_USERVAR_WRITE,
    QUERY_TYPE_USERVAR_READ,
    QUERY_TYPE_SYSVAR_READ,
    /** Not implemented yet */
    // QUERY_TYPE_SYSVAR_WRITE,
    QUERY_TYPE_GSYSVAR_READ,
    QUERY_TYPE_GSYSVAR_WRITE,
    QUERY_TYPE_BEGIN_TRX,
    QUERY_TYPE_ENABLE_AUTOCOMMIT,
    QUERY_TYPE_DISABLE_AUTOCOMMIT,
    QUERY_TYPE_ROLLBACK,
    QUERY_TYPE_COMMIT,
    QUERY_TYPE_PREPARE_NAMED_STMT,
    QUERY_TYPE_PREPARE_STMT,
    QUERY_TYPE_EXEC_STMT,
    QUERY_TYPE_CREATE_TMP_TABLE,
    QUERY_TYPE_READ_TMP_TABLE,
    QUERY_TYPE_SHOW_DATABASES,
    QUERY_TYPE_SHOW_TABLES,
    QUERY_TYPE_DEALLOC_PREPARE,
    QUERY_TYPE_READONLY,
    QUERY_TYPE_READWRITE,
    QUERY_TYPE_NEXT_TRX,
};

static const int N_QUERY_TYPES = sizeof(QUERY_TYPES) / sizeof(QUERY_TYPES[0]);
static const int QUERY_TYPE_MAX_LEN = 29;   // strlen("QUERY_TYPE_PREPARE_NAMED_STMT");

std::string qc_typemask_to_string(uint32_t types)
{
    std::string rv;

    for (int i = 0; i < N_QUERY_TYPES; ++i)
    {
        qc_query_type_t type = QUERY_TYPES[i];

        if (types & type)
        {
            if (!rv.empty())
            {
                rv += "|";
            }

            struct type_name_info info = type_to_type_name_info(type);

            rv += info.name;
        }
    }

    return rv;
}

uint32_t qc_remove_non_trx_type_bits(uint32_t type_mask)
{
    if (qc_query_is_type(type_mask, QUERY_TYPE_WRITE)
        && qc_query_is_type(type_mask, QUERY_TYPE_COMMIT))
    {
        // This is a commit reported for "CREATE TABLE...",
        // "DROP TABLE...", etc. that cause an implicit commit.
        type_mask = 0;
    }
    else
    {
        // Only START TRANSACTION can be explicitly READ or WRITE.
        if (!(type_mask & QUERY_TYPE_BEGIN_TRX))
        {
            // So, strip them away for everything else.
            type_mask &= ~(QUERY_TYPE_WRITE | QUERY_TYPE_READ);
        }

        // Then leave only the bits related to transaction and
        // autocommit state.
        type_mask &= (QUERY_TYPE_BEGIN_TRX
                      | QUERY_TYPE_WRITE
                      | QUERY_TYPE_READ
                      | QUERY_TYPE_COMMIT
                      | QUERY_TYPE_ROLLBACK
                      | QUERY_TYPE_ENABLE_AUTOCOMMIT
                      | QUERY_TYPE_DISABLE_AUTOCOMMIT
                      | QUERY_TYPE_READONLY
                      | QUERY_TYPE_READWRITE
                      | QUERY_TYPE_NEXT_TRX);
    }

    return type_mask;
}

static uint32_t qc_get_trx_type_mask_using_qc(GWBUF* stmt)
{
    uint32_t type_mask = qc_get_type_mask(stmt);

    return qc_remove_non_trx_type_bits(type_mask);
}

static uint32_t qc_get_trx_type_mask_using_parser(GWBUF* stmt)
{
    maxscale::TrxBoundaryParser parser;

    return parser.type_mask_of(stmt);
}

uint32_t qc_get_trx_type_mask_using(GWBUF* stmt, qc_trx_parse_using_t use)
{
    uint32_t type_mask = 0;

    switch (use)
    {
    case QC_TRX_PARSE_USING_QC:
        type_mask = qc_get_trx_type_mask_using_qc(stmt);
        break;

    case QC_TRX_PARSE_USING_PARSER:
        type_mask = qc_get_trx_type_mask_using_parser(stmt);
        break;

    default:
        mxb_assert(!true);
    }

    return type_mask;
}

uint32_t qc_get_trx_type_mask(GWBUF* stmt)
{
    return qc_get_trx_type_mask_using(stmt, this_unit.qc_trx_parse_using);
}

void qc_set_server_version(uint64_t version)
{
    QC_TRACE();
    mxb_assert(this_unit.classifier);

    this_unit.classifier->qc_set_server_version(version);
}

uint64_t qc_get_server_version()
{
    QC_TRACE();
    mxb_assert(this_unit.classifier);

    uint64_t version;

    this_unit.classifier->qc_get_server_version(&version);

    return version;
}

qc_sql_mode_t qc_get_sql_mode()
{
    QC_TRACE();
    mxb_assert(this_unit.classifier);

    qc_sql_mode_t sql_mode = QC_SQL_MODE_DEFAULT;
    int32_t rv = this_unit.classifier->qc_get_sql_mode(&sql_mode);
    mxb_assert(rv == QC_RESULT_OK);

    return sql_mode;
}

void qc_set_sql_mode(qc_sql_mode_t sql_mode)
{
    QC_TRACE();
    mxb_assert(this_unit.classifier);

    int32_t rv = this_unit.classifier->qc_set_sql_mode(sql_mode);
    mxb_assert(rv == QC_RESULT_OK);
}

uint32_t qc_get_options()
{
    QC_TRACE();
    mxb_assert(this_unit.classifier);

    return this_unit.classifier->qc_get_options();
}

bool qc_set_options(uint32_t options)
{
    QC_TRACE();
    mxb_assert(this_unit.classifier);

    int32_t rv = this_unit.classifier->qc_set_options(options);

    if (rv == QC_RESULT_OK)
    {
        this_thread.options = options;
    }

    return rv == QC_RESULT_OK;
}

bool qc_get_current_stmt(const char** ppStmt, size_t* pLen)
{
    QC_TRACE();
    mxb_assert(this_unit.classifier);

    return this_unit.classifier->qc_get_current_stmt(ppStmt, pLen) == QC_RESULT_OK;
}

void qc_get_cache_properties(QC_CACHE_PROPERTIES* properties)
{
    properties->max_size = this_unit.cache_max_size();
}

bool qc_set_cache_properties(const QC_CACHE_PROPERTIES* properties)
{
    bool rv = false;

    if (properties->max_size >= 0)
    {
        if (properties->max_size == 0)
        {
            MXB_NOTICE("Query classifier cache disabled.");
        }

        this_unit.set_cache_max_size(properties->max_size);
        rv = true;
    }
    else
    {
        MXB_ERROR("Ignoring attempt to set size of query classifier "
                  "cache to a negative value: %" PRIi64 ".",
                  properties->max_size);
    }

    return rv;
}

void qc_use_local_cache(bool enabled)
{
    this_thread.use_cache = enabled;

    if (!enabled)
    {
        if (this_thread.pInfo_cache)
        {
            this_thread.pInfo_cache->clear();
        }
    }
}

bool qc_get_cache_stats(QC_CACHE_STATS* pStats)
{
    QC_TRACE();

    bool rv = false;

    QCInfoCache* pInfo_cache = this_thread.pInfo_cache;

    if (pInfo_cache && use_cached_result())
    {
        pInfo_cache->get_stats(pStats);
        rv = true;
    }

    return rv;
}

json_t* qc_get_cache_stats_as_json()
{
    QC_CACHE_STATS stats = {};
    qc_get_cache_stats(&stats);

    json_t* pStats = json_object();
    json_object_set_new(pStats, "size", json_integer(stats.size));
    json_object_set_new(pStats, "inserts", json_integer(stats.inserts));
    json_object_set_new(pStats, "hits", json_integer(stats.hits));
    json_object_set_new(pStats, "misses", json_integer(stats.misses));
    json_object_set_new(pStats, "evictions", json_integer(stats.evictions));

    return pStats;
}

std::unique_ptr<json_t> qc_as_json(const char* zHost)
{
    json_t* pParams = json_object();
    json_object_set_new(pParams, CN_CACHE_SIZE, json_integer(this_unit.cache_max_size()));

    json_t* pAttributes = json_object();
    json_object_set_new(pAttributes, CN_PARAMETERS, pParams);

    json_t* pSelf = json_object();
    json_object_set_new(pSelf, CN_ID, json_string(CN_QUERY_CLASSIFIER));
    json_object_set_new(pSelf, CN_TYPE, json_string(CN_QUERY_CLASSIFIER));
    json_object_set_new(pSelf, CN_ATTRIBUTES, pAttributes);

    return std::unique_ptr<json_t>(mxs_json_resource(zHost, MXS_JSON_API_QC, pSelf));
}

namespace
{

json_t* get_params(json_t* pJson)
{
    json_t* pParams = mxb::json_ptr(pJson, MXS_JSON_PTR_PARAMETERS);

    if (pParams && json_is_object(pParams))
    {
        if (auto pSize = mxb::json_ptr(pParams, CN_CACHE_SIZE))
        {
            if (!json_is_null(pSize) && !json_is_integer(pSize))
            {
                pParams = nullptr;
            }
        }
    }

    return pParams;
}
}

bool qc_alter_from_json(json_t* pJson)
{
    bool rv = false;

    json_t* pParams = get_params(pJson);

    if (pParams)
    {
        rv = true;

        QC_CACHE_PROPERTIES cache_properties;
        qc_get_cache_properties(&cache_properties);

        json_t* pValue;

        if ((pValue = mxb::json_ptr(pParams, CN_CACHE_SIZE)))
        {
            cache_properties.max_size = json_integer_value(pValue);
            // If get_params() did its job, then we will not
            // get here if the value is negative.
            mxb_assert(cache_properties.max_size >= 0);
        }

        if (rv)
        {
            MXB_AT_DEBUG(bool set = ) qc_set_cache_properties(&cache_properties);
            mxb_assert(set);
        }
    }

    return rv;
}

namespace
{

void append_field_info(json_t* pParent,
                       const char* zName,
                       const QC_FIELD_INFO* begin, const QC_FIELD_INFO* end)
{
    json_t* pFields = json_array();

    std::for_each(begin, end, [pFields](const QC_FIELD_INFO& info) {
                      std::string name;

                      if (!info.database.empty())
                      {
                          name += info.database;
                          name += '.';
                          mxb_assert(!info.table.empty());
                      }

                      if (!info.table.empty())
                      {
                          name += info.table;
                          name += '.';
                      }

                      mxb_assert(!info.column.empty());

                      name += info.column;

                      json_array_append_new(pFields, json_string(name.c_str()));
                  });

    json_object_set_new(pParent, zName, pFields);
}

void append_field_info(json_t* pParams, GWBUF* pBuffer)
{
    const QC_FIELD_INFO* begin;
    size_t n;
    qc_get_field_info(pBuffer, &begin, &n);

    append_field_info(pParams, CN_FIELDS, begin, begin + n);
}

void append_function_info(json_t* pParams, GWBUF* pBuffer)
{
    json_t* pFunctions = json_array();

    const QC_FUNCTION_INFO* begin;
    size_t n;
    qc_get_function_info(pBuffer, &begin, &n);

    std::for_each(begin, begin + n, [pFunctions](const QC_FUNCTION_INFO& info) {
                      json_t* pFunction = json_object();

                      json_object_set_new(pFunction, CN_NAME, json_stringn(info.name.data(), info.name.length()));

                      append_field_info(pFunction, CN_ARGUMENTS, info.fields, info.fields + info.n_fields);

                      json_array_append_new(pFunctions, pFunction);
                  });

    json_object_set_new(pParams, CN_FUNCTIONS, pFunctions);
}
}

std::unique_ptr<json_t> qc_classify_as_json(const char* zHost, const std::string& statement)
{
    json_t* pAttributes = json_object();

    std::unique_ptr<GWBUF> sBuffer(modutil_create_query(statement.c_str()));
    GWBUF* pBuffer = sBuffer.get();

    qc_parse_result_t result = qc_parse(pBuffer, QC_COLLECT_ALL);

    json_object_set_new(pAttributes, CN_PARSE_RESULT, json_string(qc_result_to_string(result)));

    if (result != QC_QUERY_INVALID)
    {
        std::string type_mask = qc_typemask_to_string(qc_get_type_mask(pBuffer));
        json_object_set_new(pAttributes, CN_TYPE_MASK, json_string(type_mask.c_str()));

        json_object_set_new(pAttributes, CN_OPERATION,
                            json_string(qc_op_to_string(qc_get_operation(pBuffer))));

        append_field_info(pAttributes, pBuffer);
        append_function_info(pAttributes, pBuffer);

        json_object_set_new(pAttributes, CN_CANONICAL, json_string(pBuffer->get_canonical().c_str()));
    }

    json_t* pSelf = json_object();
    json_object_set_new(pSelf, CN_ID, json_string(CN_CLASSIFY));
    json_object_set_new(pSelf, CN_TYPE, json_string(CN_CLASSIFY));
    json_object_set_new(pSelf, CN_ATTRIBUTES, pAttributes);

    return std::unique_ptr<json_t>(mxs_json_resource(zHost, MXS_JSON_API_QC_CLASSIFY, pSelf));
}

namespace
{

json_t* cache_entry_as_json(const std::string& stmt, const QC_CACHE_ENTRY& entry)
{
    json_t* pHits = json_integer(entry.hits);

    json_t* pClassification = json_object();
    json_object_set_new(pClassification,
                        CN_PARSE_RESULT, json_string(qc_result_to_string(entry.result.status)));
    std::string type_mask = qc_typemask_to_string(entry.result.type_mask);
    json_object_set_new(pClassification, CN_TYPE_MASK, json_string(type_mask.c_str()));
    json_object_set_new(pClassification,
                        CN_OPERATION,
                        json_string(qc_op_to_string(entry.result.op)));

    json_t* pAttributes = json_object();
    json_object_set_new(pAttributes, CN_HITS, pHits);
    json_object_set_new(pAttributes, CN_CLASSIFICATION, pClassification);

    json_t* pSelf = json_object();
    json_object_set_new(pSelf, CN_ID, json_string(stmt.c_str()));
    json_object_set_new(pSelf, CN_TYPE, json_string(CN_CACHE));
    json_object_set_new(pSelf, CN_ATTRIBUTES, pAttributes);

    return pSelf;
}
}

std::unique_ptr<json_t> qc_cache_as_json(const char* zHost, size_t top)
{
    std::map<std::string, QC_CACHE_ENTRY> state;

    // Assuming the classification cache of all workers will roughly be similar
    // (which will be the case unless something is broken), collecting the
    // information serially from all routing workers will consume 1/N of the
    // memory that would be consumed if the information were collected in
    // parallel and then coalesced here.

    mxs::RoutingWorker::execute_serially([&]() {
        qc_get_cache_state(state, top);
    });

    auto entries = limit_n(state.begin(), state.end(), top, [](const auto& a, const auto& b){
        return a.second.hits > b.second.hits;
    });

    json_t* pData = json_array();

    for (const auto& p : entries)
    {
        const auto& stmt = p.get().first;
        const auto& entry = p.get().second;

        json_t* pEntry = cache_entry_as_json(stmt, entry);

        json_array_append_new(pData, pEntry);
    }

    return std::unique_ptr<json_t>(mxs_json_resource(zHost, MXS_JSON_API_QC_CACHE, pData));
}

void qc_get_cache_state(std::map<std::string, QC_CACHE_ENTRY>& state, size_t top)
{
    QCInfoCache* pCache = this_thread.pInfo_cache;

    if (pCache)
    {
        pCache->get_state(state, top);
    }
}

int64_t qc_clear_thread_cache()
{
    int64_t rv = 0;
    QCInfoCache* pCache = this_thread.pInfo_cache;

    if (pCache)
    {
        rv = pCache->clear();
    }

    return rv;
}<|MERGE_RESOLUTION|>--- conflicted
+++ resolved
@@ -488,13 +488,9 @@
         {
             auto* pWorker = mxs::RoutingWorker::get_current();
 
-<<<<<<< HEAD
-            mxb_assert(mxs::RoutingWorker::get_current() || mxs::MainWorker::is_current());
-=======
             mxb_assert_message(pWorker,
                                "Only routing workers can use query classification caching. "
                                "Call qc_use_local_cache(false) after qc initialization.");
->>>>>>> 1944ba85
 
             // Adjusting the cache size while the cache is being used leads to
             // various book-keeping issues. Simpler if it's done once the cache
