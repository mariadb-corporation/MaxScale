/*
 * Copyright (c) 2020 MariaDB Corporation Ab
 *
 * Use of this software is governed by the Business Source License included
 * in the LICENSE.TXT file and at www.mariadb.com/bsl11.
 *
 * Change Date: 2026-04-08
 *
 * On the date above, in accordance with the Business Source License, use
 * of this software will be governed by version 2 or later of the General
 * Public License.
 */
#pragma once

#include "nosqlprotocol.hh"
#include <string>
#include <sstream>
#include <vector>
#include <maxscale/buffer.hh>
#include "nosql.hh"

namespace nosql
{

class Database;

namespace command
{

template<class ConcreteCommand>
struct IsAdmin
{
    static const bool is_admin {false};
};
}

//
// Command
//
class Command
{
public:
    static const int32_t MAX_PAYLOAD_LEN = 0xffffff;
    static const int32_t MAX_PACKET_LEN = MYSQL_HEADER_LEN + MAX_PAYLOAD_LEN;

    virtual ~Command();

    Database& database() const
    {
        return m_database;
    }

    virtual bool is_admin() const;

    virtual bool is_silent() const
    {
        return m_response_kind == ResponseKind::NONE;
    }

    virtual bool is_get_last_error() const
    {
        return false;
    }

    virtual bool session_must_be_ready() const
    {
        return true;
    }

    virtual std::string description() const = 0;

    virtual std::string to_json() const;

    const std::string& last_statement() const
    {
        return m_last_statement;
    }

    virtual void authenticate()
    {
    }

    virtual void authorize(uint32_t role_mask)
    {
    }

    virtual State execute(GWBUF** ppNoSQL_response) = 0;

    virtual State translate(mxs::Buffer&& mariadb_response, GWBUF** ppNoSQL_response) = 0;

    enum class IsError
    {
        NO,
        YES
    };

    GWBUF* create_response(const bsoncxx::document::value& doc, IsError = IsError::NO) const;

    static GWBUF* create_reply_response(int32_t request_id,
                                        int32_t response_to,
                                        int64_t cursor_id,
                                        int32_t position,
                                        size_t size_of_documents,
                                        const std::vector<bsoncxx::document::value>& documents);

    GWBUF* create_reply_response(int64_t cursor_id,
                                 int32_t position,
                                 size_t size_of_documents,
                                 const std::vector<bsoncxx::document::value>& documents) const;

    enum class ResponseKind
    {
        NONE,
        REPLY,
        MSG,
        MSG_WITH_CHECKSUM
    };

    ResponseKind response_kind() const
    {
        return m_response_kind;
    }

protected:
    Command(Database* pDatabase,
            GWBUF* pRequest,
            int32_t request_id,
            ResponseKind response_kind)
        : m_database(*pDatabase)
        , m_pRequest(gwbuf_clone_shallow(pRequest))
        , m_request_id(request_id)
        , m_response_kind(response_kind)
    {
    }

    void free_request();

    void send_downstream(const std::string& sql);

    void send_downstream_via_loop(const std::string& sql);

    void throw_unexpected_packet();

    mxs::RoutingWorker& worker() const;

<<<<<<< HEAD
    MXS_SESSION& session();

    Database&         m_database;
    GWBUF*            m_pRequest;
    const int32_t     m_request_id;
    std::string       m_last_statement;
    mxb::Worker::DCId m_dcid {0};
=======
    Database&     m_database;
    GWBUF*        m_pRequest;
    const int32_t m_request_id;
    std::string   m_last_statement;
>>>>>>> 7498f46c

private:
    void log_back(const char* zContext, const bsoncxx::document::value& doc) const;

    static std::pair<GWBUF*, uint8_t*> create_reply_response_buffer(int32_t request_id,
                                                                    int32_t response_to,
                                                                    int64_t cursor_id,
                                                                    int32_t position,
                                                                    size_t size_of_documents,
                                                                    size_t nDocuments,
                                                                    IsError is_error);

    GWBUF* create_reply_response(const bsoncxx::document::value& doc, IsError is_error) const;

    GWBUF* create_msg_response(const bsoncxx::document::value& doc) const;

    ResponseKind m_response_kind;
};
}<|MERGE_RESOLUTION|>--- conflicted
+++ resolved
@@ -143,20 +143,12 @@
 
     mxs::RoutingWorker& worker() const;
 
-<<<<<<< HEAD
     MXS_SESSION& session();
 
-    Database&         m_database;
-    GWBUF*            m_pRequest;
-    const int32_t     m_request_id;
-    std::string       m_last_statement;
-    mxb::Worker::DCId m_dcid {0};
-=======
     Database&     m_database;
     GWBUF*        m_pRequest;
     const int32_t m_request_id;
     std::string   m_last_statement;
->>>>>>> 7498f46c
 
 private:
     void log_back(const char* zContext, const bsoncxx::document::value& doc) const;
