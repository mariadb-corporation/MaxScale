--- conflicted
+++ resolved
@@ -1686,32 +1686,10 @@
 
             if (rcap_type_required(capabilities, RCAP_TYPE_CONTIGUOUS_INPUT))
             {
-<<<<<<< HEAD
-                if (!GWBUF_IS_CONTIGUOUS(packetbuf))
-                {
-                    // TODO: As long as gw_MySQL_get_next_packet is used above, the buffer
-                    // TODO: will be contiguous. That function should be replaced with
-                    // TODO: modutil_get_next_MySQL_packet.
-                    GWBUF* tmp = gwbuf_make_contiguous(packetbuf);
-                    if (tmp)
-                    {
-                        packetbuf = tmp;
-                    }
-                    else
-                    {
-                        // TODO: A memory allocation failure. We should close the dcb
-                        // TODO: and terminate the session.
-                        rc = 0;
-                        goto return_rc;
-                    }
-                }
+                ss_dassert(GWBUF_IS_CONTIGUOUS(packetbuf));
                 SERVICE *service = session->client_dcb->service;
+
                 if (rcap_type_required(capabilities, RCAP_TYPE_TRANSACTION_TRACKING) && !service->session_track_trx_state)
-=======
-                ss_dassert(GWBUF_IS_CONTIGUOUS(packetbuf));
-
-                if (rcap_type_required(capabilities, RCAP_TYPE_TRANSACTION_TRACKING))
->>>>>>> 980caa5b
                 {
                     if (session_trx_is_ending(session))
                     {
