/*lint -e662 */
/*lint -e661 */

/*
 * This file is distributed as part of MaxScale.  It is free
 * software: you can redistribute it and/or modify it under the terms of the
 * GNU General Public License as published by the Free Software Foundation,
 * version 2.
 *
 * This program is distributed in the hope that it will be useful, but WITHOUT
 * ANY WARRANTY; without even the implied warranty of MERCHANTABILITY or FITNESS
 * FOR A PARTICULAR PURPOSE.  See the GNU General Public License for more
 * details.
 *
 * You should have received a copy of the GNU General Public License along with
 * this program; if not, write to the Free Software Foundation, Inc., 51
 * Franklin Street, Fifth Floor, Boston, MA 02110-1301 USA.
 *
 * Copyright MariaDB Corporation Ab 2014-2015
 */

/**
 * @file blr_master.c - contains code for the router to master communication
 *
 * The binlog router is designed to be used in replication environments to
 * increase the replication fanout of a master server. It provides a transparant
 * mechanism to read the binlog entries for multiple slaves while requiring
 * only a single connection to the actual master to support the slaves.
 *
 * The current prototype implement is designed to support MySQL 5.6 and has
 * a number of limitations. This prototype is merely a proof of concept and
 * should not be considered production ready.
 *
 * @verbatim
 * Revision History
 *
 * Date         Who                 Description
 * 02/04/2014   Mark Riddoch        Initial implementation
 * 07/05/2015   Massimiliano Pinto  Added MariaDB 10 Compatibility
 * 25/05/2015   Massimiliano Pinto  Added BLRM_SLAVE_STOPPED state
 * 08/06/2015   Massimiliano Pinto  Added m_errno and m_errmsg
 * 23/06/2015   Massimiliano Pinto  Master communication goes into BLRM_SLAVE_STOPPED state
 *                                  when an error is encountered in BLRM_BINLOGDUMP state.
 *                                  Server error code and msg are reported via SHOW SLAVE STATUS
 * 03/08/2015   Massimiliano Pinto  Initial implementation of transaction safety
 * 13/08/2015   Massimiliano Pinto  Addition of heartbeat check
 * 23/08/2015   Massimiliano Pinto  Added strerror_r
 * 26/08/2015   Massimiliano Pinto  Added MariaDB 10 GTID event check with flags = 0
 *                                  This is the current supported condition for detecting
 *                                  MariaDB 10 transaction start point.
 *                                  It's no longer using QUERY_EVENT with BEGIN
 * 25/09/2015   Massimiliano Pinto  Addition of lastEventReceived for slaves
 * 23/10/15     Markus Makela       Added current_safe_event
 *
 * @endverbatim
 */
#include <stdio.h>
#include <stdlib.h>
#include <string.h>
#include <service.h>
#include <server.h>
#include <router.h>
#include <atomic.h>
#include <session.h>
#include <blr.h>
#include <dcb.h>
#include <spinlock.h>
#include <housekeeper.h>
#include <buffer.h>

#include <sys/types.h>
#include <sys/socket.h>

#include <skygw_types.h>
#include <skygw_utils.h>
#include <log_manager.h>

#include <rdtsc.h>

/* Temporary requirement for auth data */
#include <mysql_client_server_protocol.h>


static GWBUF *blr_make_query(char *statement);
static GWBUF *blr_make_registration(ROUTER_INSTANCE *router);
static GWBUF *blr_make_binlog_dump(ROUTER_INSTANCE *router);
void encode_value(unsigned char *data, unsigned int value, int len);
void blr_handle_binlog_record(ROUTER_INSTANCE *router, GWBUF *pkt);
static int  blr_rotate_event(ROUTER_INSTANCE *router, uint8_t *pkt, REP_HEADER *hdr);
void blr_distribute_binlog_record(ROUTER_INSTANCE *router, REP_HEADER *hdr, uint8_t *ptr);
static void *CreateMySQLAuthData(char *username, char *password, char *database);
void blr_extract_header(uint8_t *pkt, REP_HEADER *hdr);
static void blr_log_packet(int priority, char *msg, uint8_t *ptr, int len);
void blr_master_close(ROUTER_INSTANCE *);
char *blr_extract_column(GWBUF *buf, int col);
void poll_fake_write_event(DCB *dcb);
GWBUF *blr_read_events_from_pos(ROUTER_INSTANCE *router, unsigned long long pos, REP_HEADER *hdr,
                                unsigned long long pos_end);
static void blr_check_last_master_event(void *inst);
extern int blr_check_heartbeat(ROUTER_INSTANCE *router);
static void blr_log_identity(ROUTER_INSTANCE *router);
static void blr_distribute_error_message(ROUTER_INSTANCE *router, char *message, char *state,
                                         unsigned int err_code);

int blr_write_data_into_binlog(ROUTER_INSTANCE *router, uint32_t data_len, uint8_t *buf);
bool blr_send_event(ROUTER_SLAVE *slave, REP_HEADER *hdr, uint8_t *buf);
void extract_checksum(ROUTER_INSTANCE* router, uint8_t *cksumptr, uint8_t len);

static int keepalive = 1;

/**
 * blr_start_master - controls the connection of the binlog router to the
 * master MySQL server and triggers the slave registration process for
 * the router.
 *
 * @param   router      The router instance
 */
void
blr_start_master(void* data)
{
    ROUTER_INSTANCE *router = (ROUTER_INSTANCE*)data;
    DCB *client;

    router->stats.n_binlogs_ses = 0;
    spinlock_acquire(&router->lock);
    if (router->master_state != BLRM_UNCONNECTED)
    {
        if (router->master_state != BLRM_SLAVE_STOPPED)
        {
            MXS_ERROR("%s: Master Connect: Unexpected master state %s\n",
                      router->service->name, blrm_states[router->master_state]);
        }
        else
        {
            MXS_NOTICE("%s: Master Connect: binlog state is %s\n",
                       router->service->name, blrm_states[router->master_state]);
        }
        spinlock_release(&router->lock);
        return;
    }
    router->master_state = BLRM_CONNECTING;

    /* Discard the queued residual data */
    while (router->residual)
    {
        router->residual = gwbuf_consume(router->residual, GWBUF_LENGTH(router->residual));
    }
    router->residual = NULL;

    spinlock_release(&router->lock);
    if ((client = dcb_alloc(DCB_ROLE_INTERNAL)) == NULL)
    {
        MXS_ERROR("Binlog router: failed to create DCB for dummy client");
        return;
    }
    router->client = client;
    client->state = DCB_STATE_POLLING;  /* Fake the client is reading */
    client->data = CreateMySQLAuthData(router->user, router->password, "");
    if ((router->session = session_alloc(router->service, client)) == NULL)
    {
        MXS_ERROR("Binlog router: failed to create session for connection to master");
        return;
    }
    client->session = router->session;
    if ((router->master = dcb_connect(router->service->dbref->server, router->session, BLR_PROTOCOL)) == NULL)
    {
        char *name;
        if ((name = malloc(strlen(router->service->name) + strlen(" Master") + 1)) != NULL)
        {
            sprintf(name, "%s Master", router->service->name);
            hktask_oneshot(name, blr_start_master, router,
                           BLR_MASTER_BACKOFF_TIME * router->retry_backoff++);
            free(name);
        }
        if (router->retry_backoff > BLR_MAX_BACKOFF)
        {
            router->retry_backoff = BLR_MAX_BACKOFF;
        }
        MXS_ERROR("Binlog router: failed to connect to master server '%s'",
                  router->service->dbref->server->unique_name);
        return;
    }
    router->master->remote = strdup(router->service->dbref->server->name);

    MXS_NOTICE("%s: attempting to connect to master server %s:%d, binlog %s, pos %lu",
               router->service->name, router->service->dbref->server->name,
               router->service->dbref->server->port, router->binlog_name, router->current_pos);

    router->connect_time = time(0);

    if (setsockopt(router->master->fd, SOL_SOCKET, SO_KEEPALIVE, &keepalive , sizeof(keepalive )))
    {
        perror("setsockopt");
    }

    router->master_state = BLRM_AUTHENTICATED;
    router->master->func.write(router->master, blr_make_query("SELECT UNIX_TIMESTAMP()"));
    router->master_state = BLRM_TIMESTAMP;

    router->stats.n_masterstarts++;
}

/**
 * Reconnect to the master server.
 *
 * IMPORTANT - must be called with router->active_logs set by the
 * thread that set active_logs.
 *
 * @param   router      The router instance
 */
static void
blr_restart_master(ROUTER_INSTANCE *router)
{
    dcb_close(router->client);

    /* Discard the queued residual data */
    while (router->residual)
    {
        router->residual = gwbuf_consume(router->residual, GWBUF_LENGTH(router->residual));
    }
    router->residual = NULL;

    /* Now it is safe to unleash other threads on this router instance */
    spinlock_acquire(&router->lock);
    router->reconnect_pending = 0;
    router->active_logs = 0;
    spinlock_release(&router->lock);
    if (router->master_state < BLRM_BINLOGDUMP)
    {
        char *name;

        router->master_state = BLRM_UNCONNECTED;

        if ((name = malloc(strlen(router->service->name)  + strlen(" Master") + 1)) != NULL)
        {
            sprintf(name, "%s Master", router->service->name);
            hktask_oneshot(name, blr_start_master, router,
                           BLR_MASTER_BACKOFF_TIME * router->retry_backoff++);
            free(name);
        }
        if (router->retry_backoff > BLR_MAX_BACKOFF)
        {
            router->retry_backoff = BLR_MAX_BACKOFF;
        }
    }
    else
    {
        router->master_state = BLRM_UNCONNECTED;
        blr_start_master(router);
    }
}

/**
 * Request a reconnect to the master.
 *
 * If another thread is active processing messages from the master
 * then merely set a flag for that thread to do the restart. If no
 * threads are active then directly call the restart routine to
 * reconnect to the master.
 *
 * @param   router      The router instance
 */
void
blr_master_reconnect(ROUTER_INSTANCE *router)
{
    int do_reconnect = 0;

    if (router->master_state == BLRM_SLAVE_STOPPED)
    {
        return;
    }

    spinlock_acquire(&router->lock);
    if (router->active_logs)
    {
        /* Currently processing a response, set a flag
         * and get the thread that is process a response
         * to deal with the reconnect.
         */
        router->reconnect_pending = 1;
        router->stats.n_delayedreconnects++;
    }
    else
    {
        router->active_logs = 1;
        do_reconnect = 1;
    }
    spinlock_release(&router->lock);
    if (do_reconnect)
    {
        blr_restart_master(router);
        spinlock_acquire(&router->lock);
        router->active_logs = 0;
        spinlock_release(&router->lock);
    }
}

/**
 * Shutdown a connection to the master
 *
 * @param router    The router instance
 */
void
blr_master_close(ROUTER_INSTANCE *router)
{
    dcb_close(router->master);
    router->master_state = BLRM_UNCONNECTED;
    router->master_event_state = BLR_EVENT_DONE;
}

/**
 * Mark this master connection for a delayed reconnect, used during
 * error recovery to cause a reconnect after 60 seconds.
 *
 * @param router    The router instance
 */
void
blr_master_delayed_connect(ROUTER_INSTANCE *router)
{
    char *name;

    if ((name = malloc(strlen(router->service->name) + strlen(" Master Recovery") + 1)) != NULL)
    {
        sprintf(name, "%s Master Recovery", router->service->name);
        hktask_oneshot(name, blr_start_master, router, 60);
        free(name);
    }
}

/**
 * Binlog router master side state machine event handler.
 *
 * Handles an incoming response from the master server to the binlog
 * router.
 *
 * @param router    The router instance
 * @param buf       The incoming packet
 */
void
blr_master_response(ROUTER_INSTANCE *router, GWBUF *buf)
{
    char query[BLRM_MASTER_REGITRATION_QUERY_LEN + 1];
    char task_name[BLRM_TASK_NAME_LEN + 1] = "";

    atomic_add(&router->handling_threads, 1);
    ss_dassert(router->handling_threads == 1);
    spinlock_acquire(&router->lock);
    router->active_logs = 1;
    spinlock_release(&router->lock);
    if (router->master_state > BLRM_MAXSTATE)
    {
        MXS_ERROR("Invalid master state machine state (%d) for binlog router.",
                  router->master_state);
        gwbuf_consume(buf, gwbuf_length(buf));

        spinlock_acquire(&router->lock);
        if (router->reconnect_pending)
        {
            router->active_logs = 0;
            spinlock_release(&router->lock);
            atomic_add(&router->handling_threads, -1);
            MXS_ERROR("%s: Pending reconnect in state %s.",
                      router->service->name,
                      blrm_states[router->master_state]);
            blr_restart_master(router);
            return;
        }
        router->active_logs = 0;
        spinlock_release(&router->lock);
        atomic_add(&router->handling_threads, -1);
        return;
    }

    if (router->master_state == BLRM_GTIDMODE && MYSQL_RESPONSE_ERR(buf))
    {
        /*
         * If we get an error response to the GTID Mode then we
         * asusme the server does not support GTID modes and
         * continue. The error is saved and replayed to slaves if
         * they also request the GTID mode.
         */
        MXS_ERROR("%s: Master server does not support GTID Mode.",
                  router->service->name);
    }
    else if (router->master_state != BLRM_BINLOGDUMP && MYSQL_RESPONSE_ERR(buf))
    {
        char *msg_err = NULL;
        int msg_len = 0;
        int len = gwbuf_length(buf);
        unsigned long mysql_errno = extract_field(MYSQL_ERROR_CODE(buf), 16);

        msg_len = len - 7 - 6; // +7 is where msg starts, 6 is skipped the status message (#42000)
        msg_err = (char *)malloc(msg_len + 1);

        if (msg_err)
        {
            // skip status message only as MYSQL_RESPONSE_ERR(buf) points to GWBUF_DATA(buf) +7
            strncpy(msg_err, (char *)(MYSQL_ERROR_MSG(buf) + 6), msg_len);

            /* NULL terminated error string */
            *(msg_err + msg_len) = '\0';
        }

        MXS_ERROR("%s: Received error: %lu, '%s' from master during '%s' phase "
                  "of the master state machine.",
                  router->service->name,
                  mysql_errno,
                  msg_err ? msg_err : "(memory failure)",
                  blrm_states[router->master_state]);
        gwbuf_consume(buf, gwbuf_length(buf));

        spinlock_acquire(&router->lock);

        /* set mysql errno */
        router->m_errno = mysql_errno;

        /* set mysql error message */
        if (router->m_errmsg)
        {
            free(router->m_errmsg);
        }
        router->m_errmsg = msg_err ? msg_err : "(memory failure)";

        router->active_logs = 0;
        if (router->reconnect_pending)
        {
            spinlock_release(&router->lock);
            atomic_add(&router->handling_threads, -1);
            blr_restart_master(router);
            return;
        }
        spinlock_release(&router->lock);
        atomic_add(&router->handling_threads, -1);
        return;
    }
    switch (router->master_state)
    {
    case BLRM_TIMESTAMP:
        // Response to a timestamp message, no need to save this.
        gwbuf_consume(buf, GWBUF_LENGTH(buf));
        buf = blr_make_query("SHOW VARIABLES LIKE 'SERVER_ID'");
        router->master_state = BLRM_SERVERID;
        router->master->func.write(router->master, buf);
        router->retry_backoff = 1;
        break;
    case BLRM_SERVERID:
        {
            char *val = blr_extract_column(buf, 2);

            // Response to fetch of master's server-id
            if (router->saved_master.server_id)
            {
                GWBUF_CONSUME_ALL(router->saved_master.server_id);
            }
            router->saved_master.server_id = buf;
            blr_cache_response(router, "serverid", buf);

            // set router->masterid from master server-id if it's not set by the config option
            if (router->masterid == 0)
            {
                router->masterid = atoi(val);
            }

            {
                char str[BLRM_SET_HEARTBEAT_QUERY_LEN];
                sprintf(str, "SET @master_heartbeat_period = %lu000000000", router->heartbeat);
                buf = blr_make_query(str);
            }
            router->master_state = BLRM_HBPERIOD;
            router->master->func.write(router->master, buf);
            free(val);
            break;
        }
    case BLRM_HBPERIOD:
        // Response to set the heartbeat period
        if (router->saved_master.heartbeat)
        {
            GWBUF_CONSUME_ALL(router->saved_master.heartbeat);
        }
        router->saved_master.heartbeat = buf;
        blr_cache_response(router, "heartbeat", buf);
        buf = blr_make_query("SET @master_binlog_checksum = @@global.binlog_checksum");
        router->master_state = BLRM_CHKSUM1;
        router->master->func.write(router->master, buf);
        break;
    case BLRM_CHKSUM1:
        // Response to set the master binlog checksum
        if (router->saved_master.chksum1)
        {
            GWBUF_CONSUME_ALL(router->saved_master.chksum1);
        }
        router->saved_master.chksum1 = buf;
        blr_cache_response(router, "chksum1", buf);
        buf = blr_make_query("SELECT @master_binlog_checksum");
        router->master_state = BLRM_CHKSUM2;
        router->master->func.write(router->master, buf);
        break;
    case BLRM_CHKSUM2:
        {
            char *val = blr_extract_column(buf, 1);

            if (val && strncasecmp(val, "NONE", 4) == 0)
            {
                router->master_chksum = false;
            }
            if (val)
            {
                free(val);
            }
            // Response to the master_binlog_checksum, should be stored
            if (router->saved_master.chksum2)
            {
                GWBUF_CONSUME_ALL(router->saved_master.chksum2);
            }
            router->saved_master.chksum2 = buf;
            blr_cache_response(router, "chksum2", buf);

            if (router->mariadb10_compat)
            {
                buf = blr_make_query("SET @mariadb_slave_capability=4");
                router->master_state = BLRM_MARIADB10;
            }
            else
            {
                buf = blr_make_query("SELECT @@GLOBAL.GTID_MODE");
                router->master_state = BLRM_GTIDMODE;
            }
            router->master->func.write(router->master, buf);
            break;
        }
    case BLRM_MARIADB10:
        // Response to the SET @mariadb_slave_capability=4, should be stored
        if (router->saved_master.mariadb10)
        {
            GWBUF_CONSUME_ALL(router->saved_master.mariadb10);
        }
        router->saved_master.mariadb10 = buf;
        blr_cache_response(router, "mariadb10", buf);
        buf = blr_make_query("SHOW VARIABLES LIKE 'SERVER_UUID'");
        router->master_state = BLRM_MUUID;
        router->master->func.write(router->master, buf);
        break;
    case BLRM_GTIDMODE:
        // Response to the GTID_MODE, should be stored
        if (router->saved_master.gtid_mode)
        {
            GWBUF_CONSUME_ALL(router->saved_master.gtid_mode);
        }
        router->saved_master.gtid_mode = buf;
        blr_cache_response(router, "gtidmode", buf);
        buf = blr_make_query("SHOW VARIABLES LIKE 'SERVER_UUID'");
        router->master_state = BLRM_MUUID;
        router->master->func.write(router->master, buf);
        break;
    case BLRM_MUUID:
        {
            char *key;
            char *val = NULL;

            key = blr_extract_column(buf, 1);
            if (key && strlen(key))
            {
                val = blr_extract_column(buf, 2);
            }
            if (key)
            {
                free(key);
            }

            /* set the master_uuid from master if not set by the option */
            if (router->set_master_uuid == NULL)
            {
                free(router->master_uuid);
                router->master_uuid = val;
            }
            else
            {
                router->master_uuid = router->set_master_uuid;
            }

            // Response to the SERVER_UUID, should be stored
            if (router->saved_master.uuid)
            {
                GWBUF_CONSUME_ALL(router->saved_master.uuid);
            }
            router->saved_master.uuid = buf;
            blr_cache_response(router, "uuid", buf);
            sprintf(query, "SET @slave_uuid='%s'", router->uuid);
            buf = blr_make_query(query);
            router->master_state = BLRM_SUUID;
            router->master->func.write(router->master, buf);
            break;
        }
    case BLRM_SUUID:
        // Response to the SET @server_uuid, should be stored
        if (router->saved_master.setslaveuuid)
        {
            GWBUF_CONSUME_ALL(router->saved_master.setslaveuuid);
        }
        router->saved_master.setslaveuuid = buf;
        blr_cache_response(router, "ssuuid", buf);
        buf = blr_make_query("SET NAMES latin1");
        router->master_state = BLRM_LATIN1;
        router->master->func.write(router->master, buf);
        break;
    case BLRM_LATIN1:
        // Response to the SET NAMES latin1, should be stored
        if (router->saved_master.setnames)
        {
            GWBUF_CONSUME_ALL(router->saved_master.setnames);
        }
        router->saved_master.setnames = buf;
        blr_cache_response(router, "setnames", buf);
        buf = blr_make_query("SET NAMES utf8");
        router->master_state = BLRM_UTF8;
        router->master->func.write(router->master, buf);
        break;
    case BLRM_UTF8:
        // Response to the SET NAMES utf8, should be stored
        if (router->saved_master.utf8)
        {
            GWBUF_CONSUME_ALL(router->saved_master.utf8);
        }
        router->saved_master.utf8 = buf;
        blr_cache_response(router, "utf8", buf);
        buf = blr_make_query("SELECT 1");
        router->master_state = BLRM_SELECT1;
        router->master->func.write(router->master, buf);
        break;
    case BLRM_SELECT1:
        // Response to the SELECT 1, should be stored
        if (router->saved_master.select1)
        {
            GWBUF_CONSUME_ALL(router->saved_master.select1);
        }
        router->saved_master.select1 = buf;
        blr_cache_response(router, "select1", buf);
        buf = blr_make_query("SELECT VERSION()");
        router->master_state = BLRM_SELECTVER;
        router->master->func.write(router->master, buf);
        break;
    case BLRM_SELECTVER:
        // Response to SELECT VERSION should be stored
        if (router->saved_master.selectver)
        {
            GWBUF_CONSUME_ALL(router->saved_master.selectver);
        }
        router->saved_master.selectver = buf;
        blr_cache_response(router, "selectver", buf);
        buf = blr_make_query("SELECT @@version_comment limit 1");
        router->master_state = BLRM_SELECTVERCOM;
        router->master->func.write(router->master, buf);
        break;
    case BLRM_SELECTVERCOM:
        // Response to SELECT @@version_comment should be stored
        if (router->saved_master.selectvercom)
        {
            GWBUF_CONSUME_ALL(router->saved_master.selectvercom);
        }
        router->saved_master.selectvercom = buf;
        blr_cache_response(router, "selectvercom", buf);
        buf = blr_make_query("SELECT @@hostname");
        router->master_state = BLRM_SELECTHOSTNAME;
        router->master->func.write(router->master, buf);
        break;
    case BLRM_SELECTHOSTNAME:
        // Response to SELECT @@hostname should be stored
        if (router->saved_master.selecthostname)
        {
            GWBUF_CONSUME_ALL(router->saved_master.selecthostname);
        }
        router->saved_master.selecthostname = buf;
        blr_cache_response(router, "selecthostname", buf);
        buf = blr_make_query("SELECT @@max_allowed_packet");
        router->master_state = BLRM_MAP;
        router->master->func.write(router->master, buf);
        break;
    case BLRM_MAP:
        // Response to SELECT @@max_allowed_packet should be stored
        if (router->saved_master.map)
        {
            GWBUF_CONSUME_ALL(router->saved_master.map);
        }
        router->saved_master.map = buf;
        blr_cache_response(router, "map", buf);
        buf = blr_make_registration(router);
        router->master_state = BLRM_REGISTER;
        router->master->func.write(router->master, buf);
        break;
    case BLRM_REGISTER:
        // Request a dump of the binlog file
        buf = blr_make_binlog_dump(router);
        router->master_state = BLRM_BINLOGDUMP;
        router->master->func.write(router->master, buf);
        MXS_NOTICE("%s: Request binlog records from %s at "
                   "position %lu from master server %s:%d",
                   router->service->name, router->binlog_name,
                   router->current_pos,
                   router->service->dbref->server->name,
                   router->service->dbref->server->port);

        /* Log binlog router identity */
        blr_log_identity(router);

        break;
    case BLRM_BINLOGDUMP:
        /**
         * Main body, we have received a binlog record from the master
         */
        blr_handle_binlog_record(router, buf);

        /**
         * Set heartbeat check task
         */
        snprintf(task_name, BLRM_TASK_NAME_LEN, "%s heartbeat", router->service->name);
        hktask_add(task_name, blr_check_last_master_event, router, router->heartbeat);

        break;
    }

    if (router->reconnect_pending)
    {
        blr_restart_master(router);
    }
    spinlock_acquire(&router->lock);
    router->active_logs = 0;
    spinlock_release(&router->lock);
    atomic_add(&router->handling_threads, -1);
}

/**
 * Build a MySQL query into a GWBUF that we can send to the master database
 *
 * @param   query       The text of the query to send
 */
static GWBUF *
blr_make_query(char *query)
{
    GWBUF *buf;
    unsigned char *data;
    int len;

    if ((buf = gwbuf_alloc(strlen(query) + 5)) == NULL)
    {
        return NULL;
    }
    data = GWBUF_DATA(buf);
    len = strlen(query) + 1;
    encode_value(&data[0], len, 24);    // Payload length
    data[3] = 0;                // Sequence id
    // Payload
    data[4] = COM_QUERY;            // Command
    memcpy(&data[5], query, strlen(query));

    return buf;
}

/**
 * Build a MySQL slave registration into a GWBUF that we can send to the
 * master database
 *
 * @param   router  The router instance
 * @return  A MySQL Replication registration message in a GWBUF structure
 */
static GWBUF *
blr_make_registration(ROUTER_INSTANCE *router)
{
    GWBUF *buf;
    unsigned char *data;
    int len = 18;

    if ((buf = gwbuf_alloc(len + 4)) == NULL)
    {
        return NULL;
    }
    data = GWBUF_DATA(buf);
    encode_value(&data[0], len, 24); // Payload length
    data[3] = 0;                     // Sequence ID
    data[4] = COM_REGISTER_SLAVE;    // Command
    encode_value(&data[5], router->serverid, 32);   // Slave Server ID
    data[9] = 0;                     // Slave hostname length
    data[10] = 0;                    // Slave username length
    data[11] = 0;                    // Slave password length
    encode_value(&data[12],
                 router->service->ports->port, 16);  // Slave master port
    encode_value(&data[14], 0, 32);         // Replication rank
    encode_value(&data[18], router->masterid, 32);  // Master server-id

    return buf;
}


/**
 * Build a Binlog dump command into a GWBUF that we can send to the
 * master database
 *
 * @param   router  The router instance
 * @return  A MySQL Replication COM_BINLOG_DUMP message in a GWBUF structure
 */
static GWBUF *
blr_make_binlog_dump(ROUTER_INSTANCE *router)
{
    GWBUF *buf;
    unsigned char *data;
    int binlog_file_len = strlen(router->binlog_name);
    /* COM_BINLOG_DUMP needs 11 bytes + binlogname (terminating NULL is not required) */
    int len = 11 + binlog_file_len;

    if ((buf = gwbuf_alloc(len + 4)) == NULL)
    {
        return NULL;
    }
    data = GWBUF_DATA(buf);

    encode_value(&data[0], len, 24);       // Payload length
    data[3] = 0;                           // Sequence ID
    data[4] = COM_BINLOG_DUMP;             // Command
    encode_value(&data[5],
                 router->current_pos, 32); // binlog position
    encode_value(&data[9], 0, 16);         // Flags
    encode_value(&data[11],
                 router->serverid, 32);    // Server-id of MaxScale
    memcpy((char *)&data[15], router->binlog_name,
           binlog_file_len);               // binlog filename
    return buf;
}


/**
 * Encode a value into a number of bits in a MySQL packet
 *
 * @param   data    Point to location in target packet
 * @param   value   The value to pack
 * @param   len Number of bits to encode value into
 */
void
encode_value(unsigned char *data, unsigned int value, int len)
{
    while (len > 0)
    {
        *data++ = value & 0xff;
        value >>= 8;
        len -= 8;
    }
}

/**
 * blr_handle_binlog_record - we have received binlog records from
 * the master and we must now work out what to do with them.
 *
 * @param router    The router instance
 * @param pkt       The binlog records
 */
void
blr_handle_binlog_record(ROUTER_INSTANCE *router, GWBUF *pkt)
{
    uint8_t *msg = NULL, *ptr, *pdata;
    REP_HEADER hdr;
    unsigned int len = 0, reslen;
    unsigned int pkt_length;
    int no_residual = 1;
    int preslen = -1;
    int prev_length = -1;
    int n_bufs = -1, pn_bufs = -1;

    /*
     * Prepend any residual buffer to the buffer chain we have
     * been called with.
     */
    if (router->residual)
    {
        pkt = gwbuf_append(router->residual, pkt);
        router->residual = NULL;
        no_residual = 0;
    }

    pkt_length = gwbuf_length(pkt);
    /*
     * Loop over all the packets while we still have some data
     * and the packet length is enough to hold a replication event
     * header.
     */
    while (pkt && pkt_length > 24)
    {
        reslen = GWBUF_LENGTH(pkt);
        pdata = GWBUF_DATA(pkt);
        if (reslen < 3) // Payload length straddles buffers
        {
            /* Get the length of the packet from the residual and new packet */
            if (reslen >= 3)
            {
                len = EXTRACT24(pdata);
            }
            else if (reslen == 2)
            {
                len = EXTRACT16(pdata);
                len |= (*(uint8_t *)GWBUF_DATA(pkt->next) << 16);
            }
            else if (reslen == 1)
            {
                len = *pdata;
                len |= (EXTRACT16(GWBUF_DATA(pkt->next)) << 8);
            }
            len += 4;   // Allow space for the header
        }
        else
        {
            len = EXTRACT24(pdata) + 4;
        }
        /* len is now the payload length for the packet we are working on */

        if (reslen < len && pkt_length >= len)
        {
            /*
             * The message is contained in more than the current
             * buffer, however we have the complete messasge in
             * this buffer and the chain of remaining buffers.
             *
             * Allocate a contiguous buffer for the binlog message
             * and copy the complete message into this buffer.
             */
            int msg_remainder = len;
            GWBUF *p = pkt;

            if ((msg = malloc(len)) == NULL)
            {
                MXS_ERROR("Insufficient memory to buffer event "
                          "of %d bytes. Binlog %s @ %lu.",
                          len, router->binlog_name,
                          router->current_pos);
                break;
            }

            n_bufs = 0;
            ptr = msg;
            while (p && msg_remainder > 0)
            {
                int plen = GWBUF_LENGTH(p);
                int n = (msg_remainder > plen ? plen : msg_remainder);
                memcpy(ptr, GWBUF_DATA(p), n);
                msg_remainder -= n;
                ptr += n;
                if (msg_remainder > 0)
                {
                    p = p->next;
                }
                n_bufs++;
            }
            if (msg_remainder)
            {
                MXS_ERROR("Expected entire message in buffer "
                          "chain, but failed to create complete "
                          "message as expected. %s @ %lu",
                          router->binlog_name,
                          router->current_pos);
                free(msg);
                /* msg = NULL; Not needed unless msg will be referred to again */
                break;
            }

            ptr = msg;
        }
        else if (reslen < len)
        {
            /*
             * The message is not fully contained in the current
             * and we do not have the complete message in the
             * buffer chain. Therefore we must stop processing
             * until we receive the next buffer.
             */
            router->stats.n_residuals++;
            MXS_DEBUG("Residual data left after %lu records. %s @ %lu",
                      router->stats.n_binlogs,
                      router->binlog_name, router->current_pos);
            break;
        }
        else
        {
            /*
             * The message is fully contained in the current buffer
             */
            ptr = pdata;
            n_bufs = 1;
        }

        /*
         * ptr now points at the current message in a contiguous buffer,
         * this buffer is either within the GWBUF or in a malloc'd
         * copy if the message straddles GWBUF's.
         */

        if (len < BINLOG_EVENT_HDR_LEN && router->master_event_state != BLR_EVENT_ONGOING)
        {
            char *event_msg = "";

            /* Packet is too small to be a binlog event */
            if (ptr[4] == 0xfe) /* EOF Packet */
            {
                event_msg = "end of file";
            }
            else if (ptr[4] == 0xff)    /* EOF Packet */
            {
                event_msg = "error";
            }
            MXS_NOTICE("Non-event message (%s) from master.", event_msg);
        }
        else
        {
            if (router->master_event_state == BLR_EVENT_DONE)
            {
                router->stats.n_binlogs++;
                router->stats.n_binlogs_ses++;

                blr_extract_header(ptr, &hdr);

                /* Sanity check */
                if (hdr.ok == 0)
                {
                    if (hdr.event_size != len - 5 && (hdr.event_size + 1) < MYSQL_PACKET_LENGTH_MAX)
                    {
                        MXS_ERROR("Packet length is %d, but event size is %d, "
                                  "binlog file %s position %lu "
                                  "reslen is %d and preslen is %d, "
                                  "length of previous event %d. %s",
                                  len, hdr.event_size,
                                  router->binlog_name,
                                  router->current_pos,
                                  reslen, preslen, prev_length,
                                  (prev_length == -1 ?
                                   (no_residual ? "No residual data from previous call" :
                                    "Residual data from previous call") : ""));

                        blr_log_packet(LOG_ERR, "Packet:", ptr, len);

                        MXS_ERROR("This event (0x%x) was contained in %d GWBUFs, "
                                  "the previous events was contained in %d GWBUFs",
                                  router->lastEventReceived, n_bufs, pn_bufs);

                        if (msg)
                        {
                            free(msg);
                            /* msg = NULL; Not needed unless msg will be referred to again */
                        }

                        break;
                    }
                    else if ((hdr.event_size + 1) >= MYSQL_PACKET_LENGTH_MAX)
                    {
                        router->master_event_state = BLR_EVENT_STARTED;

                        /** Store the header for later use */
                        memcpy(&router->stored_header, &hdr, sizeof(hdr));
                    }

                    /** Prepare the checksum variables for this event */
                    router->stored_checksum = crc32(0L, NULL, 0);
                    router->checksum_size = hdr.event_size - MYSQL_CHECKSUM_LEN;
                    router->partial_checksum_bytes = 0;
                }

                if (hdr.ok == 0)
                {
                    spinlock_acquire(&router->lock);

                    /* set mysql errno to 0 */
                    router->m_errno = 0;

                    /* Remove error message */
                    if (router->m_errmsg)
                    {
                        free(router->m_errmsg);
                    }
                    router->m_errmsg = NULL;

                    spinlock_release(&router->lock);
#ifdef SHOW_EVENTS
                    printf("blr: len %lu, event type 0x%02x, flags 0x%04x, "
                           "event size %d, event timestamp %lu\n",
                           (unsigned long)len - 4,
                           hdr.event_type,
                           hdr.flags,
                           hdr.event_size,
                           (unsigned long)hdr.timestamp);
#endif
                }
            }

            /* pending large event */
            if (router->master_event_state != BLR_EVENT_DONE)
            {
                if (len - MYSQL_HEADER_LEN < MYSQL_PACKET_LENGTH_MAX)
                {
                    /** This is the last packet, we can now proceed to distribute
                     * the event afer it has been written to disk */
                    ss_dassert(router->master_event_state != BLR_EVENT_COMPLETE);
                    router->master_event_state = BLR_EVENT_COMPLETE;
                    memcpy(&hdr, &router->stored_header, sizeof(hdr));
                }
                else
                {
                    /* current partial event is being written to disk file */
                    uint32_t offset = MYSQL_HEADER_LEN;
                    uint32_t extra_bytes = MYSQL_HEADER_LEN;

                    /** Don't write the OK byte into the binlog */
                    if (router->master_event_state == BLR_EVENT_STARTED)
                    {
                        offset = MYSQL_HEADER_LEN + 1;
                        router->master_event_state = BLR_EVENT_ONGOING;
                        extra_bytes = MYSQL_HEADER_LEN + 1;
                    }

                    if (router->master_chksum)
                    {
                        uint32_t size = (len - extra_bytes) < router->checksum_size ?
                            len - extra_bytes : router->checksum_size;
                        router->stored_checksum = crc32(router->stored_checksum,
                                                        ptr + offset,
                                                        size);
                        router->checksum_size -= size;

                        if (router->checksum_size == 0 && size < len - offset)
                        {
                            extract_checksum(router, ptr + offset + size, len - offset - size);
                        }
                    }

                    if (blr_write_data_into_binlog(router, len - offset, ptr + offset) == 0)
                    {
                        /** Failed to write to the binlog file, destroy the buffer
                         * chain and close the connection with the master */
                        while (pkt)
                        {
                            pkt = GWBUF_CONSUME_ALL(pkt);
                        }
                        blr_master_close(router);
                        blr_master_delayed_connect(router);
                        return;
                    }
                    pkt = gwbuf_consume(pkt, len);
                    pkt_length -= len;
                    continue;
                }
            }

            /*
             * First check that the checksum we calculate matches the
             * checksum in the packet we received.
             */
            if (router->master_chksum)
            {
                uint32_t pktsum, offset = MYSQL_HEADER_LEN;
                uint32_t size = len - MYSQL_HEADER_LEN - MYSQL_CHECKSUM_LEN;

                if (router->master_event_state == BLR_EVENT_DONE)
                {
                    /** Set the pointer offset to the first byte after
                     * the header and OK byte */
                    offset = MYSQL_HEADER_LEN + 1;
                    size = len - MYSQL_HEADER_LEN - MYSQL_CHECKSUM_LEN - 1;
                }

                size = MIN(size, router->checksum_size);

                if (router->checksum_size > 0)
                {
                    router->stored_checksum = crc32(router->stored_checksum,
                                                    ptr + offset,
                                                    size);
                    router->checksum_size -= size;
                }

                if (router->checksum_size == 0 && size < len - offset)
                {
                    extract_checksum(router, ptr + offset + size, len - offset - size);
                }

                if (router->partial_checksum_bytes == MYSQL_CHECKSUM_LEN)
                {
                    pktsum = EXTRACT32(router->partial_checksum);
                    if (pktsum != router->stored_checksum)
                    {
                        router->stats.n_badcrc++;
                        free(msg);
                        /* msg = NULL; Not needed unless msg will be referred to again */
                        MXS_ERROR("%s: Checksum error in event from master, "
                                  "binlog %s @ %lu. Closing master connection.",
                                  router->service->name, router->binlog_name,
                                  router->current_pos);
                        blr_master_close(router);
                        blr_master_delayed_connect(router);
                        return;
                    }
                }
                else
                {
                    pkt = gwbuf_consume(pkt, len);
                    pkt_length -= len;
                    continue;
                }
            }

            if (hdr.ok == 0)
            {
                router->lastEventReceived = hdr.event_type;
                router->lastEventTimestamp = hdr.timestamp;

                /**
                 * Check for an open transaction, if the option is set
                 * Only complete transactions should be sent to sleves
                 *
                 * If a trasaction is pending router->binlog_position
                 * won't be updated to router->current_pos
                 */

                spinlock_acquire(&router->binlog_lock);
                if (router->trx_safe == 0 || (router->trx_safe && router->pending_transaction == 0))
                {
                    /* no pending transaction: set current_pos to binlog_position */
                    router->binlog_position = router->current_pos;
                    router->current_safe_event = router->current_pos;
                }
                spinlock_release(&router->binlog_lock);

                /**
                 * Detect transactions in events
                 * Only complete transactions should be sent to sleves
                */

                /* If MariaDB 10 compatibility:
                * check for MARIADB10_GTID_EVENT with flags = 0
                  * This marks the transaction starts instead of
                  * QUERY_EVENT with "BEGIN"
                 */
                if (router->trx_safe && router->master_event_state == BLR_EVENT_DONE)
                {
                    if (router->mariadb10_compat)
                    {
                        if (hdr.event_type == MARIADB10_GTID_EVENT)
                        {
                            uint64_t n_sequence;
                            uint32_t domainid;
                            unsigned int flags;
                            n_sequence = extract_field(ptr + 4 + 20, 64);
                            domainid = extract_field(ptr + 4 + 20 + 8, 32);
                            flags = *(ptr + 4 + 20 + 8 + 4);

                            if (flags == 0)
                            {
                                spinlock_acquire(&router->binlog_lock);

                                if (router->pending_transaction > 0)
                                {
                                    MXS_ERROR("A MariaDB 10 transaction "
                                              "is already open "
                                              "@ %lu (GTID %u-%u-%lu) and "
                                              "a new one starts @ %lu",
                                              router->binlog_position,
                                              domainid, hdr.serverid,
                                              n_sequence,
                                              router->current_pos);

                                    // An action should be taken here
                                }

                                router->pending_transaction = 1;

                                spinlock_release(&router->binlog_lock);
                            }
                        }
                    }

                    /**
                     * look for QUERY_EVENT [BEGIN / COMMIT] and XID_EVENT
                     */

                    if (hdr.event_type == QUERY_EVENT)
                    {
                        char *statement_sql;
                        int db_name_len, var_block_len, statement_len;
                        db_name_len = ptr[4 + 20 + 4 + 4];
                        var_block_len = ptr[4 + 20 + 4 + 4 + 1 + 2];

                        statement_len = len - (4 + 20 + 4 + 4 + 1 + 2 + 2 + var_block_len + 1 + db_name_len);
                        statement_sql = calloc(1, statement_len + 1);
                        strncpy(statement_sql,
                                (char *)ptr + 4 + 20 + 4 + 4 + 1 + 2 + 2 + var_block_len + 1 + db_name_len,
                                statement_len);

                        spinlock_acquire(&router->binlog_lock);

                        /* Check for BEGIN (it comes for START TRANSACTION too) */
                        if (strncmp(statement_sql, "BEGIN", 5) == 0)
                        {
                            if (router->pending_transaction > 0)
                            {
                                MXS_ERROR("A transaction is already open "
                                          "@ %lu and a new one starts @ %lu",
                                          router->binlog_position,
                                          router->current_pos);

                                // An action should be taken here
                            }

                            router->pending_transaction = 1;
                        }

                        /* Check for COMMIT in non transactional store engines */
                        if (strncmp(statement_sql, "COMMIT", 6) == 0)
                        {
                            router->pending_transaction = 2;
                        }

                        spinlock_release(&router->binlog_lock);

                        free(statement_sql);
                    }

                    /* Check for COMMIT in Transactional engines, i.e InnoDB */
                    if (hdr.event_type == XID_EVENT)
                    {
                        spinlock_acquire(&router->binlog_lock);

                        if (router->pending_transaction)
                        {
                            router->pending_transaction = 3;
                        }
                        spinlock_release(&router->binlog_lock);
                    }
                }

                /** Gather statistics about the replication event types */
                int event_limit = router->mariadb10_compat ?
                                  MAX_EVENT_TYPE_MARIADB10 : MAX_EVENT_TYPE;

<<<<<<< HEAD
				if (hdr.event_type <= event_limit)
					router->stats.events[hdr.event_type]++;
=======
                if (hdr.event_type > 0 && hdr.event_type <= event_limit)
                {
                    router->stats.events[hdr.event_type]++;
                }
>>>>>>> 11689623

                if (hdr.event_type == FORMAT_DESCRIPTION_EVENT && hdr.next_pos == 0)
                {
                    // Fake format description message
                    MXS_DEBUG("Replication fake event. "
                              "Binlog %s @ %lu.",
                              router->binlog_name,
                              router->current_pos);
                    router->stats.n_fakeevents++;

                    if (hdr.event_type == FORMAT_DESCRIPTION_EVENT)
                    {
                        uint8_t *new_fde;
                        unsigned int new_fde_len;
                        /*
                         * We need to save this to replay to new
                         * slaves that attach later.
                         */
                        new_fde_len = hdr.event_size;
                        new_fde = malloc(hdr.event_size);
                        if (new_fde)
                        {
                            memcpy(new_fde, ptr + 5, hdr.event_size);
                            if (router->saved_master.fde_event)
                            {
                                free(router->saved_master.fde_event);
                            }
                            router->saved_master.fde_event = new_fde;
                            router->saved_master.fde_len = new_fde_len;
                        }
                        else
                        {
                            MXS_ERROR("%s: Received a format description "
                                      "event that MaxScale was unable to "
                                      "record. Event length is %d.",
                                      router->service->name,
                                      hdr.event_size);
                            blr_log_packet(LOG_ERR,
                                           "Format Description Event:", ptr, len);
                        }
                    }
                }
                else
                {
                    if (hdr.event_type == HEARTBEAT_EVENT)
                    {
#ifdef SHOW_EVENTS
                        printf("Replication heartbeat\n");
#endif
                        MXS_DEBUG("Replication heartbeat. "
                                  "Binlog %s @ %lu.",
                                  router->binlog_name,
                                  router->current_pos);

                        router->stats.n_heartbeats++;

                        if (router->pending_transaction)
                        {
                            router->stats.lastReply = time(0);
                        }
                    }
                    else if (hdr.flags != LOG_EVENT_ARTIFICIAL_F)
                    {
                        ptr = ptr + 4; // Skip header
                        uint32_t offset = 4;

                        if (router->master_event_state == BLR_EVENT_STARTED ||
                            router->master_event_state == BLR_EVENT_DONE)
                        {
                            ptr++;
                            offset++;
                        }

                        if (hdr.event_type == ROTATE_EVENT)
                        {
                            spinlock_acquire(&router->binlog_lock);
                            router->rotating = 1;
                            spinlock_release(&router->binlog_lock);
                        }

                        /* Current event is being written to disk file.
                         * It is possible for an empty packet to be sent if an
                         * event is exactly 2^24 bytes long. In this case the
                         * empty packet should be discarded. */

                        if (len > MYSQL_HEADER_LEN &&
                            blr_write_binlog_record(router, &hdr, len - offset, ptr) == 0)
                        {
                            /*
                             * Failed to write to the
                             * binlog file, destroy the
                             * buffer chain and close the
                             * connection with the master
                             */
                            while ((pkt = gwbuf_consume(pkt, GWBUF_LENGTH(pkt))) != NULL)
                            {
                                ;
                            }
                            blr_master_close(router);
                            blr_master_delayed_connect(router);
                            return;
                        }

                        /* Check for rotete event */
                        if (hdr.event_type == ROTATE_EVENT)
                        {
                            if (!blr_rotate_event(router, ptr, &hdr))
                            {
                                /*
                                 * Failed to write to the
                                 * binlog file, destroy the
                                 * buffer chain and close the
                                 * connection with the master
                                 */
                                while ((pkt = gwbuf_consume(pkt, GWBUF_LENGTH(pkt))) != NULL)
                                {
                                    ;
                                }
                                blr_master_close(router);
                                blr_master_delayed_connect(router);
                                return;
                            }
                        }

                        /**
                         * Distributing binlog events to slaves
                         * may depend on pending transaction
                         */

                        spinlock_acquire(&router->binlog_lock);

                        if (router->trx_safe == 0 || (router->trx_safe && router->pending_transaction == 0))
                        {

                            router->binlog_position = router->current_pos;
                            router->current_safe_event = router->current_pos;

                            spinlock_release(&router->binlog_lock);

                            if (router->master_event_state == BLR_EVENT_COMPLETE)
                            {
                                /** Read the complete event from the disk */
                                GWBUF *record = blr_read_events_from_pos(router,
                                                                         router->last_event_pos,
                                                                         &hdr, hdr.next_pos);
                                if (record)
                                {
                                    uint8_t *data = GWBUF_DATA(record);
                                    blr_distribute_binlog_record(router, &hdr, data);
                                    gwbuf_free(record);
                                }
                                else
                                {
                                    MXS_ERROR("Failed to read event at position"
                                              "%lu with a size of %u bytes.",
                                              router->last_event_pos, hdr.event_size);
                                }
                            }
                            else
                            {
                                /* Now distribute events */
                                blr_distribute_binlog_record(router, &hdr, ptr);
                            }
                        }
                        else
                        {
                            /**
                             * If transaction is closed:
                             *
                             * 1) read current binlog starting
                             *  from router->binlog_position
                             *
                             * 2) distribute read event
                             *
                             * 3) set router->binlog_position to
                             *    router->current_pos
                             *
                             */

                            if (router->pending_transaction > 1)
                            {
                                unsigned long long pos;
                                unsigned long long end_pos;
                                GWBUF *record;
                                uint8_t *raw_data;
                                REP_HEADER new_hdr;

                                pos = router->binlog_position;
                                end_pos = router->current_pos;

                                spinlock_release(&router->binlog_lock);

                                while ((record = blr_read_events_from_pos(router,
                                                                          pos,
                                                                          &new_hdr,
                                                                          end_pos)) != NULL)
                                {
                                    raw_data = GWBUF_DATA(record);

                                    /* distribute event */
                                    blr_distribute_binlog_record(router, &new_hdr, raw_data);

                                    spinlock_acquire(&router->binlog_lock);

                                    /** The current safe position is only updated
                                    * if it points to the event we just distributed. */
                                    if (router->current_safe_event == pos)
                                    {
                                        router->current_safe_event = new_hdr.next_pos;
                                    }

                                    pos = new_hdr.next_pos;

                                    spinlock_release(&router->binlog_lock);

                                    gwbuf_free(record);
                                }

                                /* Check whether binlog records has been read in previous loop */
                                if (pos < router->current_pos)
                                {
                                    char err_message[BINLOG_ERROR_MSG_LEN + 1];

                                    err_message[BINLOG_ERROR_MSG_LEN] = '\0';

                                    /* No event has been sent */
                                    if (pos == router->binlog_position)
                                    {
                                        MXS_ERROR("No events distributed to slaves for a pending "
                                                  "transaction in %s at %lu. "
                                                  "Last event from master at %lu",
                                                  router->binlog_name,
                                                  router->binlog_position,
                                                  router->current_pos);

                                        strncpy(err_message,
                                                "No transaction events sent", BINLOG_ERROR_MSG_LEN);
                                    }
                                    else
                                    {
                                        /* Some events have been sent */
                                        MXS_ERROR("Some events were not distributed to slaves for a "
                                                  "pending transaction in %s at %lu. Last distributed "
                                                  "even at %llu, last event from master at %lu",
                                                  router->binlog_name,
                                                  router->binlog_position,
                                                  pos,
                                                  router->current_pos);

                                        strncpy(err_message,
                                                "Incomplete transaction events sent", BINLOG_ERROR_MSG_LEN);
                                    }

                                    /* distribute error message to registered slaves */
                                    blr_distribute_error_message(router, err_message, "HY000", 1236);
                                }

                                /* update binlog_position and set pending to 0 */
                                spinlock_acquire(&router->binlog_lock);

                                router->binlog_position = router->current_pos;
                                router->pending_transaction = 0;

                                spinlock_release(&router->binlog_lock);
                            }
                            else
                            {
                                spinlock_release(&router->binlog_lock);
                            }
                        }
                    }
                    else
                    {
                        router->stats.n_artificial++;
                        MXS_DEBUG("Artificial event not written "
                                  "to disk or distributed. "
                                  "Type 0x%x, Length %d, Binlog "
                                  "%s @ %lu.",
                                  hdr.event_type,
                                  hdr.event_size,
                                  router->binlog_name,
                                  router->current_pos);
                        ptr += 5;
                        if (hdr.event_type == ROTATE_EVENT)
                        {
                            spinlock_acquire(&router->binlog_lock);
                            router->rotating = 1;
                            spinlock_release(&router->binlog_lock);
                            if (!blr_rotate_event(router, ptr, &hdr))
                            {
                                /*
                                 * Failed to write to the
                                 * binlog file, destroy the
                                 * buffer chain and close the
                                 * connection with the master
                                 */
                                while ((pkt = gwbuf_consume(pkt, GWBUF_LENGTH(pkt))) != NULL)
                                {
                                    ;
                                }
                                blr_master_close(router);
                                blr_master_delayed_connect(router);
                                return;
                            }
                        }
                    }
                }

                /** A large event is now fully received and processed */
                if (router->master_event_state == BLR_EVENT_COMPLETE)
                {
                    router->master_event_state = BLR_EVENT_DONE;
                }
            }
            else
            {
                unsigned long mysql_errno = extract_field(ptr + 5, 16);
                int msg_len = len - 7 - 6; // msg len is decreased by 7 and 6
                spinlock_acquire(&router->lock);
                free(router->m_errmsg);
                router->m_errmsg = (char *)malloc(msg_len + 1);
                if (router->m_errmsg)
                {
                    strncpy(router->m_errmsg, (char *)ptr + 7 + 6, msg_len);
                    /* NULL terminate error string */
                    *(router->m_errmsg + msg_len) = '\0';
                }

                /* set mysql_errno */
                router->m_errno = mysql_errno;

                /* Force stopped state */
                router->master_state = BLRM_SLAVE_STOPPED;

                spinlock_release(&router->lock);

                MXS_ERROR("Error packet in binlog stream.%s @ %lu.",
                          router->binlog_name,
                          router->current_pos);

                router->stats.n_binlog_errors++;
            }
        }

        if (msg)
        {
            free(msg);
            /* msg = NULL; Only needed if msg is to be referenced again */
        }
        prev_length = len;
        while (len > 0)
        {
            unsigned int n, plen;
            plen = GWBUF_LENGTH(pkt);
            n = (plen < len ? plen : len);
            pkt = gwbuf_consume(pkt, n);
            len -= n;
            pkt_length -= n;
        }
        preslen = reslen;
        pn_bufs = n_bufs;
    }

    /*
     * Check if we have a residual, part binlog message to deal with.
     * Just simply store the GWBUF for next time
     */
    if (pkt)
    {
        router->residual = pkt;
        ss_dassert(pkt_length != 0);
    }
    else
    {
        ss_dassert(pkt_length == 0);
    }
    blr_file_flush(router);
}

/**
 * Populate a header structure for a replication message from a GWBUF structure.
 *
 * @param pkt   The incoming packet in a GWBUF chain
 * @param hdr   The packet header to populate
 */
void
blr_extract_header(register uint8_t *ptr, register REP_HEADER *hdr)
{

    hdr->payload_len = EXTRACT24(ptr);
    hdr->seqno = ptr[3];
    hdr->ok = ptr[4];
    hdr->timestamp = EXTRACT32(&ptr[5]);
    hdr->event_type = ptr[9];
    hdr->serverid = EXTRACT32(&ptr[10]);
    hdr->event_size = EXTRACT32(&ptr[14]);
    hdr->next_pos = EXTRACT32(&ptr[18]);
    hdr->flags = EXTRACT16(&ptr[22]);
}

/**
 * Process a binlog rotate event.
 *
 * @param router    The instance of the router
 * @param ptr       The packet containing the rotate event
 * @param hdr       The replication message header
 * @return          1 if the file could be rotated, 0 otherwise.
 */
static int
blr_rotate_event(ROUTER_INSTANCE *router, uint8_t *ptr, REP_HEADER *hdr)
{
    int len, slen;
    uint64_t pos;
    char file[BINLOG_FNAMELEN + 1];

    ptr += 19;      // Skip event header
    len = hdr->event_size - 19; // Event size minus header
    pos = extract_field(ptr + 4, 32);
    pos <<= 32;
    pos |= extract_field(ptr, 32);
    slen = len - (8 + 4);       // Allow for position and CRC
    if (router->master_chksum == 0)
    {
        slen += 4;
    }
    if (slen > BINLOG_FNAMELEN)
    {
        slen = BINLOG_FNAMELEN;
    }
    memcpy(file, ptr + 8, slen);
    file[slen] = 0;

#ifdef VERBOSE_ROTATE
    printf("binlog rotate: ");
    while (len--)
    {
        printf("0x%02x ", *ptr++);
    }
    printf("\n");
    printf("New file: %s @ %ld\n", file, pos);
#endif

    strcpy(router->prevbinlog, router->binlog_name);

    int rotated = 1;

    if (strncmp(router->binlog_name, file, slen) != 0)
    {
        router->stats.n_rotates++;
        if (blr_file_rotate(router, file, pos) == 0)
        {
            rotated = 0;
        }
    }
    spinlock_acquire(&router->binlog_lock);
    router->rotating = 0;
    spinlock_release(&router->binlog_lock);
    return rotated;
}

/**
 * Create the auth data needed to be able to call dcb_connect.
 *
 * This doesn't really belong here and should be moved at some stage.
 */
static void *
CreateMySQLAuthData(char *username, char *password, char *database)
{
    MYSQL_session *auth_info;

    if (username == NULL || password == NULL)
    {
        MXS_ERROR("You must specify both username and password for the binlog router.\n");
        return NULL;
    }

    if ((auth_info = calloc(1, sizeof(MYSQL_session))) == NULL)
    {
        return NULL;
    }
    strncpy(auth_info->user, username, MYSQL_USER_MAXLEN);
    strncpy(auth_info->db, database, MYSQL_DATABASE_MAXLEN);
    gw_sha1_str((const uint8_t *)password, strlen(password), auth_info->client_sha1);

    return auth_info;
}

/** Actions that can be taken when an event is being distributed to the slaves*/
typedef enum
{
    SLAVE_SEND_EVENT, /*< Send the event to the slave */
    SLAVE_FORCE_CATCHUP, /*< Force the slave into catchup mode */
    SLAVE_EVENT_ALREADY_SENT /*< The slave already has the event, don't send it */
} slave_event_action_t;

/**
 * Distribute the binlog record we have just received to all the registered slaves.
 *
 * @param   router      The router instance
 * @param   hdr     The replication event header
 * @param   ptr     The raw replication event data
 */
void
blr_distribute_binlog_record(ROUTER_INSTANCE *router, REP_HEADER *hdr, uint8_t *ptr)
{
    ROUTER_SLAVE *slave;
    int action;
    unsigned int cstate;

    spinlock_acquire(&router->lock);
    slave = router->slaves;
    while (slave)
    {
        if (slave->state != BLRS_DUMPING)
        {
            slave = slave->next;
            continue;
        }
        spinlock_acquire(&slave->catch_lock);
        if ((slave->cstate & (CS_UPTODATE | CS_BUSY)) == CS_UPTODATE)
        {
            /*
             * This slave is reporting it is to date with the binlog of the
             * master running on this slave.
             * It has no thread running currently that is sending binlog
             * events.
             */
            action = 1;
            slave->cstate |= CS_BUSY;
        }
        else if ((slave->cstate & (CS_UPTODATE | CS_BUSY)) == (CS_UPTODATE | CS_BUSY))
        {
            /*
             * The slave is up to date with the binlog and a process is
             * running on this slave to send binlog events.
             */
            slave->overrun = 1;
            action = 2;
        }
        else if ((slave->cstate & CS_UPTODATE) == 0)
        {
            /* Slave is in catchup mode */
            action = 3;
        }
        else
        {
            MXS_ERROR("slave->cstate does not contain a meaningful state %d", slave->cstate);
            action = 0;
        }
        slave->stats.n_actions[action - 1]++;
        spinlock_release(&slave->catch_lock);

        if (action == 1)
        {
            spinlock_acquire(&router->binlog_lock);

            slave_event_action_t slave_action = SLAVE_FORCE_CATCHUP;

            if (router->trx_safe && slave->binlog_pos == router->current_safe_event &&
                (strcmp(slave->binlogfile, router->binlog_name) == 0 ||
                 (hdr->event_type == ROTATE_EVENT &&
                  strcmp(slave->binlogfile, router->prevbinlog))))
            {
                /**
                 * Slave needs the current event being distributed
                 */
                slave_action = SLAVE_SEND_EVENT;
            }
            else if (slave->binlog_pos == router->last_event_pos &&
                     (strcmp(slave->binlogfile, router->binlog_name) == 0 ||
                      (hdr->event_type == ROTATE_EVENT &&
                       strcmp(slave->binlogfile, router->prevbinlog))))
            {
                /**
                 * Transaction safety is off or there are no pending transactions
                 */

                slave_action = SLAVE_SEND_EVENT;
            }
            else if (slave->binlog_pos == hdr->next_pos
                     && strcmp(slave->binlogfile, router->binlog_name) == 0)
            {
                /*
                 * Slave has already read record from file, no
                 * need to distrbute this event
                 */
                slave_action = SLAVE_EVENT_ALREADY_SENT;
            }
            else if ((slave->binlog_pos > hdr->next_pos - hdr->event_size)
                     && strcmp(slave->binlogfile, router->binlog_name) == 0)
            {
                /*
                 * The slave is ahead of the master, this should never
                 * happen. Force the slave to catchup mode in order to
                 * try to resolve the issue.
                 */
                MXS_ERROR("Slave %d is ahead of expected position %s@%lu. "
                          "Expected position %d",
                          slave->serverid, slave->binlogfile,
                          (unsigned long)slave->binlog_pos,
                          hdr->next_pos - hdr->event_size);
            }

            spinlock_release(&router->binlog_lock);

            /*
             * If slave_action is SLAVE_FORCE_CATCHUP then
             * the slave is not at the position it should be. Force it into
             * catchup mode rather than send this event.
             */

            switch (slave_action)
            {
            case SLAVE_SEND_EVENT:
                /*
                 * The slave should be up to date, check that the binlog
                 * position matches the event we have to distribute or
                 * this is a rotate event. Send the event directly from
                 * memory to the slave.
                 */
                slave->lastEventTimestamp = hdr->timestamp;
                slave->lastEventReceived = hdr->event_type;

                /* set lastReply */
                if (router->send_slave_heartbeat)
                {
                    slave->lastReply = time(0);
                }

                if (hdr->event_type == ROTATE_EVENT)
                {
                    blr_slave_rotate(router, slave, ptr);
                }

                blr_send_event(slave, hdr, ptr);

                spinlock_acquire(&slave->catch_lock);
                if (hdr->event_type != ROTATE_EVENT)
                {
                    slave->binlog_pos = hdr->next_pos;
                }
                if (slave->overrun)
                {
                    slave->stats.n_overrun++;
                    slave->overrun = 0;
                    poll_fake_write_event(slave->dcb);
                }
                else
                {
                    slave->cstate &= ~CS_BUSY;
                }
                spinlock_release(&slave->catch_lock);
                break;

            case SLAVE_EVENT_ALREADY_SENT:
                spinlock_acquire(&slave->catch_lock);
                slave->cstate &= ~CS_BUSY;
                spinlock_release(&slave->catch_lock);
                break;

            case SLAVE_FORCE_CATCHUP:
                spinlock_acquire(&slave->catch_lock);
                cstate = slave->cstate;
                slave->cstate &= ~(CS_UPTODATE | CS_BUSY);
                slave->cstate |= CS_EXPECTCB;
                spinlock_release(&slave->catch_lock);
                if ((cstate & CS_UPTODATE) == CS_UPTODATE)
                {
#ifdef STATE_CHANGE_LOGGING_ENABLED
                    MXS_NOTICE("%s: Slave %s:%d, server-id %d transition from "
                               "up-to-date to catch-up in blr_distribute_binlog_record, "
                               "binlog file '%s', position %lu.",
                               router->service->name,
                               slave->dcb->remote,
                               ntohs((slave->dcb->ipv4).sin_port),
                               slave->serverid,
                               slave->binlogfile, (unsigned long)slave->binlog_pos);
#endif
                }
                poll_fake_write_event(slave->dcb);
                break;
            }
        }
        else if (action == 3)
        {
            /* Slave is not up to date
             * Check if it is either expecting a callback or
             * is busy processing a callback
             */
            spinlock_acquire(&slave->catch_lock);
            if ((slave->cstate & (CS_EXPECTCB | CS_BUSY)) == 0)
            {
                slave->cstate |= CS_EXPECTCB;
                spinlock_release(&slave->catch_lock);
                poll_fake_write_event(slave->dcb);
            }
            else
            {
                spinlock_release(&slave->catch_lock);
            }
        }

        slave = slave->next;
    }
    spinlock_release(&router->lock);
}

/**
 * Write a raw event (the first 40 bytes at most) to a log file
 *
 * @param priority The syslog priority of the message (LOG_ERR, LOG_WARNING, etc.)
 * @param msg      A textual message to write before the packet
 * @param ptr      Pointer to the message buffer
 * @param len      Length of message packet
 */
static void
blr_log_packet(int priority, char *msg, uint8_t *ptr, int len)
{
    char buf[400] = "";
    char *bufp;
    int i;

    bufp = buf;
    bufp += sprintf(bufp, "%s length = %d: ", msg, len);
    for (i = 0; i < len && i < 40; i++)
    {
        bufp += sprintf(bufp, "0x%02x ", ptr[i]);
    }
    if (i < len)
    {
        MXS_LOG_MESSAGE(priority, "%s...", buf);
    }
    else
    {
        MXS_LOG_MESSAGE(priority, "%s", buf);
    }
}

/**
 * Check if the master connection is in place and we
 * are downlaoding binlogs
 *
 * @param router    The router instance
 * @return non-zero if we are recivign binlog records
 */
int
blr_master_connected(ROUTER_INSTANCE *router)
{
    return router->master_state == BLRM_BINLOGDUMP;
}

/**
 * Extract a result value from the set of messages that make up a
 * MySQL response packet.
 *
 * @param buf   The GWBUF containing the response
 * @param col   The column number to return
 * @return  The result form the column or NULL. The caller must free the result
 */
char *
blr_extract_column(GWBUF *buf, int col)
{
    uint8_t *ptr;
    int len, ncol, collen;
    char    *rval;

    if (buf == NULL)
    {
        return NULL;
    }

    ptr = (uint8_t *)GWBUF_DATA(buf);
    /* First packet should be the column count */
    len = EXTRACT24(ptr);
    ptr += 3;
    if (*ptr != 1)      // Check sequence number is 1
    {
        return NULL;
    }
    ptr++;
    ncol = *ptr++;
    if (ncol < col)     // Not that many column in result
    {
        return NULL;
    }
    // Now ptr points at the column definition
    while (ncol-- > 0)
    {
        len = EXTRACT24(ptr);
        ptr += 4;   // Skip to payload
        ptr += len; // Skip over payload
    }
    // Now we should have an EOF packet
    len = EXTRACT24(ptr);
    ptr += 4;       // Skip to payload
    if (*ptr != 0xfe)
    {
        return NULL;
    }
    ptr += len;

    // Finally we have reached the row
    len = EXTRACT24(ptr);
    ptr += 4;

    /** The first EOF packet signals the start of the resultset rows and the second
     EOF packet signals the end of the result set. If the resultset
     contains a second EOF packet right after the first one, the result set is empty and
     contains no rows. */
    if (len == 5 && *ptr == 0xfe)
    {
        return NULL;
    }

    while (--col > 0)
    {
        collen = *ptr++;
        ptr += collen;
    }
    collen = *ptr++;
    if ((rval = malloc(collen + 1)) == NULL)
    {
        return NULL;
    }
    memcpy(rval, ptr, collen);
    rval[collen] = 0;       // NULL terminate

    return rval;
}

/**
 * Read a replication event form current opened binlog into a GWBUF structure.
 *
 * @param router    The router instance
 * @param pos       Position of binlog record to read
 * @param hdr       Binlog header to populate
 * @return      The binlog record wrapped in a GWBUF structure
 */
GWBUF
*blr_read_events_from_pos(ROUTER_INSTANCE *router,
                          unsigned long long pos,
                          REP_HEADER *hdr,
                          unsigned long long pos_end)
{
    unsigned long long end_pos = 0;
    uint8_t hdbuf[19];
    uint8_t *data;
    GWBUF *result;
    int n;
    int event_limit;

    /* Get current binnlog position */
    end_pos = pos_end;

    /* end of file reached, we're done */
    if (pos == end_pos)
    {
        return NULL;
    }

    /* error */
    if (pos > end_pos)
    {
        MXS_ERROR("Reading saved events, the specified pos %llu "
                  "is ahead of current pos %lu for file %s",
                  pos, router->current_pos, router->binlog_name);
        return NULL;
    }

    /* Read the event header information from the file */
    if ((n = pread(router->binlog_fd, hdbuf, 19, pos)) != 19)
    {
        switch (n)
        {
        case 0:
            MXS_DEBUG("Reading saved events: reached end of binlog file at %llu.", pos);
            break;
        case -1:
            {
                char err_msg[STRERROR_BUFLEN];
                MXS_ERROR("Reading saved events: failed to read binlog "
                          "file %s at position %llu"
                          " (%s).", router->binlog_name,
                          pos, strerror_r(errno, err_msg, sizeof(err_msg)));

                if (errno == EBADF)
                {
                    MXS_ERROR("Reading saved events: bad file descriptor for file %s"
                              ", descriptor %d.",
                              router->binlog_name, router->binlog_fd);
                }
            }
            break;
        default:
            MXS_ERROR("Reading saved events: short read when reading the header. "
                      "Expected 19 bytes but got %d bytes. "
                      "Binlog file is %s, position %llu",
                      n, router->binlog_name, pos);
            break;
        }

        return NULL;
    }

    hdr->timestamp = EXTRACT32(hdbuf);
    hdr->event_type = hdbuf[4];
    hdr->serverid = EXTRACT32(&hdbuf[5]);
    hdr->event_size = extract_field(&hdbuf[9], 32);
    hdr->next_pos = EXTRACT32(&hdbuf[13]);
    hdr->flags = EXTRACT16(&hdbuf[17]);

    event_limit = router->mariadb10_compat ? MAX_EVENT_TYPE_MARIADB10 : MAX_EVENT_TYPE;

    if (hdr->event_type > event_limit)
    {
        MXS_ERROR("Reading saved events: invalid event type 0x%x. "
                  "Binlog file is %s, position %llu",
                  hdr->event_type,
                  router->binlog_name, pos);
        return NULL;
    }

    if ((result = gwbuf_alloc(hdr->event_size)) == NULL)
    {
        MXS_ERROR("Reading saved events: failed to allocate memory for binlog entry, "
                  "size %d at %llu.",
                  hdr->event_size, pos);
        return NULL;
    }

    /* Copy event header*/
    data = GWBUF_DATA(result);
    memcpy(data, hdbuf, 19);

    /* Read event data and put int into buffer after header */
    if ((n = pread(router->binlog_fd, &data[19], hdr->event_size - 19, pos + 19)) != hdr->event_size - 19)
    {
        if (n == -1)
        {
            char err_msg[STRERROR_BUFLEN];
            MXS_ERROR("Reading saved events: the event at %llu in %s. "
                      "%s, expected %d bytes.",
                      pos, router->binlog_name,
                      strerror_r(errno, err_msg, sizeof(err_msg)), hdr->event_size - 19);
        }
        else
        {
            MXS_ERROR("Reading saved events: short read when reading "
                      "the event at %llu in %s. "
                      "Expected %d bytes got %d bytes.",
                      pos, router->binlog_name, hdr->event_size - 19, n);

            if (end_pos - pos < hdr->event_size)
            {
                MXS_ERROR("Reading saved events: binlog event "
                          "is close to the end of the binlog file, "
                          "current file size is %llu.", end_pos);
            }
        }

        /* free buffer */
        gwbuf_free(result);

        return NULL;
    }

    return result;
}

/**
 * Stop and start the master connection
 *
 * @param router    The router instance
 */
void
blr_stop_start_master(ROUTER_INSTANCE *router)
{
    if (router->master)
    {
        if (router->master->fd != -1 && router->master->state == DCB_STATE_POLLING)
        {
            blr_master_close(router);
        }
    }

    spinlock_acquire(&router->lock);

    router->master_state = BLRM_SLAVE_STOPPED;

    /* set last_safe_pos */
    router->last_safe_pos = router->binlog_position;

    /**
     * Set router->prevbinlog to router->binlog_name
     * The FDE event with current filename may arrive after STOP SLAVE is received
     */

    if (strcmp(router->binlog_name, router->prevbinlog) != 0)
    {
        strncpy(router->prevbinlog, router->binlog_name, BINLOG_FNAMELEN);
    }

    if (router->client)
    {
        if (router->client->fd != -1 && router->client->state == DCB_STATE_POLLING)
        {
            dcb_close(router->client);
            router->client = NULL;
        }
    }

    /* Discard the queued residual data */
    while (router->residual)
    {
        router->residual = gwbuf_consume(router->residual, GWBUF_LENGTH(router->residual));
    }
    router->residual = NULL;

    router->master_state = BLRM_UNCONNECTED;
    spinlock_release(&router->lock);

    blr_master_reconnect(router);
}

/**
 * The heartbeat check function called from the housekeeper.
 * We can try a new master connection if current one is seen out of date
 *
 * @param router    Current router instance
 */

static void
blr_check_last_master_event(void *inst)
{
    ROUTER_INSTANCE *router = (ROUTER_INSTANCE *)inst;
    int master_check = 1;
    int master_state =  BLRM_UNCONNECTED;
    char task_name[BLRM_TASK_NAME_LEN + 1] = "";

    spinlock_acquire(&router->lock);

    master_check = blr_check_heartbeat(router);

    master_state = router->master_state;

    spinlock_release(&router->lock);

    if (!master_check)
    {
        /*
         * stop current master connection
         * and try a new connection
         */
        blr_stop_start_master(router);
    }

    if ( (!master_check) || (master_state != BLRM_BINLOGDUMP) )
    {
        /*
         * Remove the task, it will be added again
         * when master state is back to BLRM_BINLOGDUMP
         * by blr_master_response()
         */
        snprintf(task_name, BLRM_TASK_NAME_LEN, "%s heartbeat", router->service->name);

        hktask_remove(task_name);
    }
}

/**
 * Check last heartbeat or last received event against router->heartbeat time interval
 *
 * checked interval is againts (router->heartbeat + BLR_NET_LATENCY_WAIT_TIME)
 * that is currently set to 1
 *
 * @param router    Current router instance
 * @return      0 if master connection must be closed and opened again, 1 otherwise
 */

int
blr_check_heartbeat(ROUTER_INSTANCE *router)
{
    time_t t_now = time(0);
    char *event_desc = NULL;

    if (router->master_state != BLRM_BINLOGDUMP)
    {
        return 1;
    }

    event_desc = blr_last_event_description(router);

    if (router->master_state == BLRM_BINLOGDUMP && router->lastEventReceived > 0)
    {
        if ((t_now - router->stats.lastReply) > (router->heartbeat + BLR_NET_LATENCY_WAIT_TIME))
        {
            MXS_ERROR("No event received from master %s:%d in heartbeat period (%lu seconds), "
                      "last event (%s %d) received %lu seconds ago. Assuming connection is dead "
                      "and reconnecting.",
                      router->service->dbref->server->name,
                      router->service->dbref->server->port,
                      router->heartbeat,
                      event_desc != NULL ? event_desc : "unknown",
                      router->lastEventReceived,
                      t_now - router->stats.lastReply);

            return 0;
        }
    }

    return 1;
}

/**
 * Log binlog router identy after master registration, state is BLRM_BINLOG_DUMP
 *
 * @param   router  The router instance
 */

static void blr_log_identity(ROUTER_INSTANCE *router)
{
    char *master_uuid;
    char *master_hostname;
    char *master_version;

    if (router->set_master_version)
    {
        master_version  = router->set_master_version;
    }
    else
    {
        master_version = blr_extract_column(router->saved_master.selectver, 1);
    }

    if (router->set_master_hostname)
    {
        master_hostname  = router->set_master_hostname;
    }
    else
    {
        master_hostname = blr_extract_column(router->saved_master.selecthostname, 1);
    }

    if (router->set_master_uuid)
    {
        master_uuid = router->master_uuid;
    }
    else
    {
        master_uuid = blr_extract_column(router->saved_master.uuid, 2);
    }

    /* Seen by the master */
    MXS_NOTICE("%s: identity seen by the master: "
               "server_id: %d, uuid: %s",
               router->service->name,
               router->serverid, (router->uuid == NULL ? "not available" : router->uuid));

    /* Seen by the slaves */

    /* MariaDB 5.5 and MariaDB don't have the MASTER_UUID var */
    if (master_uuid == NULL)
    {
        MXS_NOTICE("%s: identity seen by the slaves: "
                   "server_id: %d, hostname: %s, MySQL version: %s",
                   router->service->name,
                   router->masterid, (master_hostname == NULL ? "not available" : master_hostname),
                   (master_version == NULL ? "not available" : master_version));
    }
    else
    {
        MXS_NOTICE("%s: identity seen by the slaves: "
                   "server_id: %d, uuid: %s, hostname: %s, MySQL version: %s",
                   router->service->name,
                   router->masterid, master_uuid,
                   (master_hostname == NULL ? "not available" : master_hostname),
                   (master_version == NULL ? "not available" : master_version));
    }
}

/**
 * Distribute an error message to all the registered slaves.
 *
 * @param   router      The router instance
 * @param   message     The message to send
 * @param   state       The MySQL State for message
 * @param   err_code    The MySQL error code for message
 */
static void
blr_distribute_error_message(ROUTER_INSTANCE *router, char *message, char *state, unsigned int err_code)
{
    ROUTER_SLAVE *slave;

    spinlock_acquire(&router->lock);

    slave = router->slaves;
    while (slave)
    {
        if (slave->state != BLRS_DUMPING)
        {
            slave = slave->next;
            continue;
        }

        /* send the error that stops slave replication */
        blr_send_custom_error(slave->dcb, slave->seqno++, 0, message, state, err_code);

        slave = slave->next;
    }

    spinlock_release(&router->lock);
}

int
blr_write_data_into_binlog(ROUTER_INSTANCE *router, uint32_t data_len, uint8_t *buf)
{
    int n;

    if ((n = pwrite(router->binlog_fd, buf, data_len,
                    router->last_written)) != data_len)
    {
        char err_msg[STRERROR_BUFLEN];
        MXS_ERROR("%s: Failed to write binlog record at %lu of %s, %s. "
                  "Truncating to previous record.",
                  router->service->name, router->last_written,
                  router->binlog_name,
                  strerror_r(errno, err_msg, sizeof(err_msg)));

        /* Remove any partial event that was written */
        if (ftruncate(router->binlog_fd, router->last_written))
        {
            MXS_ERROR("%s: Failed to truncate binlog record at %lu of %s, %s. ",
                      router->service->name, router->last_written,
                      router->binlog_name,
                      strerror_r(errno, err_msg, sizeof(err_msg)));
        }
        return 0;
    }
    router->last_written += data_len;
    return n;
}

/**
 * Send a replication event packet to a slave
 *
 * The first replication event packet contains one byte set to either
 * 0x0, 0xfe or 0xff which signals what the state of the replication stream is.
 * If the data pointed by @c buf is not the start of the replication header
 * and part of the replication event is already sent, @c first must be set to
 * false so that the first status byte is not sent again.
 *
 * @param slave Slave where the packet is sent to
 * @param buf Buffer containing the data
 * @param len Length of the data
 * @param first If this is the first packet of a multi-packet event
 * @return True on success, false when memory allocation fails
 */
bool blr_send_packet(ROUTER_SLAVE *slave, uint8_t *buf, uint32_t len, bool first)
{
    bool rval = true;
    unsigned int datalen = len + (first ? 1 : 0);
    GWBUF *buffer = gwbuf_alloc(datalen + MYSQL_HEADER_LEN);
    if (buffer)
    {
        uint8_t *data = GWBUF_DATA(buffer);
        encode_value(data, datalen, 24);
        data += 3;
        *data++ = slave->seqno++;

        if (first)
        {
            *data++ = 0; // OK byte
        }

        if (len > 0)
        {
            memcpy(data, buf, len);
        }

        slave->stats.n_bytes += GWBUF_LENGTH(buffer);
        slave->dcb->func.write(slave->dcb, buffer);
    }
    else
    {
        MXS_ERROR("failed to allocate %ld bytes of memory when writing an"
                  " event.", datalen + MYSQL_HEADER_LEN);
        rval = false;
    }
    return rval;
}

/**
 * Send a single replication event to a slave
 *
 * This sends the complete replication event to a slave. If the event size exceeds
 * the maximum size of a MySQL packet, it will be sent in multiple packets.
 *
 * @param slave Slave where the event is sent to
 * @param hdr Replication header
 * @param buf Pointer to the replication event as it was read from the disk
 * @return True on success, false if memory allocation failed
 */
bool blr_send_event(ROUTER_SLAVE *slave, REP_HEADER *hdr, uint8_t *buf)
{
    bool rval = true;

    /** Check if the event and the OK byte fit into a single packet  */
    if (hdr->event_size + 1 < MYSQL_PACKET_LENGTH_MAX)
    {
        rval = blr_send_packet(slave, buf, hdr->event_size, true);
    }
    else
    {
        /** Total size of all the payloads in all the packets */
        int64_t len = hdr->event_size + 1;
        bool first = true;

        while (rval && len > 0)
        {
            uint64_t payload_len = first ? MYSQL_PACKET_LENGTH_MAX - 1 :
                                   MIN(MYSQL_PACKET_LENGTH_MAX, len);

            if (blr_send_packet(slave, buf, payload_len, first))
            {
                /** The check for exactly 0x00ffffff bytes needs to be done
                 * here as well */
                if (len == MYSQL_PACKET_LENGTH_MAX)
                {
                    blr_send_packet(slave, buf, 0, false);
                }

                /** Add the extra byte written by blr_send_packet */
                len -= first ? payload_len + 1 : payload_len;
                buf += payload_len;
                first = false;
            }
            else
            {
                rval = false;
            }
        }
    }

    slave->stats.n_events++;

    if (!rval)
    {
        MXS_ERROR("Failed to send an event of %u bytes to slave at %s:%d.",
                  hdr->event_size, slave->dcb->remote,
                  ntohs(slave->dcb->ipv4.sin_port));
    }
    return rval;
}

/**
 * Extract the checksum from the binlogs
 *
 * This updates the internal state of the router and will allow us to detect
 * if the checksum is split across two packets.
 * @param router Router instance
 * @param cksumptr Pointer to the checksum
 * @param len How much of the data is readable
 */
void extract_checksum(ROUTER_INSTANCE* router, uint8_t *cksumptr, uint8_t len)
{
    uint8_t *ptr = cksumptr;
    while (ptr - cksumptr < len)
    {
        router->partial_checksum[router->partial_checksum_bytes] = *ptr;
        ptr++;
        router->partial_checksum_bytes++;
    }
}<|MERGE_RESOLUTION|>--- conflicted
+++ resolved
@@ -1333,15 +1333,10 @@
                 int event_limit = router->mariadb10_compat ?
                                   MAX_EVENT_TYPE_MARIADB10 : MAX_EVENT_TYPE;
 
-<<<<<<< HEAD
-				if (hdr.event_type <= event_limit)
-					router->stats.events[hdr.event_type]++;
-=======
                 if (hdr.event_type > 0 && hdr.event_type <= event_limit)
                 {
                     router->stats.events[hdr.event_type]++;
                 }
->>>>>>> 11689623
 
                 if (hdr.event_type == FORMAT_DESCRIPTION_EVENT && hdr.next_pos == 0)
                 {
