/*
 * Copyright (c) 2018 MariaDB Corporation Ab
 *
 * Use of this software is governed by the Business Source License included
 * in the LICENSE.TXT file and at www.mariadb.com/bsl11.
 *
 * Change Date: 2024-03-10
 *
 * On the date above, in accordance with the Business Source License, use
 * of this software will be governed by version 2 or later of the General
 * Public License.
 */
#pragma once

#include "schemarouter.hh"

#include <string>
#include <list>

#include <maxscale/router.hh>
#include <maxscale/session_command.hh>
#include <maxscale/protocol/mariadb/client_connection.hh>

#include "shard_map.hh"

namespace schemarouter
{
/**
 * Bitmask values for the router session's initialization. These values are used
 * to prevent responses from internal commands being forwarded to the client.
 */
enum init_mask
{
    INIT_READY   = 0x00,
    INIT_MAPPING = 0x01,
    INIT_USE_DB  = 0x02,
    INIT_UNINT   = 0x04,
    INIT_FAILED  = 0x08
};

enum showdb_response
{
    SHOWDB_FULL_RESPONSE,
    SHOWDB_PARTIAL_RESPONSE,
    SHOWDB_DUPLICATE_DATABASES,
    SHOWDB_FATAL_ERROR
};

#define SCHEMA_ERR_DUPLICATEDB    5000
#define SCHEMA_ERRSTR_DUPLICATEDB "DUPDB"
#define SCHEMA_ERR_DBNOTFOUND     1049
#define SCHEMA_ERRSTR_DBNOTFOUND  "42000"

/**
 * Route target types
 */
enum route_target
{
    TARGET_UNDEFINED,
    TARGET_NAMED_SERVER,
    TARGET_ALL,
    TARGET_ANY
};

/** Helper macros for route target type */
#define TARGET_IS_UNDEFINED(t)    (t == TARGET_UNDEFINED)
#define TARGET_IS_NAMED_SERVER(t) (t == TARGET_NAMED_SERVER)
#define TARGET_IS_ALL(t)          (t == TARGET_ALL)
#define TARGET_IS_ANY(t)          (t == TARGET_ANY)

class SchemaRouter;

/**
 * The client session structure used within this router.
 */
class SchemaRouterSession : public mxs::RouterSession
{
public:

    SchemaRouterSession(MXS_SESSION* session, SchemaRouter* router, SRBackendList backends);

    /**
     * Called when a client session has been closed.
     */
    void close();

    /**
     * Called when a packet being is routed to the backend. The router should
     * forward the packet to the appropriate server(s).
     *
     * @param pPacket A client packet.
     */
    int32_t routeQuery(GWBUF* pPacket);

    /**
     * Called when a packet is routed to the client. The router should
     * forward the packet to the client using `RouterSession::clientReply`.
     *
     * @param pPacket  A client packet.
     * @param pBackend The backend the packet is coming from.
     */
    void clientReply(GWBUF* pPacket, const mxs::ReplyRoute& pBackend, const mxs::Reply& reply);

    bool handleError(mxs::ErrorType type, GWBUF* pMessage, mxs::Endpoint* pProblem, const mxs::Reply& pReply);

private:
    /**
     * Internal functions
     */

    /** Helper functions */
    mxs::Target* get_shard_target(GWBUF* buffer, uint32_t qtype);
    SRBackend*   get_shard_backend(const char* name);
    bool         have_servers();
    bool         handle_default_db();
    bool         ignore_duplicate_table(const std::string& data);
    mxs::Target* get_query_target(GWBUF* buffer);
    mxs::Target* get_ps_target(GWBUF* buffer, uint32_t qtype, qc_query_op_t op);

    /** Routing functions */
    bool         route_session_write(GWBUF* querybuf, uint8_t command);
    void         process_sescmd_response(SRBackend* bref, GWBUF** ppPacket, const mxs::Reply& reply);
    mxs::Target* resolve_query_target(GWBUF* pPacket,
                                      uint32_t type,
                                      uint8_t command,
                                      enum route_target& route_target);

    /** Shard mapping functions */
    void                 send_databases();
    bool                 send_shards();
    void                 query_databases();
    int                  inspect_mapping_states(SRBackend* bref, GWBUF** wbuf);
    enum showdb_response parse_mapping_response(SRBackend* bref, GWBUF** buffer);
    void                 route_queued_query();
    void                 synchronize_shards();
<<<<<<< HEAD
    void                 handle_mapping_reply(SRBackend* bref, GWBUF** pPacket);
    bool                 handle_statement(GWBUF* querybuf, SRBackend* bref, uint8_t command, uint32_t type);
=======
    void                 handle_mapping_reply(SSRBackend& bref, GWBUF** pPacket);
    bool                 handle_statement(GWBUF* querybuf, SSRBackend& bref, uint8_t command, uint32_t type);
    std::string          get_cache_key() const;
>>>>>>> c2b868e8

    /** Member variables */
    bool                     m_closed;          /**< True if session closed */
    MariaDBClientConnection* m_client {nullptr};/**< Client connection */

    MYSQL_session*         m_mysql_session; /**< Session client data (username, password, SHA1). */
    SRBackendList          m_backends;      /**< Backend references */
    SConfig                m_config;        /**< Session specific configuration */
    SchemaRouter*          m_router;        /**< The router instance */
    Shard                  m_shard;         /**< Database to server mapping */
    std::string            m_connect_db;    /**< Database the user was trying to connect to */
    std::string            m_current_db;    /**< Current active database */
    int                    m_state;         /**< Initialization state bitmask */
    std::list<mxs::Buffer> m_queue;         /**< Query that was received before the session was ready */
    Stats                  m_stats;         /**< Statistics for this router */
    uint64_t               m_sent_sescmd;   /**< The latest session command being executed */
    uint64_t               m_replied_sescmd;/**< The last session command reply that was sent to the client */
    mxs::Target*           m_load_target;   /**< Target for LOAD DATA LOCAL INFILE */
    SRBackend*             m_sescmd_replier {nullptr};
};
}<|MERGE_RESOLUTION|>--- conflicted
+++ resolved
@@ -133,14 +133,9 @@
     enum showdb_response parse_mapping_response(SRBackend* bref, GWBUF** buffer);
     void                 route_queued_query();
     void                 synchronize_shards();
-<<<<<<< HEAD
     void                 handle_mapping_reply(SRBackend* bref, GWBUF** pPacket);
     bool                 handle_statement(GWBUF* querybuf, SRBackend* bref, uint8_t command, uint32_t type);
-=======
-    void                 handle_mapping_reply(SSRBackend& bref, GWBUF** pPacket);
-    bool                 handle_statement(GWBUF* querybuf, SSRBackend& bref, uint8_t command, uint32_t type);
     std::string          get_cache_key() const;
->>>>>>> c2b868e8
 
     /** Member variables */
     bool                     m_closed;          /**< True if session closed */
