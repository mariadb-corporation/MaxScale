/*
 * Copyright (c) 2016 MariaDB Corporation Ab
 * Copyright (c) 2023 MariaDB plc, Finnish Branch
 *
 * Use of this software is governed by the Business Source License included
 * in the LICENSE.TXT file and at www.mariadb.com/bsl11.
 *
 * Change Date: 2027-11-30
 *
 * On the date above, in accordance with the Business Source License, use
 * of this software will be governed by version 2 or later of the General
 * Public License.
 */

#include "schemarouter.hh"
#include "schemaroutersession.hh"
#include "schemarouterinstance.hh"

#include <inttypes.h>
#include <unordered_set>

#include <maxbase/atomic.hh>
#include <maxbase/alloc.hh>
#include <maxscale/modutil.hh>
#include <maxscale/protocol/mariadb/query_classifier.hh>
#include <maxscale/protocol/mariadb/resultset.hh>
#include <maxscale/protocol/mariadb/mysql.hh>

#include <mysqld_error.h>

namespace schemarouter
{

bool connect_backend_servers(SRBackendList& backends, MXS_SESSION* session);

enum route_target get_shard_route_target(uint32_t qtype);
bool              extract_database(GWBUF* buf, char* str);
bool              detect_show_shards(GWBUF* query);

SchemaRouterSession::SchemaRouterSession(MXS_SESSION* session,
                                         SchemaRouter* router,
                                         SRBackendList backends)
    : mxs::RouterSession(session)
    , m_closed(false)
    , m_client(static_cast<MariaDBClientConnection*>(session->client_connection()))
    , m_backends(std::move(backends))
    , m_config(*router->m_config.values())
    , m_router(router)
    , m_key(get_cache_key())
    , m_shard(m_router->m_shard_manager.get_shard(m_key, m_config.refresh_interval.count()))
    , m_state(0)
    , m_load_target(NULL)
{
    m_mysql_session = static_cast<MYSQL_session*>(session->protocol_data());
    auto current_db = m_mysql_session->auth_data->default_db;

    // TODO: The following is not pretty and is bound to cause problems in the future.

    /* To enable connecting directly to a sharded database we first need
     * to disable it for the client DCB's protocol so that we can connect to them */
    if (m_mysql_session->client_capabilities() & GW_MYSQL_CAPABILITIES_CONNECT_WITH_DB && !current_db.empty())
    {
        m_mysql_session->client_caps.basic_capabilities &= ~GW_MYSQL_CAPABILITIES_CONNECT_WITH_DB;
        m_mysql_session->auth_data->default_db.clear();

        /* Store the database the client is connecting to */
        m_connect_db = current_db;
        m_state |= INIT_USE_DB;

        MXB_INFO("Client logging in directly to a database '%s', "
                 "postponing until databases have been mapped.", current_db.c_str());
    }

    mxb::atomic::add(&m_router->m_stats.sessions, 1);
}

SchemaRouterSession::~SchemaRouterSession()
{
    mxb_assert(!m_closed);

    /**
     * Lock router client session for secure read and update.
     */
    if (!m_closed)
    {
        m_closed = true;

        if (m_dcid)
        {
            m_pSession->cancel_dcall(m_dcid);
        }

        for (const auto& a : m_backends)
        {
            if (a->in_use())
            {
                a->close();
            }
        }

        if (m_state & INIT_MAPPING)
        {
            m_router->m_shard_manager.cancel_update(m_key);
        }

        std::lock_guard<std::mutex> guard(m_router->m_lock);

        if (m_router->m_stats.longest_sescmd < m_stats.longest_sescmd)
        {
            m_router->m_stats.longest_sescmd = m_stats.longest_sescmd;
        }
        double ses_time = difftime(time(NULL), m_pSession->stats.connect);
        if (m_router->m_stats.ses_longest < ses_time)
        {
            m_router->m_stats.ses_longest = ses_time;
        }
        if (m_router->m_stats.ses_shortest > ses_time && m_router->m_stats.ses_shortest > 0)
        {
            m_router->m_stats.ses_shortest = ses_time;
        }

        m_router->m_stats.ses_average =
            (ses_time + ((m_router->m_stats.sessions - 1) * m_router->m_stats.ses_average))
            / (m_router->m_stats.sessions);
    }
}

static void inspect_query(GWBUF* pPacket, uint32_t* type, qc_query_op_t* op, uint8_t* command)
{
    uint8_t* data = GWBUF_DATA(pPacket);
    *command = data[4];

    switch (*command)
    {
    case MXS_COM_QUIT:          /*< 1 QUIT will close all sessions */
    case MXS_COM_INIT_DB:       /*< 2 DDL must go to the master */
    case MXS_COM_REFRESH:       /*< 7 - I guess this is session but not sure */
    case MXS_COM_DEBUG:         /*< 0d all servers dump debug info to stdout */
    case MXS_COM_PING:          /*< 0e all servers are pinged */
    case MXS_COM_CHANGE_USER:   /*< 11 all servers change it accordingly */
        // case MXS_COM_STMT_CLOSE: /*< free prepared statement */
        // case MXS_COM_STMT_SEND_LONG_DATA: /*< send data to column */
        // case MXS_COM_STMT_RESET: /*< resets the data of a prepared statement */
        *type = QUERY_TYPE_SESSION_WRITE;
        break;

    case MXS_COM_CREATE_DB: /**< 5 DDL must go to the master */
    case MXS_COM_DROP_DB:   /**< 6 DDL must go to the master */
        *type = QUERY_TYPE_WRITE;
        break;

    case MXS_COM_QUERY:
        *type = qc_get_type_mask(pPacket);
        *op = qc_get_operation(pPacket);
        break;

    case MXS_COM_STMT_PREPARE:
        *type = qc_get_type_mask(pPacket);
        *type |= QUERY_TYPE_PREPARE_STMT;
        break;

    case MXS_COM_STMT_EXECUTE:
        /** Parsing is not needed for this type of packet */
        *type = QUERY_TYPE_EXEC_STMT;
        break;

    case MXS_COM_SHUTDOWN:      /**< 8 where should shutdown be routed ? */
    case MXS_COM_STATISTICS:    /**< 9 ? */
    case MXS_COM_PROCESS_INFO:  /**< 0a ? */
    case MXS_COM_CONNECT:       /**< 0b ? */
    case MXS_COM_PROCESS_KILL:  /**< 0c ? */
    case MXS_COM_TIME:          /**< 0f should this be run in gateway ? */
    case MXS_COM_DELAYED_INSERT:/**< 10 ? */
    case MXS_COM_DAEMON:        /**< 1d ? */
    default:
        break;
    }

    if (mxb_log_should_log(LOG_INFO))
    {
        const char* sql;
        int sql_len;
        int rc = modutil_extract_SQL(*pPacket, &sql, &sql_len);

        MXB_INFO("> Command: %s, stmt: %.*s %s%s",
                 STRPACKETTYPE(*command),
                 rc ? sql_len : 0,
                 rc ? sql : "",
                 (pPacket->hints.empty() ? "" : ", Hint:"),
                 (pPacket->hints.empty() ? "" : Hint::type_to_str(pPacket->hints[0].type)));
    }
}

mxs::Target* SchemaRouterSession::resolve_query_target(GWBUF* pPacket, uint32_t type,
                                                       uint8_t command, enum route_target& route_target)
{
    mxs::Target* target = NULL;

    if (route_target != TARGET_NAMED_SERVER)
    {
        /** We either don't know or don't care where this query should go */
        target = get_shard_target(pPacket, type);

        if (target && target->is_usable())
        {
            route_target = TARGET_NAMED_SERVER;
        }
    }

    if (TARGET_IS_UNDEFINED(route_target))
    {
        /** We don't know where to send this. Route it to either the server with
         * the current default database or to the first available server. */
        target = get_shard_target(pPacket, type);

        if ((!target && command != MXS_COM_INIT_DB && m_current_db.empty())
            || command == MXS_COM_FIELD_LIST
            || m_current_db.empty())
        {
            /** No current database and no databases in query or the database is
             * ignored, route to first available backend. */
            route_target = TARGET_ANY;
        }
    }

    if (TARGET_IS_ANY(route_target))
    {
        if (SRBackend* b = get_any_backend())
        {
            route_target = TARGET_NAMED_SERVER;
            target = b->target();
        }
        else
        {
            /**No valid backends alive*/
            MXB_ERROR("Failed to route query, no backends are available.");
        }
    }

    return target;
}

static bool is_empty_packet(GWBUF* pPacket)
{
    bool rval = false;
    uint8_t len[3];

    if (gwbuf_length(pPacket) == 4
        && gwbuf_copy_data(pPacket, 0, 3, len) == 3
        && gw_mysql_get_byte3(len) == 0)
    {
        rval = true;
    }

    return rval;
}

mxs::Target* SchemaRouterSession::get_location(const std::vector<std::string_view>& dbs)
{
    return get_valid_target(m_shard.get_all_locations(dbs));
}

mxs::Target* SchemaRouterSession::get_location(std::string_view db)
{
    return get_valid_target(m_shard.get_all_locations(db));
}

mxs::Target* SchemaRouterSession::get_valid_target(const std::set<mxs::Target*>& candidates)
{
    for (const auto& b : m_backends)
    {
        if (b->in_use() && candidates.count(b->target()))
        {
            return b->target();
        }
    }

    return nullptr;
}

bool SchemaRouterSession::tables_are_on_all_nodes(const std::set<mxs::Target*>& candidates) const
{
    size_t valid_nodes = 0;
    size_t nodes_in_candidates = 0;

    for (const auto& b : m_backends)
    {
        if (b->in_use())
        {
            ++valid_nodes;

            if (candidates.count(b->target()))
            {
                ++nodes_in_candidates;
            }
        }
    }

    return valid_nodes == nodes_in_candidates;
}

bool SchemaRouterSession::routeQuery(GWBUF* pPacket)
{
    if (m_closed)
    {
        return 0;
    }

    if (m_shard.empty() && (m_state & INIT_MAPPING) == 0)
    {
        if (m_dcid)
        {
            // The delayed call is already in place, let it take care of the shard update
            m_queue.push_back(pPacket);
            return 1;
        }

        // Check if another session has managed to update the shard cache
        m_shard = m_router->m_shard_manager.get_shard(m_key, m_config.refresh_interval.count());

        if (m_shard.empty())
        {
            // No entries in the cache, try to start an update
            if (m_router->m_shard_manager.start_update(m_key))
            {
                // No other sessions are doing an update for this user, start one
                query_databases();
            }
            else
            {
                // Wait for the other session to finish its update and reuse that result
                mxb_assert(m_dcid == 0);
                m_queue.push_back(pPacket);

                auto worker = mxs::RoutingWorker::get_current();
                m_dcid = m_pSession->dcall(1000ms, &SchemaRouterSession::delay_routing, this);
                MXB_INFO("Waiting for the database mapping to be completed by another session");

                return 1;
            }
        }
    }

    int ret = 0;

    /**
     * If the databases are still being mapped or if the client connected
     * with a default database but no database mapping was performed we need
     * to store the query. Once the databases have been mapped and/or the
     * default database is taken into use we can send the query forward.
     */
    if (m_state & (INIT_MAPPING | INIT_USE_DB))
    {
        m_queue.push_back(pPacket);
        ret = 1;

        if (m_state == (INIT_READY | INIT_USE_DB))
        {
            /**
             * This state is possible if a client connects with a default database
             * and the shard map was found from the router cache
             */
            if (!handle_default_db())
            {
                ret = 0;
            }
        }
        return ret;
    }

    uint8_t command = 0;
    mxs::Target* target = NULL;
    uint32_t type = QUERY_TYPE_UNKNOWN;
    qc_query_op_t op = QUERY_OP_UNDEFINED;
    enum route_target route_target = TARGET_UNDEFINED;

    if (m_load_target)
    {
        /** A load data local infile is active */
        target = m_load_target;
        route_target = TARGET_NAMED_SERVER;

        if (is_empty_packet(pPacket))
        {
            m_load_target = NULL;
        }
    }
    else
    {
        inspect_query(pPacket, &type, &op, &command);

        /** Create the response to the SHOW DATABASES from the mapped databases */
        if (qc_query_is_type(type, QUERY_TYPE_SHOW_DATABASES))
        {
            send_databases();
            gwbuf_free(pPacket);
            return 1;
        }
        else if (detect_show_shards(pPacket))
        {
            if (send_shards())
            {
                ret = 1;
            }
            gwbuf_free(pPacket);
            return ret;
        }

        route_target = get_shard_route_target(type);

        // Route all transaction control commands to all backends. This will keep the transaction state
        // consistent even if no default database is used or if the default database being used is located
        // on more than one node.
        if (pPacket->hints.empty()
            && (type & (QUERY_TYPE_BEGIN_TRX | QUERY_TYPE_COMMIT | QUERY_TYPE_ROLLBACK)))
        {
            MXB_INFO("Routing trx control statement to all nodes.");
            route_target = TARGET_ALL;
        }

        /**
         * Find a suitable server that matches the requirements of @c route_target
         */
        if (command == MXS_COM_INIT_DB || op == QUERY_OP_CHANGE_DB)
        {
            /** The default database changes must be routed to a specific server */
            if (change_current_db(pPacket, command))
            {
                gwbuf_free(pPacket);
                return 1;
            }
            else
            {
                if (m_config.refresh_databases && m_shard.stale(m_config.refresh_interval.count()))
                {
                    m_queue.push_back(pPacket);
                    query_databases();
                    return 1;
                }

                // If we don't end up refreshing the databases, we'll just route it as a normal query to a
                // random backend.
                route_target = TARGET_ANY;
                MXB_INFO("Client is trying to use an unknown database.");
            }
        }

        if (TARGET_IS_ALL(route_target))
        {
            /** Session commands, route to all servers */
            if (route_session_write(pPacket, command))
            {
                mxb::atomic::add(&m_router->m_stats.n_sescmd, 1, mxb::atomic::RELAXED);
                mxb::atomic::add(&m_router->m_stats.n_queries, 1, mxb::atomic::RELAXED);
                ret = 1;
            }
        }
        else if (target == NULL)
        {
            target = resolve_query_target(pPacket, type, command, route_target);
        }
    }

    if (TARGET_IS_NAMED_SERVER(route_target) && target)
    {
        uint8_t cmd = mxs_mysql_get_command(pPacket);

        if (SRBackend* bref = get_shard_backend(target->name()))
        {
            if (op == QUERY_OP_LOAD_LOCAL)
            {
                m_load_target = bref->target();
            }

            // Store the target we're routing the query to. This can be used later if a situation is
            // encountered where a query has no "natural" target (e.g. CREATE DATABASE with no default
            // database).
            m_prev_target = bref;

            MXB_INFO("Route query to \t%s <", bref->name());

            auto responds = mxs_mysql_command_will_respond(cmd) ?
                mxs::Backend::EXPECT_RESPONSE :
                mxs::Backend::NO_RESPONSE;

            if (bref->write(pPacket, responds))
            {
                /** Add one query response waiter to backend reference */
                mxb::atomic::add(&m_router->m_stats.n_queries, 1, mxb::atomic::RELAXED);
                ret = 1;
            }
            else
            {
                // TODO: In most cases this causes a double delete.
                // TODO: Removing it may cause a leak.
                // TODO: Refactor things so that there is no ambiguity.
                // gwbuf_free(pPacket);
            }
        }
        else
        {
            MXB_ERROR("Could not find valid server for %s, closing connection.", STRPACKETTYPE(cmd));
        }
    }

    return ret;
}
void SchemaRouterSession::handle_mapping_reply(SRBackend* bref, const mxs::Reply& reply)
{
    int rc = inspect_mapping_states(bref, reply);

    if (rc == 1)
    {
        synchronize_shards();
        m_state &= ~INIT_MAPPING;

        /* Check if the session is reconnecting with a database name
         * that is not in the hashtable. If the database is not found
         * then close the session. */

        if (m_state & INIT_USE_DB)
        {
            if (!handle_default_db())
            {
                rc = -1;
            }
        }
        else if (m_queue.size() && rc != -1)
        {
            mxb_assert(m_state == INIT_READY || m_state == INIT_USE_DB);
            MXB_INFO("Routing stored query");
            route_queued_query();
        }
    }

    if (rc == -1)
    {
        m_pSession->kill();
    }
}

void SchemaRouterSession::handle_default_db_response()
{
    mxb_assert(m_num_init_db > 0);

    if (--m_num_init_db == 0)
    {
        m_state &= ~INIT_USE_DB;
        m_current_db = m_connect_db;
        mxb_assert(m_state == INIT_READY);

        if (m_queue.size())
        {
            route_queued_query();
        }
    }
}

bool SchemaRouterSession::clientReply(GWBUF* pPacket, const mxs::ReplyRoute& down, const mxs::Reply& reply)
{
    SRBackend* bref = static_cast<SRBackend*>(down.back()->get_userdata());

    const auto& error = reply.error();

    if (error.is_unexpected_error())
    {
        // All unexpected errors are related to server shutdown.
        bref->set_close_reason(std::string("Server '") + bref->name() + "' is shutting down");

        // The server sent an error that we either didn't expect or we don't want. If retrying is going to
        // take place, it'll be done in handleError.
        if (!bref->is_waiting_result() || !reply.has_started())
        {
            // The buffer contains either an ERR packet, in which case the resultset hasn't started yet, or a
            // resultset with a trailing ERR packet. The full resultset can be discarded as the client hasn't
            // received it yet. In theory we could return this to the client but we don't know if it was
            // interrupted or not so the safer option is to retry it.
            gwbuf_free(pPacket);
            return false;
        }
    }

    if (bref->should_ignore_response())
    {
        gwbuf_free(pPacket);
        pPacket = nullptr;
    }

    if (reply.is_complete())
    {
        MXB_INFO("Reply complete from '%s'", bref->name());
        bref->ack_write();
    }

    if (m_state & INIT_MAPPING)
    {
        handle_mapping_reply(bref, reply);
        gwbuf_free(pPacket);
        pPacket = nullptr;
    }
    else if (m_state & INIT_USE_DB)
    {
        MXB_INFO("Reply to USE '%s' received for session %p", m_connect_db.c_str(), m_pSession);
        gwbuf_free(pPacket);
        pPacket = NULL;
        handle_default_db_response();
    }
    else if (m_queue.size())
    {
        mxb_assert(m_state == INIT_READY);
        route_queued_query();
    }

    int32_t rc = 1;

    if (pPacket)
    {
        rc = RouterSession::clientReply(pPacket, down, reply);
    }

    return rc;
}

bool SchemaRouterSession::handleError(mxs::ErrorType type,
                                      GWBUF* pMessage,
                                      mxs::Endpoint* pProblem,
                                      const mxs::Reply& pReply)
{
    SRBackend* bref = static_cast<SRBackend*>(pProblem->get_userdata());
    mxb_assert(bref);

    if (bref->is_waiting_result())
    {
        if ((m_state & (INIT_USE_DB | INIT_MAPPING)) == INIT_USE_DB)
        {
            handle_default_db_response();
        }

        if (m_state & INIT_MAPPING)
        {
            // An error during the shard mapping is not a fatal response. Broken servers are allowed to exist
            // as the user might not exist on all backends.
            mxs::Reply tmp;
            uint16_t errcode = mxs_mysql_get_mysql_errno(pMessage);
            std::string errmsg = mxs::extract_error(pMessage);
            std::string sqlstate = "HY000";
            tmp.set_error(errcode, sqlstate.begin(), sqlstate.end(), errmsg.begin(), errmsg.end());
            handle_mapping_reply(bref, tmp);
        }
        else if (!bref->should_ignore_response())
        {
            // A result that was to be returned to the client was expected from this backend. Since the
            // schemarouter does not have any retrying capabilities, the only option is to kill the session.
            m_pSession->kill();
        }
    }

    bref->close(type == mxs::ErrorType::PERMANENT ? Backend::CLOSE_FATAL : Backend::CLOSE_NORMAL);

    return have_servers();
}

/**
 * Private functions
 */


/**
 * Synchronize the router client session shard map with the global shard map for
 * this user.
 *
 * If the router doesn't have a shard map for this user then the current shard map
 * of the client session is added to the m_router-> If the shard map in the router is
 * out of date, its contents are replaced with the contents of the current client
 * session. If the router has a usable shard map, the current shard map of the client
 * is discarded and the router's shard map is used.
 * @param client Router session
 */
void SchemaRouterSession::synchronize_shards()
{
    m_router->m_stats.shmap_cache_miss++;
    m_router->m_shard_manager.update_shard(m_shard, m_key);
}

/**
 * Extract the database name from a COM_INIT_DB or literal USE ... query.
 * @param buf Buffer with the database change query
 * @param str Pointer where the database name is copied
 * @return True for success, false for failure
 */
bool extract_database(GWBUF* buf, char* str)
{
    uint8_t* packet;
    char* saved, * tok, * query = NULL;
    bool succp = true;
    unsigned int plen;

    packet = GWBUF_DATA(buf);
    plen = gw_mysql_get_byte3(packet) - 1;

    /** Copy database name from MySQL packet to session */
    if (mxs_mysql_get_command(buf) == MXS_COM_QUERY
        && qc_get_operation(buf) == QUERY_OP_CHANGE_DB)
    {
        const char* delim = "` \n\t;";

        query = modutil_get_SQL(buf);
        tok = strtok_r(query, delim, &saved);

        if (tok == NULL || strcasecmp(tok, "use") != 0)
        {
            MXB_ERROR("extract_database: Malformed chage database packet.");
            succp = false;
            goto retblock;
        }

        tok = strtok_r(NULL, delim, &saved);

        if (tok == NULL)
        {
            MXB_ERROR("extract_database: Malformed change database packet.");
            succp = false;
            goto retblock;
        }

        strncpy(str, tok, MYSQL_DATABASE_MAXLEN);
    }
    else
    {
        memcpy(str, packet + 5, plen);
        memset(str + plen, 0, 1);
    }
retblock:
    MXB_FREE(query);
    return succp;
}

bool SchemaRouterSession::write_session_command(SRBackend* backend, mxs::Buffer buffer, uint8_t cmd)
{
    bool ok = true;
    mxs::Backend::response_type type = mxs::Backend::NO_RESPONSE;

    if (mxs_mysql_command_will_respond(cmd))
    {
        if (backend == m_sescmd_replier)
        {
            MXB_INFO("Will return response from '%s' to the client", backend->name());
            type = mxs::Backend::EXPECT_RESPONSE;
        }
        else
        {
            type = mxs::Backend::IGNORE_RESPONSE;
        }
    }

    if (backend->write(buffer.release(), type))
    {
        MXB_INFO("Route query to %s: %s", backend->is_master() ? "master" : "slave", backend->name());
    }
    else
    {
        MXB_ERROR("Failed to execute session command in %s", backend->name());
        backend->close();
        ok = false;
    }

    return ok;
}

SRBackend* SchemaRouterSession::get_any_backend()
{
    if (m_prev_target && m_prev_target->in_use())
    {
        MXB_INFO("Using previous target: %s", m_prev_target->name());
        return m_prev_target;
    }

    for (const auto& b : m_backends)
    {
        if (b->in_use() && m_shard.uses_target(b->target()))
        {
            return b.get();
        }
    }

    for (const auto& b : m_backends)
    {
        if (b->in_use())
        {
            return b.get();
        }
    }

    return nullptr;
}

/**
 * Execute in backends used by current router session.
 * Save session variable commands to router session property
 * struct. Thus, they can be replayed in backends which are
 * started and joined later.
 *
 * Suppress redundant OK packets sent by backends.
 *
 * The first OK packet is replied to the client.
 * Return true if succeed, false is returned if router session was closed or
 * if execute_sescmd_in_backend failed.
 */
bool SchemaRouterSession::route_session_write(GWBUF* querybuf, uint8_t command)
{
    bool ok = false;
    mxs::Buffer buffer(querybuf);

    mxb::atomic::add(&m_stats.longest_sescmd, 1, mxb::atomic::RELAXED);

    m_sescmd_replier = get_any_backend();

    for (const auto& b : m_backends)
    {
        if (b->in_use() && write_session_command(b.get(), buffer, command))
        {
            if (b.get() == m_sescmd_replier)
            {
                ok = true;
            }
        }
    }

    return ok;
}

/**
 * Check if a router session has servers in use
 * @param rses Router client session
 * @return True if session has a single backend server in use that is running.
 * False if no backends are in use or running.
 */
bool SchemaRouterSession::have_servers()
{
    for (const auto& b : m_backends)
    {
        if (b->in_use() && !b->is_closed())
        {
            return true;
        }
    }

    return false;
}

/**
 * Detect if a query contains a SHOW SHARDS query.
 * @param query Query to inspect
 * @return true if the query is a SHOW SHARDS query otherwise false
 */
bool detect_show_shards(GWBUF* query)
{
    bool rval = false;
    char* querystr, * tok, * sptr;

    if (query == NULL)
    {
        MXB_ERROR("NULL value passed at %s:%d", __FILE__, __LINE__);
        return false;
    }

    if (!mariadb::is_com_query_or_prepare(*query))
    {
        return false;
    }

    if ((querystr = modutil_get_SQL(query)) == NULL)
    {
        MXB_ERROR("Failure to parse SQL at  %s:%d", __FILE__, __LINE__);
        return false;
    }

    tok = strtok_r(querystr, " ", &sptr);
    if (tok && strcasecmp(tok, "show") == 0)
    {
        tok = strtok_r(NULL, " ", &sptr);
        if (tok && strcasecmp(tok, "shards") == 0)
        {
            rval = true;
        }
    }

    MXB_FREE(querystr);
    return rval;
}

/**
 * Send a result set of all shards and their locations to the client.
 * @param rses Router client session
 * @return 0 on success, -1 on error
 */
bool SchemaRouterSession::send_shards()
{
    std::unique_ptr<ResultSet> set = ResultSet::create({"Database", "Server"});

    for (const auto& db : m_shard.get_content())
    {
        for (const auto& tbl : db.second)
        {
            for (const auto* t : tbl.second)
            {
                set->add_row({db.first + "." + tbl.first, t->name()});
            }
        }
    }

    const mxs::ReplyRoute down;
    const mxs::Reply reply;
    mxs::RouterSession::clientReply(set->as_buffer().release(), down, reply);

    return true;
}

void SchemaRouterSession::write_error_to_client(int errnum, const char* mysqlstate, const char* errmsg)
{
    set_response(modutil_create_mysql_err_msg(1, 0, errnum, mysqlstate, errmsg));
}

/**
 *
 * @param router_cli_ses
 * @return
 */
bool SchemaRouterSession::handle_default_db()
{
    bool rval = false;

    for (auto target : m_shard.get_all_locations(m_connect_db))
    {
        /* Send a COM_INIT_DB packet to the server with the right database
         * and set it as the client's active database */
        unsigned int qlen = m_connect_db.length();
        GWBUF* buffer = gwbuf_alloc(qlen + 5);
        uint8_t* data = GWBUF_DATA(buffer);

        gw_mysql_set_byte3(data, qlen + 1);
        data[3] = 0x0;
        data[4] = MXS_COM_INIT_DB;
        memcpy(data + 5, m_connect_db.c_str(), qlen);

        if (auto backend = get_shard_backend(target->name()))
        {
            backend->write(buffer);
            ++m_num_init_db;
            rval = true;
        }
    }

    if (!rval)
    {
        /** Unknown database, hang up on the client*/
        MXB_INFO("Connecting to a non-existent database '%s'", m_connect_db.c_str());
        char errmsg[128 + MYSQL_DATABASE_MAXLEN + 1];
        sprintf(errmsg, "Unknown database '%s'", m_connect_db.c_str());
        if (m_config.debug)
        {
            sprintf(errmsg + strlen(errmsg), " ([%" PRIu64 "]: DB not found on connect)", m_pSession->id());
        }
        write_error_to_client(SCHEMA_ERR_DBNOTFOUND, SCHEMA_ERRSTR_DBNOTFOUND, errmsg);
    }

    return rval;
}

void SchemaRouterSession::route_queued_query()
{
    GWBUF* tmp = m_queue.front().release();
    m_queue.pop_front();

    MXB_INFO("Routing queued query: %s", tmp->get_sql().c_str());

    m_pSession->delay_routing(this, tmp, 0);
}

bool SchemaRouterSession::delay_routing()
{
    MXS_SESSION::Scope scope(m_pSession);
    bool rv = false;

    mxb_assert(m_shard.empty());
    m_shard = m_router->m_shard_manager.get_shard(m_key, m_config.refresh_interval.count());

    if (!m_shard.empty())
    {
        MXB_INFO("Another session updated the shard information, reusing the result");
        route_queued_query();
        m_dcid = 0;
    }
    else if (m_router->m_shard_manager.start_update(m_key))
    {
        // No other sessions are doing an update, start our own update
        query_databases();
        m_dcid = 0;
    }
    else
    {
        // We're still waiting for an update from another session
        rv = true;
    }

    return rv;
}

bool SchemaRouterSession::have_duplicates() const
{
    bool duplicates = false;

    for (const auto& db : m_shard.get_content())
    {
        for (const auto& tbl : db.second)
        {
            if (tbl.second.size() > 1)
            {
                auto name = db.first + "." + tbl.first;

                if (!ignore_duplicate_table(name))
                {
                    std::vector<const char*> data;

                    for (const auto* t : tbl.second)
                    {
                        data.push_back(t->name());
                    }

                    duplicates = true;
                    MXB_ERROR("'%s' found on servers %s for user %s.",
                              name.c_str(), mxb::join(data, ",", "'").c_str(),
                              m_pSession->user_and_host().c_str());
                }
            }
        }
    }

    return duplicates;
}

/**
 *
 * @param router_cli_ses Router client session
 * @return 1 if mapping is done, 0 if it is still ongoing and -1 on error
 */
int SchemaRouterSession::inspect_mapping_states(SRBackend* b, const mxs::Reply& reply)
{
    bool mapped = true;

    if (!b->is_mapped())
    {
        enum showdb_response rc = parse_mapping_response(b, reply);

        if (rc == SHOWDB_FULL_RESPONSE && have_duplicates())
        {
            rc = SHOWDB_DUPLICATE_DATABASES;
        }

        if (rc == SHOWDB_FULL_RESPONSE)
        {
            b->set_mapped(true);
            MXB_DEBUG("Received SHOW DATABASES reply from '%s' (%lu rows)", b->name(), reply.rows_read());
        }
        else if (rc == SHOWDB_FATAL_ERROR)
        {
            auto err = modutil_create_mysql_err_msg(
                1, 0, SCHEMA_ERR_DUPLICATEDB, SCHEMA_ERRSTR_DUPLICATEDB,
                ("Error: database mapping failed due to: " + reply.error().message()).c_str());

            mxs::ReplyRoute route;
            RouterSession::clientReply(err, route, reply);
            return -1;
        }
        else if (rc == SHOWDB_PARTIAL_RESPONSE)
        {
            MXB_INFO("Partial response from '%s'(%lu rows)", b->name(), reply.rows_read());
        }
        else
        {
            if ((m_state & INIT_FAILED) == 0)
            {
                if (rc == SHOWDB_DUPLICATE_DATABASES)
                {
                    MXB_ERROR("Duplicate tables found, closing session.");
                }
                else
                {
                    MXB_ERROR("Fatal error when processing SHOW DATABASES response, closing session.");
                }

                /** This is the first response to the database mapping which
                 * has duplicate database conflict. Set the initialization bitmask
                 * to INIT_FAILED */
                m_state |= INIT_FAILED;

                /** Send the client an error about duplicate databases
                 * if there is a queued query from the client. */
                if (m_queue.size())
                {
                    auto err = modutil_create_mysql_err_msg(
                        1, 0, SCHEMA_ERR_DUPLICATEDB, SCHEMA_ERRSTR_DUPLICATEDB,
                        "Error: duplicate tables found on two different shards.");

                    mxs::ReplyRoute route;
                    RouterSession::clientReply(err, route, mxs::Reply());
                }
            }

            return -1;
        }
    }

    return std::all_of(
        m_backends.begin(), m_backends.end(), [](const auto& b) {
        return !b->in_use() || b->is_mapped();
    });
}

/**
 * Read new database name from COM_INIT_DB packet or a literal USE ... COM_QUERY
 * packet and change the default database on the relevant backends.
 *
 * @param buf Buffer containing the database change query
 * @param cmd The command being executed
 *
 * @return True if new database was set and a query was executed, false if non-existent database was tried
 *         to be used and it wasn't found on any of the backends.
 */
bool SchemaRouterSession::change_current_db(GWBUF* buf, uint8_t cmd)
{
    bool succp = false;
    char db[MYSQL_DATABASE_MAXLEN + 1];

    if (extract_database(buf, db))
    {
        mxs::Buffer buffer(gwbuf_clone_shallow(buf));
        auto targets = m_shard.get_all_locations(db);
        m_sescmd_replier = nullptr;

        for (const auto& b : m_backends)
        {
            if (b->in_use() && targets.count(b->target()))
            {
                // This must be set before the call to write_session_command is made as the replier is
                // used in it to determine whether the response should be discarded or not.
                if (!m_sescmd_replier)
                {
                    m_sescmd_replier = b.get();
                }

                if (write_session_command(b.get(), buffer, cmd))
                {
                    succp = true;
                }
            }
        }

        if (succp)
        {
            m_current_db = db;
        }
    }

    return succp;
}

/**
 * Convert a length encoded string into a string.
 *
 * @param data Pointer to the first byte of the string
 *
 * @return String value
 */
std::string get_lenenc_str(uint8_t** input)
{
    std::string rv;
    uint8_t* ptr = *input;

    if (*ptr < 251)
    {
        rv = std::string((char*)ptr + 1, *ptr);
        ptr += 1;
    }
    else
    {
        switch (*(ptr))
        {
        case 0xfc:
            rv = std::string((char*)ptr + 2, mariadb::get_byte2(ptr));
            ptr += 2;
            break;

        case 0xfd:
            rv = std::string((char*)ptr + 3, mariadb::get_byte3(ptr));
            ptr += 3;
            break;

        case 0xfe:
            rv = std::string((char*)ptr + 8, mariadb::get_byte8(ptr));
            ptr += 8;
            break;

        default:
            mxb_assert(!true);
            break;
        }
    }

    ptr += rv.size();
    *input = ptr;

    return rv;
}

// We could also use a transparent comparator
// (https://stackoverflow.com/questions/20317413/what-are-transparent-comparators) and store it as a
// std::string but since these are constants, a string_view works just fine.
static const std::set<std::string_view> always_ignore =
{"mysql", "information_schema", "performance_schema", "sys"};

bool SchemaRouterSession::ignore_duplicate_table(std::string_view data) const
{
    bool rval = false;

    std::string_view db = data.substr(0, data.find("."));

    if (always_ignore.count(db))
    {
        rval = true;
    }

    if (!m_config.ignore_tables.empty())
    {
        auto it = std::find(m_config.ignore_tables.begin(), m_config.ignore_tables.end(), data);

        if (it != m_config.ignore_tables.end())
        {
            rval = true;
        }
    }

    if (!m_config.ignore_tables_regex.empty() && m_config.ignore_tables_regex.match(data))
    {
        rval = true;
    }

    return rval;
}

/**
 * Parses a response set to a SHOW DATABASES query and inserts them into the
 * router client session's database hashtable. The name of the database is used
 * as the key and the unique name of the server is the value. The function
 * currently supports only result sets that span a single SQL packet.
 * @param rses Router client session
 * @param target Target server where the database is
 * @param buf GWBUF containing the result set
 * @return 1 if a complete response was received, 0 if a partial response was received
 * and -1 if a database was found on more than one server.
 */
enum showdb_response SchemaRouterSession::parse_mapping_response(SRBackend* bref, const mxs::Reply& reply)
{
    enum showdb_response rval = SHOWDB_FATAL_ERROR;

    if (reply.error())
    {
        MXB_INFO("Mapping query returned an error; ignoring server '%s': %s",
                 bref->name(), reply.error().message().c_str());
        rval = SHOWDB_FULL_RESPONSE;
    }
    else
    {
        bool duplicate_found = false;
        rval = reply.is_complete() ? SHOWDB_FULL_RESPONSE : SHOWDB_PARTIAL_RESPONSE;

        for (const auto& row : reply.row_data())
        {
            mxb_assert(row.size() == 2);

            if (!row.empty() && !row[0].empty())
            {
                std::string db(row[0]);
                std::string tbl(row[1]);
                mxs::Target* target = bref->target();
                MXB_SINFO("<" << target->name() << ", " << db << ", " << tbl << ">");
                m_shard.add_location(std::move(db), std::move(tbl), target);
            }
        }
    }

    return rval;
}

/**
 * Initiate the generation of the database hash table by sending a
 * SHOW DATABASES query to each valid backend server. This sets the session
 * into the mapping state where it queues further queries until all the database
 * servers have returned a result.
 * @param inst Router instance
 * @param session Router client session
 * @return 1 if all writes to backends were succesful and 0 if one or more errors occurred
 */
void SchemaRouterSession::query_databases()
{
    MXB_INFO("Mapping databases");

    for (const auto& b : m_backends)
    {
        b->set_mapped(false);
    }

    mxb_assert((m_state & INIT_MAPPING) == 0);

    m_state |= INIT_MAPPING;
    m_state &= ~INIT_UNINT;

    // It is important that the result also contains all the database names with the table set to an empty
    // string. This causes a table with no name to be inserted into the resulting map that represent the
    // database itself. With it, the shard map finds both databases and tables using the same code.
    // The query in question will end up generating duplicate rows as we only select the lowercase forms. This
    // is fine since the schemarouter transforms the names into lowercase before doing a lookup. The problem
    // of double insertion (MXS-4092) is avoided by storing the targets in a set.
    GWBUF* buffer = modutil_create_query("SELECT LOWER(t.table_schema), LOWER(t.table_name) FROM information_schema.tables t "
                                         "UNION ALL "
                                         "SELECT LOWER(s.schema_name), '' FROM information_schema.schemata s ");
    buffer->set_type(GWBUF::TYPE_COLLECT_ROWS);

    for (const auto& b : m_backends)
    {
        if (b->in_use() && !b->is_closed() && b->target()->is_usable())
        {
            if (!b->write(gwbuf_clone_shallow(buffer)))
            {
                MXB_ERROR("Failed to write mapping query to '%s'", b->name());
            }
        }
    }
    gwbuf_free(buffer);
}

/**
 * Check the hashtable for the right backend for this query.
 * @param router Router instance
 * @param client Client router session
 * @param buffer Query to inspect
 * @return Name of the backend or NULL if the query contains no known databases.
 */
mxs::Target* SchemaRouterSession::get_shard_target(GWBUF* buffer, uint32_t qtype)
{
    mxs::Target* rval = NULL;
    qc_query_op_t op = QUERY_OP_UNDEFINED;
    uint8_t command = mxs_mysql_get_command(buffer);

    if (command == MXS_COM_QUERY)
    {
        op = qc_get_operation(buffer);
        rval = get_query_target(buffer);
    }

    if (mxs_mysql_is_ps_command(command)
        || qc_query_is_type(qtype, QUERY_TYPE_PREPARE_NAMED_STMT)
        || qc_query_is_type(qtype, QUERY_TYPE_DEALLOC_PREPARE)
        || qc_query_is_type(qtype, QUERY_TYPE_PREPARE_STMT)
        || op == QUERY_OP_EXECUTE)
    {
        rval = get_ps_target(buffer, qtype, op);
    }

    if (!buffer->hints.empty() && buffer->hints[0].type == Hint::Type::ROUTE_TO_NAMED_SERVER)
    {
        const char* hinted_server = buffer->hints[0].data.c_str();
        for (const auto& b : m_backends)
        {
            // TODO: What if multiple servers have same name when case-compared?
            if (strcasecmp(b->name(), hinted_server) == 0)
            {
                rval = b->target();
                MXB_INFO("Routing hint found (%s)", rval->name());
            }
        }
    }

    if (rval == NULL && m_current_db.length())
    {
        /**
         * If the target name has not been found and the session has an
         * active database, set is as the target
         */
        rval = get_location(m_current_db);

        if (rval)
        {
            MXB_INFO("Using active database '%s' on '%s'",
                     m_current_db.c_str(),
                     rval->name());
        }
    }
    return rval;
}

/**
 * Provide the router with a pointer to a suitable backend dcb.
 *
 * Detect failures in server statuses and reselect backends if necessary
 * If name is specified, server name becomes primary selection criteria.
 * Similarly, if max replication lag is specified, skip backends which lag too
 * much.
 *
 * @param p_dcb Address of the pointer to the resulting DCB
 * @param name  Name of the backend which is primarily searched. May be NULL.
 *
 * @return True if proper DCB was found, false otherwise.
 */
SRBackend* SchemaRouterSession::get_shard_backend(const char* name)
{
    SRBackend* rval = nullptr;

    for (const auto& b : m_backends)
    {
        if (b->in_use() && (strcasecmp(name, b->target()->name()) == 0)
            && b->target()->is_usable())
        {
            rval = b.get();
            break;
        }
    }

    return rval;
}


/**
 * Examine the query type, transaction state and routing hints. Find out the
 * target for query routing.
 *
 *  @param qtype      Type of query
 *  @param trx_active Is transacation active or not
 *  @param hint       Pointer to list of hints attached to the query buffer
 *
 *  @return bitfield including the routing target, or the target server name
 *          if the query would otherwise be routed to slave.
 */
enum route_target get_shard_route_target(uint32_t qtype)
{
    enum route_target target = TARGET_UNDEFINED;

    /**
     * These queries are not affected by hints
     */
    if (qc_query_is_type(qtype, QUERY_TYPE_SESSION_WRITE)
        || qc_query_is_type(qtype, QUERY_TYPE_GSYSVAR_WRITE)
        || qc_query_is_type(qtype, QUERY_TYPE_USERVAR_WRITE)
        || qc_query_is_type(qtype, QUERY_TYPE_ENABLE_AUTOCOMMIT)
        || qc_query_is_type(qtype, QUERY_TYPE_DISABLE_AUTOCOMMIT))
    {
        /** hints don't affect on routing */
        target = TARGET_ALL;
    }
    else if (qc_query_is_type(qtype, QUERY_TYPE_SYSVAR_READ)
             || qc_query_is_type(qtype, QUERY_TYPE_GSYSVAR_READ))
    {
        target = TARGET_ANY;
    }

    return target;
}

/**
 * Generates a custom SHOW DATABASES result set from all the databases in the
 * hashtable. Only backend servers that are up and in a proper state are listed
 * in it.
 * @param router Router instance
 * @param client Router client session
 * @return True if the sending of the database list was successful, otherwise false
 */
void SchemaRouterSession::send_databases()
{
    std::set<std::string> db_names;

    for (auto db : m_shard.get_content())
    {
        db_names.insert(db.first);
    }

    std::unique_ptr<ResultSet> set = ResultSet::create({"Database"});

    for (const auto& name : db_names)
    {
        set->add_row({name});
    }

    const mxs::ReplyRoute down;
    const mxs::Reply reply;
    mxs::RouterSession::clientReply(set->as_buffer().release(), down, reply);
}

mxs::Target*
SchemaRouterSession::get_query_target_from_locations(const std::set<mxs::Target*>& locations)
{
    // TODO: const-correct, get_location() is non-const right now.
    mxs::Target* rval = nullptr;

    if (!m_current_db.empty() && tables_are_on_all_nodes(locations))
    {
        rval = get_location(m_current_db);
        MXS_INFO("Query target table is on all nodes, using node with current default database '%s'",
                 m_current_db.c_str());
        mxb_assert_message(rval, "If table is on all nodes, it should always have a location.");
    }
    else
    {
        rval = get_valid_target(locations);
    }

    return rval;
}

mxs::Target* SchemaRouterSession::get_query_target(GWBUF* buffer)
{
<<<<<<< HEAD
    auto table_views = qc_get_table_names(buffer, true);

    // We get string_views, but we may need to modify elements so we need to
    // copy them over to a vector<string>.
    std::vector<std::string> tables;
    tables.reserve(table_views.size());

    for (auto sv : table_views)
    {
        tables.emplace_back(std::string(sv));
    }

    mxs::Target* rval = NULL;
=======
    auto tables = qc_get_table_names(buffer, true);
>>>>>>> b02d0a4c

    table_views.clear();
    for (auto& t : tables)
    {
        if (t.find('.') == std::string::npos)
        {
            t = m_current_db + '.' + t;
        }

        // Then we need to copy the modified strings back to our vector<string_view>.
        table_views.emplace_back(std::string_view(t));
    }

<<<<<<< HEAD
    if ((rval = get_location(table_views)))
    {
        MXB_INFO("Query targets table on server '%s'", rval->name());
=======
    auto locations = m_shard.get_all_locations(tables);
    mxs::Target* rval = get_query_target_from_locations(locations);

    if (!rval)
    {
        rval = get_query_target_from_locations(m_shard.get_all_locations(qc_get_database_names(buffer)));
>>>>>>> b02d0a4c
    }

    if (rval)
    {
<<<<<<< HEAD
        MXB_INFO("Query targets database on server '%s'", rval->name());
=======
        MXS_INFO("Query targets server '%s'", rval->name());
>>>>>>> b02d0a4c
    }

    return rval;
}

mxs::Target* SchemaRouterSession::get_ps_target(GWBUF* buffer, uint32_t qtype, qc_query_op_t op)
{
    mxs::Target* rval = NULL;
    uint8_t command = mxs_mysql_get_command(buffer);

    if (qc_query_is_type(qtype, QUERY_TYPE_PREPARE_NAMED_STMT))
    {
        // If pStmt is null, the PREPARE was malformed. In that case it can be routed to any backend to get
        // a proper error response. Also returns null if preparing from a variable. This is a limitation.
        GWBUF* pStmt = qc_get_preparable_stmt(buffer);
        if (pStmt)
        {
            std::string_view stmt = qc_get_prepare_name(buffer);

            if ((rval = get_location(qc_get_table_names(pStmt, true))))
            {
                MXB_INFO("PREPARING NAMED %.*s ON SERVER %s", (int)stmt.length(), stmt.data(), rval->name());
                m_shard.add_statement(stmt, rval);
            }
        }
    }
    else if (op == QUERY_OP_EXECUTE)
    {
        std::string_view stmt = qc_get_prepare_name(buffer);
        mxs::Target* ps_target = m_shard.get_statement(stmt);
        if (ps_target)
        {
            rval = ps_target;
            MXB_INFO("Executing named statement %.*s on server %s",
                     (int)stmt.length(), stmt.data(), rval->name());
        }
    }
    else if (qc_query_is_type(qtype, QUERY_TYPE_DEALLOC_PREPARE))
    {
        std::string_view stmt = qc_get_prepare_name(buffer);
        if ((rval = m_shard.get_statement(stmt)))
        {
            MXB_INFO("Closing named statement %.*s on server %s",
                     (int)stmt.length(), stmt.data(), rval->name());
            m_shard.remove_statement(stmt);
        }
    }
    else if (qc_query_is_type(qtype, QUERY_TYPE_PREPARE_STMT))
    {
        rval = get_location(qc_get_table_names(buffer, true));

        if (rval)
        {
            mxb_assert(buffer->id() != 0);
            m_shard.add_statement(buffer->id(), rval);
        }

        MXB_INFO("Prepare statement on server %s", rval ? rval->name() : "<no target found>");
    }
    else if (mxs_mysql_is_ps_command(command))
    {
        uint32_t id = mxs_mysql_extract_ps_id(buffer);
        rval = m_shard.get_statement(id);

        if (command == MXS_COM_STMT_CLOSE)
        {
            MXB_INFO("Closing prepared statement %d ", id);
            m_shard.remove_statement(id);
        }
    }
    return rval;
}

std::string SchemaRouterSession::get_cache_key() const
{
    std::string key = m_pSession->user();

    for (const auto& b : m_backends)
    {
        if (b->in_use())
        {
            key += b->name();
        }
    }

    return key;
}
}<|MERGE_RESOLUTION|>--- conflicted
+++ resolved
@@ -1504,7 +1504,7 @@
     if (!m_current_db.empty() && tables_are_on_all_nodes(locations))
     {
         rval = get_location(m_current_db);
-        MXS_INFO("Query target table is on all nodes, using node with current default database '%s'",
+        MXB_INFO("Query target table is on all nodes, using node with current default database '%s'",
                  m_current_db.c_str());
         mxb_assert_message(rval, "If table is on all nodes, it should always have a location.");
     }
@@ -1518,7 +1518,6 @@
 
 mxs::Target* SchemaRouterSession::get_query_target(GWBUF* buffer)
 {
-<<<<<<< HEAD
     auto table_views = qc_get_table_names(buffer, true);
 
     // We get string_views, but we may need to modify elements so we need to
@@ -1531,11 +1530,6 @@
         tables.emplace_back(std::string(sv));
     }
 
-    mxs::Target* rval = NULL;
-=======
-    auto tables = qc_get_table_names(buffer, true);
->>>>>>> b02d0a4c
-
     table_views.clear();
     for (auto& t : tables)
     {
@@ -1548,27 +1542,17 @@
         table_views.emplace_back(std::string_view(t));
     }
 
-<<<<<<< HEAD
-    if ((rval = get_location(table_views)))
-    {
-        MXB_INFO("Query targets table on server '%s'", rval->name());
-=======
-    auto locations = m_shard.get_all_locations(tables);
+    auto locations = m_shard.get_all_locations(table_views);
     mxs::Target* rval = get_query_target_from_locations(locations);
 
     if (!rval)
     {
         rval = get_query_target_from_locations(m_shard.get_all_locations(qc_get_database_names(buffer)));
->>>>>>> b02d0a4c
     }
 
     if (rval)
     {
-<<<<<<< HEAD
-        MXB_INFO("Query targets database on server '%s'", rval->name());
-=======
-        MXS_INFO("Query targets server '%s'", rval->name());
->>>>>>> b02d0a4c
+        MXB_INFO("Query targets server '%s'", rval->name());
     }
 
     return rval;
