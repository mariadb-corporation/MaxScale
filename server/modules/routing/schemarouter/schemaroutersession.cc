/*
 * Copyright (c) 2016 MariaDB Corporation Ab
 *
 * Use of this software is governed by the Business Source License included
 * in the LICENSE.TXT file and at www.mariadb.com/bsl11.
 *
 * Change Date: 2026-03-08
 *
 * On the date above, in accordance with the Business Source License, use
 * of this software will be governed by version 2 or later of the General
 * Public License.
 */

#include "schemarouter.hh"
#include "schemaroutersession.hh"
#include "schemarouterinstance.hh"

#include <inttypes.h>
#include <unordered_set>

#include <maxbase/atomic.hh>
#include <maxbase/alloc.h>
#include <maxscale/modutil.hh>
#include <maxscale/protocol/mariadb/query_classifier.hh>
#include <maxscale/protocol/mariadb/resultset.hh>
#include <maxscale/protocol/mariadb/mysql.hh>

#include <mysqld_error.h>

namespace schemarouter
{

bool connect_backend_servers(SRBackendList& backends, MXS_SESSION* session);

enum route_target get_shard_route_target(uint32_t qtype);
bool              change_current_db(std::string& dest, Shard& shard, GWBUF* buf);
bool              extract_database(GWBUF* buf, char* str);
bool              detect_show_shards(GWBUF* query);
void              write_error_to_client(MariaDBClientConnection* conn, int errnum,
                                        const char* mysqlstate, const char* errmsg);

SchemaRouterSession::SchemaRouterSession(MXS_SESSION* session,
                                         SchemaRouter* router,
                                         SRBackendList backends)
    : mxs::RouterSession(session)
    , m_closed(false)
    , m_client(static_cast<MariaDBClientConnection*>(session->client_connection()))
    , m_backends(std::move(backends))
    , m_config(*router->m_config.values())
    , m_router(router)
    , m_key(get_cache_key())
    , m_shard(m_router->m_shard_manager.get_shard(m_key, m_config.refresh_interval.count()))
    , m_state(0)
    , m_load_target(NULL)
{
    m_mysql_session = static_cast<MYSQL_session*>(session->protocol_data());
    auto current_db = m_mysql_session->auth_data->default_db;

    // TODO: The following is not pretty and is bound to cause problems in the future.

    /* To enable connecting directly to a sharded database we first need
     * to disable it for the client DCB's protocol so that we can connect to them */
    if (m_mysql_session->client_capabilities() & GW_MYSQL_CAPABILITIES_CONNECT_WITH_DB && !current_db.empty())
    {
        m_mysql_session->client_caps.basic_capabilities &= ~GW_MYSQL_CAPABILITIES_CONNECT_WITH_DB;
        m_mysql_session->auth_data->default_db.clear();

        /* Store the database the client is connecting to */
        m_connect_db = current_db;
        m_state |= INIT_USE_DB;

        MXS_INFO("Client logging in directly to a database '%s', "
                 "postponing until databases have been mapped.", current_db.c_str());
    }

    mxb::atomic::add(&m_router->m_stats.sessions, 1);
}

SchemaRouterSession::~SchemaRouterSession()
{
    mxb_assert(!m_closed);

    /**
     * Lock router client session for secure read and update.
     */
    if (!m_closed)
    {
        m_closed = true;

        if (m_dcid)
        {
            mxb::Worker::get_current()->cancel_dcall(m_dcid);
        }

        for (const auto& a : m_backends)
        {
            if (a->in_use())
            {
                a->close();
            }
        }

        if (m_state & INIT_MAPPING)
        {
            m_router->m_shard_manager.cancel_update(m_key);
        }

        std::lock_guard<std::mutex> guard(m_router->m_lock);

        if (m_router->m_stats.longest_sescmd < m_stats.longest_sescmd)
        {
            m_router->m_stats.longest_sescmd = m_stats.longest_sescmd;
        }
        double ses_time = difftime(time(NULL), m_pSession->stats.connect);
        if (m_router->m_stats.ses_longest < ses_time)
        {
            m_router->m_stats.ses_longest = ses_time;
        }
        if (m_router->m_stats.ses_shortest > ses_time && m_router->m_stats.ses_shortest > 0)
        {
            m_router->m_stats.ses_shortest = ses_time;
        }

        m_router->m_stats.ses_average =
            (ses_time + ((m_router->m_stats.sessions - 1) * m_router->m_stats.ses_average))
            / (m_router->m_stats.sessions);
    }
}

static void inspect_query(GWBUF* pPacket, uint32_t* type, qc_query_op_t* op, uint8_t* command)
{
    uint8_t* data = GWBUF_DATA(pPacket);
    *command = data[4];

    switch (*command)
    {
    case MXS_COM_QUIT:          /*< 1 QUIT will close all sessions */
    case MXS_COM_INIT_DB:       /*< 2 DDL must go to the master */
    case MXS_COM_REFRESH:       /*< 7 - I guess this is session but not sure */
    case MXS_COM_DEBUG:         /*< 0d all servers dump debug info to stdout */
    case MXS_COM_PING:          /*< 0e all servers are pinged */
    case MXS_COM_CHANGE_USER:   /*< 11 all servers change it accordingly */
        // case MXS_COM_STMT_CLOSE: /*< free prepared statement */
        // case MXS_COM_STMT_SEND_LONG_DATA: /*< send data to column */
        // case MXS_COM_STMT_RESET: /*< resets the data of a prepared statement */
        *type = QUERY_TYPE_SESSION_WRITE;
        break;

    case MXS_COM_CREATE_DB: /**< 5 DDL must go to the master */
    case MXS_COM_DROP_DB:   /**< 6 DDL must go to the master */
        *type = QUERY_TYPE_WRITE;
        break;

    case MXS_COM_QUERY:
        *type = qc_get_type_mask(pPacket);
        *op = qc_get_operation(pPacket);
        break;

    case MXS_COM_STMT_PREPARE:
        *type = qc_get_type_mask(pPacket);
        *type |= QUERY_TYPE_PREPARE_STMT;
        break;

    case MXS_COM_STMT_EXECUTE:
        /** Parsing is not needed for this type of packet */
        *type = QUERY_TYPE_EXEC_STMT;
        break;

    case MXS_COM_SHUTDOWN:      /**< 8 where should shutdown be routed ? */
    case MXS_COM_STATISTICS:    /**< 9 ? */
    case MXS_COM_PROCESS_INFO:  /**< 0a ? */
    case MXS_COM_CONNECT:       /**< 0b ? */
    case MXS_COM_PROCESS_KILL:  /**< 0c ? */
    case MXS_COM_TIME:          /**< 0f should this be run in gateway ? */
    case MXS_COM_DELAYED_INSERT:/**< 10 ? */
    case MXS_COM_DAEMON:        /**< 1d ? */
    default:
        break;
    }

    if (mxb_log_should_log(LOG_INFO))
    {
        char* sql;
        int sql_len;
        char* qtypestr = qc_typemask_to_string(*type);
        int rc = modutil_extract_SQL(pPacket, &sql, &sql_len);

        MXS_INFO("> Command: %s, stmt: %.*s %s%s",
                 STRPACKETTYPE(*command),
                 rc ? sql_len : 0,
                 rc ? sql : "",
                 (pPacket->hints.empty() ? "" : ", Hint:"),
                 (pPacket->hints.empty() ? "" : Hint::type_to_str(pPacket->hints[0].type)));

        MXS_FREE(qtypestr);
    }
}

mxs::Target* SchemaRouterSession::resolve_query_target(GWBUF* pPacket, uint32_t type,
                                                       uint8_t command, enum route_target& route_target)
{
    mxs::Target* target = NULL;

    if (route_target != TARGET_NAMED_SERVER)
    {
        /** We either don't know or don't care where this query should go */
        target = get_shard_target(pPacket, type);

        if (target && target->is_usable())
        {
            route_target = TARGET_NAMED_SERVER;
        }
    }

    if (TARGET_IS_UNDEFINED(route_target))
    {
        /** We don't know where to send this. Route it to either the server with
         * the current default database or to the first available server. */
        target = get_shard_target(pPacket, type);

        if ((!target && command != MXS_COM_INIT_DB && m_current_db.empty())
            || command == MXS_COM_FIELD_LIST
            || m_current_db.empty())
        {
            /** No current database and no databases in query or the database is
             * ignored, route to first available backend. */
            route_target = TARGET_ANY;
        }
    }

    if (TARGET_IS_ANY(route_target))
    {
        for (const auto& b : m_backends)
        {
            if (b->target()->is_usable())
            {
                route_target = TARGET_NAMED_SERVER;
                target = b->target();
                break;
            }
        }

        if (TARGET_IS_ANY(route_target))
        {
            /**No valid backends alive*/
            MXS_ERROR("Failed to route query, no backends are available.");
        }
    }

    return target;
}

static bool is_empty_packet(GWBUF* pPacket)
{
    bool rval = false;
    uint8_t len[3];

    if (gwbuf_length(pPacket) == 4
        && gwbuf_copy_data(pPacket, 0, 3, len) == 3
        && gw_mysql_get_byte3(len) == 0)
    {
        rval = true;
    }

    return rval;
}

bool SchemaRouterSession::routeQuery(GWBUF* pPacket)
{
    if (m_closed)
    {
        return 0;
    }

    if (m_shard.empty() && (m_state & INIT_MAPPING) == 0)
    {
        if (m_dcid)
        {
            // The delayed call is already in place, let it take care of the shard update
            m_queue.push_back(pPacket);
            return 1;
        }

        // Check if another session has managed to update the shard cache
        m_shard = m_router->m_shard_manager.get_shard(m_key, m_config.refresh_interval.count());

        if (m_shard.empty())
        {
            // No entries in the cache, try to start an update
            if (m_router->m_shard_manager.start_update(m_key))
            {
                // No other sessions are doing an update for this user, start one
                query_databases();
            }
            else
            {
                // Wait for the other session to finish its update and reuse that result
                mxb_assert(m_dcid == 0);
                m_queue.push_back(pPacket);

                auto worker = mxs::RoutingWorker::get_current();
<<<<<<< HEAD
                m_dcid = worker->delayed_call(1000ms, &SchemaRouterSession::delay_routing, this);
=======
                m_dcid = worker->dcall(1000, &SchemaRouterSession::delay_routing, this);
>>>>>>> 64fcc363
                MXS_INFO("Waiting for the database mapping to be completed by another session");

                return 1;
            }
        }
    }

    int ret = 0;

    /**
     * If the databases are still being mapped or if the client connected
     * with a default database but no database mapping was performed we need
     * to store the query. Once the databases have been mapped and/or the
     * default database is taken into use we can send the query forward.
     */
    if (m_state & (INIT_MAPPING | INIT_USE_DB))
    {
        m_queue.push_back(pPacket);
        ret = 1;

        if (m_state == (INIT_READY | INIT_USE_DB))
        {
            /**
             * This state is possible if a client connects with a default database
             * and the shard map was found from the router cache
             */
            if (!handle_default_db())
            {
                ret = 0;
            }
        }
        return ret;
    }

    uint8_t command = 0;
    mxs::Target* target = NULL;
    uint32_t type = QUERY_TYPE_UNKNOWN;
    qc_query_op_t op = QUERY_OP_UNDEFINED;
    enum route_target route_target = TARGET_UNDEFINED;

    if (m_load_target)
    {
        /** A load data local infile is active */
        target = m_load_target;
        route_target = TARGET_NAMED_SERVER;

        if (is_empty_packet(pPacket))
        {
            m_load_target = NULL;
        }
    }
    else
    {
        inspect_query(pPacket, &type, &op, &command);

        /** Create the response to the SHOW DATABASES from the mapped databases */
        if (qc_query_is_type(type, QUERY_TYPE_SHOW_DATABASES))
        {
            send_databases();
            gwbuf_free(pPacket);
            return 1;
        }
        else if (detect_show_shards(pPacket))
        {
            if (send_shards())
            {
                ret = 1;
            }
            gwbuf_free(pPacket);
            return ret;
        }

        /** The default database changes must be routed to a specific server */
        if (command == MXS_COM_INIT_DB || op == QUERY_OP_CHANGE_DB)
        {
            if (!change_current_db(m_current_db, m_shard, pPacket))
            {
                if (m_config.refresh_databases && m_shard.stale(m_config.refresh_interval.count()))
                {
                    m_queue.push_back(pPacket);
                    query_databases();
                    return 1;
                }

                char db[MYSQL_DATABASE_MAXLEN + 1];
                extract_database(pPacket, db);
                gwbuf_free(pPacket);

                char errbuf[128 + MYSQL_DATABASE_MAXLEN];
                snprintf(errbuf, sizeof(errbuf), "Unknown database: %s", db);

                if (m_config.debug)
                {
                    sprintf(errbuf + strlen(errbuf), " ([%" PRIu64 "]: DB change failed)", m_pSession->id());
                }

                write_error_to_client(m_client, SCHEMA_ERR_DBNOTFOUND, SCHEMA_ERRSTR_DBNOTFOUND, errbuf);
                return 1;
            }

            route_target = TARGET_UNDEFINED;
            target = m_shard.get_location(m_current_db);

            if (target)
            {
                MXS_INFO("INIT_DB for database '%s' on server '%s'",
                         m_current_db.c_str(),
                         target->name());
                route_target = TARGET_NAMED_SERVER;
            }
            else
            {
                MXS_INFO("INIT_DB with unknown database");
            }
        }
        else
        {
            route_target = get_shard_route_target(type);
        }

        /**
         * Find a suitable server that matches the requirements of @c route_target
         */

        if (TARGET_IS_ALL(route_target))
        {
            /** Session commands, route to all servers */
            if (route_session_write(pPacket, command))
            {
                mxb::atomic::add(&m_router->m_stats.n_sescmd, 1, mxb::atomic::RELAXED);
                mxb::atomic::add(&m_router->m_stats.n_queries, 1, mxb::atomic::RELAXED);
                ret = 1;
            }
        }
        else if (target == NULL)
        {
            target = resolve_query_target(pPacket, type, command, route_target);
        }
    }

    if (TARGET_IS_NAMED_SERVER(route_target) && target)
    {
        if (SRBackend* bref = get_shard_backend(target->name()))
        {
            if (op == QUERY_OP_LOAD_LOCAL)
            {
                m_load_target = bref->target();
            }

            MXS_INFO("Route query to \t%s <", bref->name());

            uint8_t cmd = mxs_mysql_get_command(pPacket);

            auto responds = mxs_mysql_command_will_respond(cmd) ?
                mxs::Backend::EXPECT_RESPONSE :
                mxs::Backend::NO_RESPONSE;

            if (bref->write(pPacket, responds))
            {
                /** Add one query response waiter to backend reference */
                mxb::atomic::add(&m_router->m_stats.n_queries, 1, mxb::atomic::RELAXED);
                ret = 1;
            }
            else
            {
                gwbuf_free(pPacket);
            }
        }
    }

    return ret;
}
void SchemaRouterSession::handle_mapping_reply(SRBackend* bref, GWBUF** pPacket)
{
    int rc = inspect_mapping_states(bref, pPacket);

    if (rc == 1)
    {
        synchronize_shards();
        m_state &= ~INIT_MAPPING;

        /* Check if the session is reconnecting with a database name
         * that is not in the hashtable. If the database is not found
         * then close the session. */

        if (m_state & INIT_USE_DB)
        {
            if (!handle_default_db())
            {
                rc = -1;
            }
        }
        else if (m_queue.size() && rc != -1)
        {
            mxb_assert(m_state == INIT_READY || m_state == INIT_USE_DB);
            MXS_INFO("Routing stored query");
            route_queued_query();
        }
    }

    if (rc == -1)
    {
        m_pSession->kill();
    }
}

void SchemaRouterSession::handle_default_db_response()
{
    mxb_assert(m_num_init_db > 0);

    if (--m_num_init_db == 0)
    {
        m_state &= ~INIT_USE_DB;
        m_current_db = m_connect_db;
        mxb_assert(m_state == INIT_READY);

        if (m_queue.size())
        {
            route_queued_query();
        }
    }
}

bool SchemaRouterSession::clientReply(GWBUF* pPacket, const mxs::ReplyRoute& down, const mxs::Reply& reply)
{
    SRBackend* bref = static_cast<SRBackend*>(down.back()->get_userdata());

    const auto& error = reply.error();

    if (error.is_unexpected_error())
    {
        // All unexpected errors are related to server shutdown.
        bref->set_close_reason(std::string("Server '") + bref->name() + "' is shutting down");

        // The server sent an error that we either didn't expect or we don't want. If retrying is going to
        // take place, it'll be done in handleError.
        if (!bref->is_waiting_result() || !reply.has_started())
        {
            // The buffer contains either an ERR packet, in which case the resultset hasn't started yet, or a
            // resultset with a trailing ERR packet. The full resultset can be discarded as the client hasn't
            // received it yet. In theory we could return this to the client but we don't know if it was
            // interrupted or not so the safer option is to retry it.
            gwbuf_free(pPacket);
            return false;
        }
    }

    if (bref->should_ignore_response())
    {
        gwbuf_free(pPacket);
        pPacket = nullptr;
    }

    if (reply.is_complete())
    {
        MXS_INFO("Reply complete from '%s'", bref->name());
        bref->ack_write();
    }

    if (m_state & INIT_MAPPING)
    {
        handle_mapping_reply(bref, &pPacket);
    }
    else if (m_state & INIT_USE_DB)
    {
        MXS_INFO("Reply to USE '%s' received for session %p", m_connect_db.c_str(), m_pSession);
        gwbuf_free(pPacket);
        pPacket = NULL;
        handle_default_db_response();
    }
    else if (m_queue.size())
    {
        mxb_assert(m_state == INIT_READY);
        route_queued_query();
    }

    int32_t rc = 1;

    if (pPacket)
    {
        rc = RouterSession::clientReply(pPacket, down, reply);
    }

    return rc;
}

bool SchemaRouterSession::handleError(mxs::ErrorType type,
                                      GWBUF* pMessage,
                                      mxs::Endpoint* pProblem,
                                      const mxs::Reply& pReply)
{
    SRBackend* bref = static_cast<SRBackend*>(pProblem->get_userdata());
    mxb_assert(bref);

    if (bref->is_waiting_result())
    {
        if ((m_state & (INIT_USE_DB | INIT_MAPPING)) == INIT_USE_DB)
        {
            handle_default_db_response();
        }

        if ((m_state & INIT_MAPPING) == 0)
        {
            /** If the client is waiting for a reply, send an error. */
            mxs::ReplyRoute route;
            RouterSession::clientReply(gwbuf_clone_shallow(pMessage), route, mxs::Reply());
        }
    }

    bref->close(type == mxs::ErrorType::PERMANENT ? Backend::CLOSE_FATAL : Backend::CLOSE_NORMAL);

    return have_servers();
}

/**
 * Private functions
 */


/**
 * Synchronize the router client session shard map with the global shard map for
 * this user.
 *
 * If the router doesn't have a shard map for this user then the current shard map
 * of the client session is added to the m_router-> If the shard map in the router is
 * out of date, its contents are replaced with the contents of the current client
 * session. If the router has a usable shard map, the current shard map of the client
 * is discarded and the router's shard map is used.
 * @param client Router session
 */
void SchemaRouterSession::synchronize_shards()
{
    m_router->m_stats.shmap_cache_miss++;
    m_router->m_shard_manager.update_shard(m_shard, m_key);
}

/**
 * Extract the database name from a COM_INIT_DB or literal USE ... query.
 * @param buf Buffer with the database change query
 * @param str Pointer where the database name is copied
 * @return True for success, false for failure
 */
bool extract_database(GWBUF* buf, char* str)
{
    uint8_t* packet;
    char* saved, * tok, * query = NULL;
    bool succp = true;
    unsigned int plen;

    packet = GWBUF_DATA(buf);
    plen = gw_mysql_get_byte3(packet) - 1;

    /** Copy database name from MySQL packet to session */
    if (mxs_mysql_get_command(buf) == MXS_COM_QUERY
        && qc_get_operation(buf) == QUERY_OP_CHANGE_DB)
    {
        const char* delim = "` \n\t;";

        query = modutil_get_SQL(buf);
        tok = strtok_r(query, delim, &saved);

        if (tok == NULL || strcasecmp(tok, "use") != 0)
        {
            MXS_ERROR("extract_database: Malformed chage database packet.");
            succp = false;
            goto retblock;
        }

        tok = strtok_r(NULL, delim, &saved);

        if (tok == NULL)
        {
            MXS_ERROR("extract_database: Malformed change database packet.");
            succp = false;
            goto retblock;
        }

        strncpy(str, tok, MYSQL_DATABASE_MAXLEN);
    }
    else
    {
        memcpy(str, packet + 5, plen);
        memset(str + plen, 0, 1);
    }
retblock:
    MXS_FREE(query);
    return succp;
}

bool SchemaRouterSession::write_session_command(SRBackend* backend, mxs::Buffer buffer, uint8_t cmd)
{
    bool ok = true;
    mxs::Backend::response_type type = mxs::Backend::NO_RESPONSE;

    if (mxs_mysql_command_will_respond(cmd))
    {
        type = backend == m_sescmd_replier ? mxs::Backend::EXPECT_RESPONSE : mxs::Backend::IGNORE_RESPONSE;
    }

    if (backend->write(buffer.release(), type))
    {
        MXS_INFO("Route query to %s: %s", backend->is_master() ? "master" : "slave", backend->name());
    }
    else
    {
        MXS_ERROR("Failed to execute session command in %s", backend->name());
        backend->close();
        ok = false;
    }

    return ok;
}

/**
 * Execute in backends used by current router session.
 * Save session variable commands to router session property
 * struct. Thus, they can be replayed in backends which are
 * started and joined later.
 *
 * Suppress redundant OK packets sent by backends.
 *
 * The first OK packet is replied to the client.
 * Return true if succeed, false is returned if router session was closed or
 * if execute_sescmd_in_backend failed.
 */
bool SchemaRouterSession::route_session_write(GWBUF* querybuf, uint8_t command)
{
    bool ok = false;
    mxs::Buffer buffer(querybuf);

    mxb::atomic::add(&m_stats.longest_sescmd, 1, mxb::atomic::RELAXED);

    for (const auto& b : m_backends)
    {
        if (b->in_use() && !m_sescmd_replier)
        {
            m_sescmd_replier = b.get();
        }
    }

    for (const auto& b : m_backends)
    {
        if (b->in_use() && write_session_command(b.get(), buffer, command))
        {
            if (b.get() == m_sescmd_replier)
            {
                ok = true;
            }
        }
    }

    return ok;
}

/**
 * Check if a router session has servers in use
 * @param rses Router client session
 * @return True if session has a single backend server in use that is running.
 * False if no backends are in use or running.
 */
bool SchemaRouterSession::have_servers()
{
    for (const auto& b : m_backends)
    {
        if (b->in_use() && !b->is_closed())
        {
            return true;
        }
    }

    return false;
}

/**
 * Detect if a query contains a SHOW SHARDS query.
 * @param query Query to inspect
 * @return true if the query is a SHOW SHARDS query otherwise false
 */
bool detect_show_shards(GWBUF* query)
{
    bool rval = false;
    char* querystr, * tok, * sptr;

    if (query == NULL)
    {
        MXS_ERROR("NULL value passed at %s:%d", __FILE__, __LINE__);
        return false;
    }

    if (!modutil_is_SQL(query) && !modutil_is_SQL_prepare(query))
    {
        return false;
    }

    if ((querystr = modutil_get_SQL(query)) == NULL)
    {
        MXS_ERROR("Failure to parse SQL at  %s:%d", __FILE__, __LINE__);
        return false;
    }

    tok = strtok_r(querystr, " ", &sptr);
    if (tok && strcasecmp(tok, "show") == 0)
    {
        tok = strtok_r(NULL, " ", &sptr);
        if (tok && strcasecmp(tok, "shards") == 0)
        {
            rval = true;
        }
    }

    MXS_FREE(querystr);
    return rval;
}

/**
 * Send a result set of all shards and their locations to the client.
 * @param rses Router client session
 * @return 0 on success, -1 on error
 */
bool SchemaRouterSession::send_shards()
{
    std::unique_ptr<ResultSet> set = ResultSet::create({"Database", "Server"});
    ServerMap pContent;
    m_shard.get_content(pContent);

    for (const auto& a : pContent)
    {
        set->add_row({a.first, a.second->name()});
    }

    const mxs::ReplyRoute down;
    const mxs::Reply reply;
    mxs::RouterSession::clientReply(set->as_buffer().release(), down, reply);

    return true;
}

void
write_error_to_client(MariaDBClientConnection* conn, int errnum, const char* mysqlstate, const char* errmsg)
{
    GWBUF* errbuff = modutil_create_mysql_err_msg(1, 0, errnum, mysqlstate, errmsg);
    if (errbuff)
    {
        if (conn->write(errbuff) != 1)
        {
            MXS_ERROR("Failed to write error packet to client.");
        }
    }
    else
    {
        MXS_ERROR("Memory allocation failed when creating error packet.");
    }
}

/**
 *
 * @param router_cli_ses
 * @return
 */
bool SchemaRouterSession::handle_default_db()
{
    bool rval = false;

    for (auto target : m_shard.get_all_locations(m_connect_db))
    {
        /* Send a COM_INIT_DB packet to the server with the right database
         * and set it as the client's active database */
        unsigned int qlen = m_connect_db.length();
        GWBUF* buffer = gwbuf_alloc(qlen + 5);
        uint8_t* data = GWBUF_DATA(buffer);

        gw_mysql_set_byte3(data, qlen + 1);
        data[3] = 0x0;
        data[4] = MXS_COM_INIT_DB;
        memcpy(data + 5, m_connect_db.c_str(), qlen);

        if (auto backend = get_shard_backend(target->name()))
        {
            backend->write(buffer);
            ++m_num_init_db;
            rval = true;
        }
    }

    if (!rval)
    {
        /** Unknown database, hang up on the client*/
        MXS_INFO("Connecting to a non-existent database '%s'", m_connect_db.c_str());
        char errmsg[128 + MYSQL_DATABASE_MAXLEN + 1];
        sprintf(errmsg, "Unknown database '%s'", m_connect_db.c_str());
        if (m_config.debug)
        {
            sprintf(errmsg + strlen(errmsg), " ([%" PRIu64 "]: DB not found on connect)", m_pSession->id());
        }
        write_error_to_client(m_client, SCHEMA_ERR_DBNOTFOUND, SCHEMA_ERRSTR_DBNOTFOUND, errmsg);
    }

    return rval;
}

void SchemaRouterSession::route_queued_query()
{
    GWBUF* tmp = m_queue.front().release();
    m_queue.pop_front();

    MXS_INFO("Routing queued query: %s", tmp->get_sql().c_str());

    session_delay_routing(m_pSession, this, tmp, 0);
}

bool SchemaRouterSession::delay_routing(mxb::Worker::Call::action_t action)
{
    bool rv = false;

    if (action == mxb::Worker::Call::EXECUTE)
    {
        mxb_assert(m_shard.empty());
        m_shard = m_router->m_shard_manager.get_shard(m_key, m_config.refresh_interval.count());

        if (!m_shard.empty())
        {
            MXS_INFO("Another session updated the shard information, reusing the result");
            route_queued_query();
            m_dcid = 0;
        }
        else if (m_router->m_shard_manager.start_update(m_key))
        {
            // No other sessions are doing an update, start our own update
            query_databases();
            m_dcid = 0;
        }
        else
        {
            // We're still waiting for an update from another session
            rv = true;
        }
    }

    return rv;
}

/**
 *
 * @param router_cli_ses Router client session
 * @return 1 if mapping is done, 0 if it is still ongoing and -1 on error
 */
int SchemaRouterSession::inspect_mapping_states(SRBackend* bref, GWBUF** wbuf)
{
    bool mapped = true;
    GWBUF* writebuf = *wbuf;

    for (const auto& b : m_backends)
    {
        if (b.get() == bref && !b->is_mapped())
        {
            enum showdb_response rc = parse_mapping_response(b.get(), &writebuf);

            if (rc == SHOWDB_FULL_RESPONSE)
            {
                b->set_mapped(true);
                MXS_DEBUG("Received SHOW DATABASES reply from '%s'", b->name());
            }
            else if (rc == SHOWDB_FATAL_ERROR)
            {
                *wbuf = writebuf;
                return -1;
            }
            else
            {
                mxb_assert(rc != SHOWDB_PARTIAL_RESPONSE);

                if ((m_state & INIT_FAILED) == 0)
                {
                    if (rc == SHOWDB_DUPLICATE_DATABASES)
                    {
                        MXS_ERROR("Duplicate tables found, closing session.");
                    }
                    else
                    {
                        MXS_ERROR("Fatal error when processing SHOW DATABASES response, closing session.");
                    }

                    /** This is the first response to the database mapping which
                     * has duplicate database conflict. Set the initialization bitmask
                     * to INIT_FAILED */
                    m_state |= INIT_FAILED;

                    /** Send the client an error about duplicate databases
                     * if there is a queued query from the client. */
                    if (m_queue.size())
                    {
                        auto err = modutil_create_mysql_err_msg(
                            1, 0, SCHEMA_ERR_DUPLICATEDB, SCHEMA_ERRSTR_DUPLICATEDB,
                            "Error: duplicate tables found on two different shards.");

                        mxs::ReplyRoute route;
                        RouterSession::clientReply(err, route, mxs::Reply());
                    }
                }

                *wbuf = writebuf;
                return -1;
            }
        }

        if (b->in_use() && !b->is_mapped())
        {
            mapped = false;
            MXS_DEBUG("Still waiting for reply to SHOW DATABASES from '%s'", b->name());
        }
    }

    *wbuf = writebuf;
    return mapped ? 1 : 0;
}

/**
 * Read new database name from COM_INIT_DB packet or a literal USE ... COM_QUERY
 * packet, check that it exists in the hashtable and copy its name to MYSQL_session.
 *
 * @param dest Destination where the database name will be written
 * @param dbhash Hashtable containing valid databases
 * @param buf   Buffer containing the database change query
 *
 * @return true if new database is set, false if non-existent database was tried
 * to be set
 */
bool change_current_db(std::string& dest, Shard& shard, GWBUF* buf)
{
    bool succp = false;
    char db[MYSQL_DATABASE_MAXLEN + 1];

    if (gwbuf_link_length(buf) <= MYSQL_DATABASE_MAXLEN - 5)
    {
        /** Copy database name from MySQL packet to session */
        if (extract_database(buf, db))
        {
            MXS_INFO("change_current_db: INIT_DB with database '%s'", db);
            /**
             * Update the session's active database only if it's in the hashtable.
             * If it isn't found, send a custom error packet to the client.
             */

            mxs::Target* target = shard.get_location(db);

            if (target)
            {
                dest = db;
                MXS_INFO("change_current_db: database is on server: '%s'.", target->name());
                succp = true;
            }
        }
    }
    else
    {
        MXS_ERROR("change_current_db: failed to change database: Query buffer too large");
    }

    return succp;
}

/**
 * Convert a length encoded string into a string.
 *
 * @param data Pointer to the first byte of the string
 *
 * @return String value
 */
std::string get_lenenc_str(uint8_t* ptr)
{
    if (*ptr < 251)
    {
        return std::string((char*)ptr + 1, *ptr);
    }
    else
    {
        switch (*(ptr))
        {
        case 0xfc:
            return std::string((char*)ptr + 2, mariadb::get_byte2(ptr));

        case 0xfd:
            return std::string((char*)ptr + 3, mariadb::get_byte3(ptr));

        case 0xfe:
            return std::string((char*)ptr + 8, mariadb::get_byte8(ptr));

        default:
            return "";
        }
    }
}

static const std::set<std::string> always_ignore =
{"mysql", "information_schema", "performance_schema", "sys"};

bool SchemaRouterSession::ignore_duplicate_table(const std::string& data)
{
    bool rval = false;

    std::string db = data.substr(0, data.find("."));

    if (always_ignore.count(db))
    {
        rval = true;
    }

    if (!m_config.ignore_tables.empty())
    {
        auto it = std::find(m_config.ignore_tables.begin(), m_config.ignore_tables.end(), data);

        if (it != m_config.ignore_tables.end())
        {
            rval = true;
        }
    }

    if (!m_config.ignore_tables_regex.empty() && m_config.ignore_tables_regex.match(data))
    {
        rval = true;
    }

    return rval;
}

/**
 * Parses a response set to a SHOW DATABASES query and inserts them into the
 * router client session's database hashtable. The name of the database is used
 * as the key and the unique name of the server is the value. The function
 * currently supports only result sets that span a single SQL packet.
 * @param rses Router client session
 * @param target Target server where the database is
 * @param buf GWBUF containing the result set
 * @return 1 if a complete response was received, 0 if a partial response was received
 * and -1 if a database was found on more than one server.
 */
enum showdb_response SchemaRouterSession::parse_mapping_response(SRBackend* bref, GWBUF** buffer)
{
    bool duplicate_found = false;
    enum showdb_response rval = SHOWDB_PARTIAL_RESPONSE;

    if (buffer == NULL || *buffer == NULL)
    {
        return SHOWDB_FATAL_ERROR;
    }

    /** TODO: Don't make the buffer contiguous but process it as a buffer chain */
    *buffer = gwbuf_make_contiguous(*buffer);
    MXS_ABORT_IF_NULL(*buffer);
    GWBUF* buf = modutil_get_complete_packets(buffer);

    if (buf == NULL)
    {
        return SHOWDB_PARTIAL_RESPONSE;
    }
    int n_eof = 0;

    uint8_t* ptr = buf->start;

    if (PTR_IS_ERR(ptr))
    {
        MXS_ERROR("Mapping query returned an error; closing session.");
        gwbuf_free(buf);
        return SHOWDB_FATAL_ERROR;
    }

    if (n_eof == 0)
    {
        /** Skip column definitions */
        while (ptr < buf->end && !PTR_IS_EOF(ptr))
        {
            ptr += gw_mysql_get_byte3(ptr) + 4;
        }

        if (ptr >= buf->end)
        {
            MXS_INFO("Malformed packet for mapping query.");
            gwbuf_free(buf);
            return SHOWDB_FATAL_ERROR;
        }

        n_eof++;
        /** Skip first EOF packet */
        ptr += gw_mysql_get_byte3(ptr) + 4;
    }

    while (ptr < buf->end && !PTR_IS_EOF(ptr))
    {
        int payloadlen = gw_mysql_get_byte3(ptr);
        int packetlen = payloadlen + 4;
        auto data = get_lenenc_str(ptr + 4);
        mxs::Target* target = bref->target();

        if (!data.empty())
        {
            if (!ignore_duplicate_table(data))
            {
                if (mxs::Target* duplicate = m_shard.get_location(data))
                {
                    duplicate_found = true;
                    MXS_ERROR("'%s' found on servers '%s' and '%s' for user %s.",
                              data.c_str(), target->name(), duplicate->name(),
                              m_pSession->user_and_host().c_str());
                }
            }

            if (!duplicate_found)
            {
                m_shard.add_location(data, target);
            }

            MXS_INFO("<%s, %s>", target->name(), data.c_str());
        }

        ptr += packetlen;
    }

    if (ptr < buf->end && PTR_IS_EOF(ptr) && n_eof == 1)
    {
        n_eof++;
        MXS_INFO("SHOW DATABASES fully received from %s.", bref->name());
    }
    else
    {
        MXS_INFO("SHOW DATABASES partially received from %s.", bref->name());
    }

    gwbuf_free(buf);

    if (duplicate_found)
    {
        rval = SHOWDB_DUPLICATE_DATABASES;
    }
    else if (n_eof == 2)
    {
        rval = SHOWDB_FULL_RESPONSE;
    }

    return rval;
}

/**
 * Initiate the generation of the database hash table by sending a
 * SHOW DATABASES query to each valid backend server. This sets the session
 * into the mapping state where it queues further queries until all the database
 * servers have returned a result.
 * @param inst Router instance
 * @param session Router client session
 * @return 1 if all writes to backends were succesful and 0 if one or more errors occurred
 */
void SchemaRouterSession::query_databases()
{
    MXS_INFO("Mapping databases");

    for (const auto& b : m_backends)
    {
        b->set_mapped(false);
    }

    mxb_assert((m_state & INIT_MAPPING) == 0);

    m_state |= INIT_MAPPING;
    m_state &= ~INIT_UNINT;

    GWBUF* buffer = modutil_create_query("SELECT CONCAT(s.schema_name, '.', IFNULL(t.table_name, '')) FROM information_schema.schemata s "
                                         "LEFT JOIN information_schema.tables t ON s.schema_name = t.table_schema ");
    gwbuf_set_type(buffer, GWBUF_TYPE_COLLECT_RESULT);

    for (const auto& b : m_backends)
    {
        if (b->in_use() && !b->is_closed() && b->target()->is_usable())
        {
            GWBUF* clone = gwbuf_clone_shallow(buffer);
            MXS_ABORT_IF_NULL(clone);

            if (!b->write(clone))
            {
                MXS_ERROR("Failed to write mapping query to '%s'", b->name());
            }
        }
    }
    gwbuf_free(buffer);
}

/**
 * Check the hashtable for the right backend for this query.
 * @param router Router instance
 * @param client Client router session
 * @param buffer Query to inspect
 * @return Name of the backend or NULL if the query contains no known databases.
 */
mxs::Target* SchemaRouterSession::get_shard_target(GWBUF* buffer, uint32_t qtype)
{
    mxs::Target* rval = NULL;
    qc_query_op_t op = QUERY_OP_UNDEFINED;
    uint8_t command = mxs_mysql_get_command(buffer);

    if (command == MXS_COM_QUERY)
    {
        op = qc_get_operation(buffer);
        rval = get_query_target(buffer);
    }

    if (mxs_mysql_is_ps_command(command)
        || qc_query_is_type(qtype, QUERY_TYPE_PREPARE_NAMED_STMT)
        || qc_query_is_type(qtype, QUERY_TYPE_DEALLOC_PREPARE)
        || qc_query_is_type(qtype, QUERY_TYPE_PREPARE_STMT)
        || op == QUERY_OP_EXECUTE)
    {
        rval = get_ps_target(buffer, qtype, op);
    }

    if (!buffer->hints.empty() && buffer->hints[0].type == Hint::Type::ROUTE_TO_NAMED_SERVER)
    {
        const char* hinted_server = buffer->hints[0].data.c_str();
        for (const auto& b : m_backends)
        {
            // TODO: What if multiple servers have same name when case-compared?
            if (strcasecmp(b->name(), hinted_server) == 0)
            {
                rval = b->target();
                MXS_INFO("Routing hint found (%s)", rval->name());
            }
        }
    }

    if (rval == NULL && m_current_db.length())
    {
        /**
         * If the target name has not been found and the session has an
         * active database, set is as the target
         */
        rval = m_shard.get_location(m_current_db);

        if (rval)
        {
            MXS_INFO("Using active database '%s' on '%s'",
                     m_current_db.c_str(),
                     rval->name());
        }
    }
    return rval;
}

/**
 * Provide the router with a pointer to a suitable backend dcb.
 *
 * Detect failures in server statuses and reselect backends if necessary
 * If name is specified, server name becomes primary selection criteria.
 * Similarly, if max replication lag is specified, skip backends which lag too
 * much.
 *
 * @param p_dcb Address of the pointer to the resulting DCB
 * @param name  Name of the backend which is primarily searched. May be NULL.
 *
 * @return True if proper DCB was found, false otherwise.
 */
SRBackend* SchemaRouterSession::get_shard_backend(const char* name)
{
    SRBackend* rval = nullptr;

    for (const auto& b : m_backends)
    {
        if (b->in_use() && (strcasecmp(name, b->target()->name()) == 0)
            && b->target()->is_usable())
        {
            rval = b.get();
            break;
        }
    }

    return rval;
}


/**
 * Examine the query type, transaction state and routing hints. Find out the
 * target for query routing.
 *
 *  @param qtype      Type of query
 *  @param trx_active Is transacation active or not
 *  @param hint       Pointer to list of hints attached to the query buffer
 *
 *  @return bitfield including the routing target, or the target server name
 *          if the query would otherwise be routed to slave.
 */
enum route_target get_shard_route_target(uint32_t qtype)
{
    enum route_target target = TARGET_UNDEFINED;

    /**
     * These queries are not affected by hints
     */
    if (qc_query_is_type(qtype, QUERY_TYPE_SESSION_WRITE)
        || qc_query_is_type(qtype, QUERY_TYPE_GSYSVAR_WRITE)
        || qc_query_is_type(qtype, QUERY_TYPE_USERVAR_WRITE)
        || qc_query_is_type(qtype, QUERY_TYPE_ENABLE_AUTOCOMMIT)
        || qc_query_is_type(qtype, QUERY_TYPE_DISABLE_AUTOCOMMIT))
    {
        /** hints don't affect on routing */
        target = TARGET_ALL;
    }
    else if (qc_query_is_type(qtype, QUERY_TYPE_SYSVAR_READ)
             || qc_query_is_type(qtype, QUERY_TYPE_GSYSVAR_READ))
    {
        target = TARGET_ANY;
    }

    return target;
}

/**
 * Generates a custom SHOW DATABASES result set from all the databases in the
 * hashtable. Only backend servers that are up and in a proper state are listed
 * in it.
 * @param router Router instance
 * @param client Router client session
 * @return True if the sending of the database list was successful, otherwise false
 */
void SchemaRouterSession::send_databases()
{
    ServerMap dblist;
    std::set<std::string> db_names;
    m_shard.get_content(dblist);

    for (auto a : dblist)
    {
        std::string db = a.first.substr(0, a.first.find("."));
        db_names.insert(db);
    }

    std::unique_ptr<ResultSet> set = ResultSet::create({"Database"});

    for (const auto& name : db_names)
    {
        set->add_row({name});
    }

    const mxs::ReplyRoute down;
    const mxs::Reply reply;
    mxs::RouterSession::clientReply(set->as_buffer().release(), down, reply);
}

mxs::Target* SchemaRouterSession::get_query_target(GWBUF* buffer)
{
    auto tables = qc_get_table_names(buffer, true);
    mxs::Target* rval = NULL;

    for (auto& t : tables)
    {
        if (t.find('.') == std::string::npos)
        {
            t = m_current_db + '.' + t;
        }
    }

    if ((rval = m_shard.get_location(tables)))
    {
        MXS_INFO("Query targets table on server '%s'", rval->name());
    }
    else if ((rval = m_shard.get_location(qc_get_database_names(buffer))))
    {
        MXS_INFO("Query targets database on server '%s'", rval->name());
    }

    return rval;
}

mxs::Target* SchemaRouterSession::get_ps_target(GWBUF* buffer, uint32_t qtype, qc_query_op_t op)
{
    mxs::Target* rval = NULL;
    uint8_t command = mxs_mysql_get_command(buffer);

    if (qc_query_is_type(qtype, QUERY_TYPE_PREPARE_NAMED_STMT))
    {
        // If pStmt is null, the PREPARE was malformed. In that case it can be routed to any backend to get
        // a proper error response. Also returns null if preparing from a variable. This is a limitation.
        GWBUF* pStmt = qc_get_preparable_stmt(buffer);
        if (pStmt)
        {
            char* stmt = qc_get_prepare_name(buffer);

            if ((rval = m_shard.get_location(qc_get_table_names(pStmt, true))))
            {
                MXS_INFO("PREPARING NAMED %s ON SERVER %s", stmt, rval->name());
                m_shard.add_statement(stmt, rval);
            }
            MXS_FREE(stmt);
        }
    }
    else if (op == QUERY_OP_EXECUTE)
    {
        char* stmt = qc_get_prepare_name(buffer);
        mxs::Target* ps_target = m_shard.get_statement(stmt);
        if (ps_target)
        {
            rval = ps_target;
            MXS_INFO("Executing named statement %s on server %s", stmt, rval->name());
        }
        MXS_FREE(stmt);
    }
    else if (qc_query_is_type(qtype, QUERY_TYPE_DEALLOC_PREPARE))
    {
        char* stmt = qc_get_prepare_name(buffer);
        if ((rval = m_shard.get_statement(stmt)))
        {
            MXS_INFO("Closing named statement %s on server %s", stmt, rval->name());
            m_shard.remove_statement(stmt);
        }
        MXS_FREE(stmt);
    }
    else if (qc_query_is_type(qtype, QUERY_TYPE_PREPARE_STMT))
    {
        rval = m_shard.get_location(qc_get_table_names(buffer, true));

        if (rval)
        {
            mxb_assert(gwbuf_get_id(buffer) != 0);
            m_shard.add_statement(gwbuf_get_id(buffer), rval);
        }

        MXS_INFO("Prepare statement on server %s", rval ? rval->name() : "<no target found>");
    }
    else if (mxs_mysql_is_ps_command(command))
    {
        uint32_t id = mxs_mysql_extract_ps_id(buffer);
        rval = m_shard.get_statement(id);

        if (command == MXS_COM_STMT_CLOSE)
        {
            MXS_INFO("Closing prepared statement %d ", id);
            m_shard.remove_statement(id);
        }
    }
    return rval;
}

std::string SchemaRouterSession::get_cache_key() const
{
    std::string key = m_pSession->user();

    for (const auto& b : m_backends)
    {
        if (b->in_use())
        {
            key += b->name();
        }
    }

    return key;
}
}<|MERGE_RESOLUTION|>--- conflicted
+++ resolved
@@ -299,11 +299,7 @@
                 m_queue.push_back(pPacket);
 
                 auto worker = mxs::RoutingWorker::get_current();
-<<<<<<< HEAD
-                m_dcid = worker->delayed_call(1000ms, &SchemaRouterSession::delay_routing, this);
-=======
-                m_dcid = worker->dcall(1000, &SchemaRouterSession::delay_routing, this);
->>>>>>> 64fcc363
+                m_dcid = worker->dcall(1000ms, &SchemaRouterSession::delay_routing, this);
                 MXS_INFO("Waiting for the database mapping to be completed by another session");
 
                 return 1;
