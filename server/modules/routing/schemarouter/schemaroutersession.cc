/*
 * Copyright (c) 2016 MariaDB Corporation Ab
 *
 * Use of this software is governed by the Business Source License included
 * in the LICENSE.TXT file and at www.mariadb.com/bsl11.
 *
 * Change Date: 2026-04-08
 *
 * On the date above, in accordance with the Business Source License, use
 * of this software will be governed by version 2 or later of the General
 * Public License.
 */

#include "schemarouter.hh"
#include "schemaroutersession.hh"
#include "schemarouterinstance.hh"

#include <inttypes.h>
#include <unordered_set>

#include <maxbase/atomic.hh>
#include <maxbase/alloc.hh>
#include <maxscale/modutil.hh>
#include <maxscale/protocol/mariadb/query_classifier.hh>
#include <maxscale/protocol/mariadb/resultset.hh>
#include <maxscale/protocol/mariadb/mysql.hh>

#include <mysqld_error.h>

namespace schemarouter
{

bool connect_backend_servers(SRBackendList& backends, MXS_SESSION* session);

enum route_target get_shard_route_target(uint32_t qtype);
bool              change_current_db(std::string& dest, Shard& shard, GWBUF* buf);
bool              extract_database(GWBUF* buf, char* str);
bool              detect_show_shards(GWBUF* query);

SchemaRouterSession::SchemaRouterSession(MXS_SESSION* session,
                                         SchemaRouter* router,
                                         SRBackendList backends)
    : mxs::RouterSession(session)
    , m_closed(false)
    , m_client(static_cast<MariaDBClientConnection*>(session->client_connection()))
    , m_backends(std::move(backends))
    , m_config(*router->m_config.values())
    , m_router(router)
    , m_key(get_cache_key())
    , m_shard(m_router->m_shard_manager.get_shard(m_key, m_config.refresh_interval.count()))
    , m_state(0)
    , m_load_target(NULL)
{
    m_mysql_session = static_cast<MYSQL_session*>(session->protocol_data());
    auto current_db = m_mysql_session->auth_data->default_db;

    // TODO: The following is not pretty and is bound to cause problems in the future.

    /* To enable connecting directly to a sharded database we first need
     * to disable it for the client DCB's protocol so that we can connect to them */
    if (m_mysql_session->client_capabilities() & GW_MYSQL_CAPABILITIES_CONNECT_WITH_DB && !current_db.empty())
    {
        m_mysql_session->client_caps.basic_capabilities &= ~GW_MYSQL_CAPABILITIES_CONNECT_WITH_DB;
        m_mysql_session->auth_data->default_db.clear();

        /* Store the database the client is connecting to */
        m_connect_db = current_db;
        m_state |= INIT_USE_DB;

        MXB_INFO("Client logging in directly to a database '%s', "
                 "postponing until databases have been mapped.", current_db.c_str());
    }

    mxb::atomic::add(&m_router->m_stats.sessions, 1);
}

SchemaRouterSession::~SchemaRouterSession()
{
    mxb_assert(!m_closed);

    /**
     * Lock router client session for secure read and update.
     */
    if (!m_closed)
    {
        m_closed = true;

        if (m_dcid)
        {
            m_pSession->cancel_dcall(m_dcid);
        }

        for (const auto& a : m_backends)
        {
            if (a->in_use())
            {
                a->close();
            }
        }

        if (m_state & INIT_MAPPING)
        {
            m_router->m_shard_manager.cancel_update(m_key);
        }

        std::lock_guard<std::mutex> guard(m_router->m_lock);

        if (m_router->m_stats.longest_sescmd < m_stats.longest_sescmd)
        {
            m_router->m_stats.longest_sescmd = m_stats.longest_sescmd;
        }
        double ses_time = difftime(time(NULL), m_pSession->stats.connect);
        if (m_router->m_stats.ses_longest < ses_time)
        {
            m_router->m_stats.ses_longest = ses_time;
        }
        if (m_router->m_stats.ses_shortest > ses_time && m_router->m_stats.ses_shortest > 0)
        {
            m_router->m_stats.ses_shortest = ses_time;
        }

        m_router->m_stats.ses_average =
            (ses_time + ((m_router->m_stats.sessions - 1) * m_router->m_stats.ses_average))
            / (m_router->m_stats.sessions);
    }
}

static void inspect_query(GWBUF* pPacket, uint32_t* type, qc_query_op_t* op, uint8_t* command)
{
    uint8_t* data = GWBUF_DATA(pPacket);
    *command = data[4];

    switch (*command)
    {
    case MXS_COM_QUIT:          /*< 1 QUIT will close all sessions */
    case MXS_COM_INIT_DB:       /*< 2 DDL must go to the master */
    case MXS_COM_REFRESH:       /*< 7 - I guess this is session but not sure */
    case MXS_COM_DEBUG:         /*< 0d all servers dump debug info to stdout */
    case MXS_COM_PING:          /*< 0e all servers are pinged */
    case MXS_COM_CHANGE_USER:   /*< 11 all servers change it accordingly */
        // case MXS_COM_STMT_CLOSE: /*< free prepared statement */
        // case MXS_COM_STMT_SEND_LONG_DATA: /*< send data to column */
        // case MXS_COM_STMT_RESET: /*< resets the data of a prepared statement */
        *type = QUERY_TYPE_SESSION_WRITE;
        break;

    case MXS_COM_CREATE_DB: /**< 5 DDL must go to the master */
    case MXS_COM_DROP_DB:   /**< 6 DDL must go to the master */
        *type = QUERY_TYPE_WRITE;
        break;

    case MXS_COM_QUERY:
        *type = qc_get_type_mask(pPacket);
        *op = qc_get_operation(pPacket);
        break;

    case MXS_COM_STMT_PREPARE:
        *type = qc_get_type_mask(pPacket);
        *type |= QUERY_TYPE_PREPARE_STMT;
        break;

    case MXS_COM_STMT_EXECUTE:
        /** Parsing is not needed for this type of packet */
        *type = QUERY_TYPE_EXEC_STMT;
        break;

    case MXS_COM_SHUTDOWN:      /**< 8 where should shutdown be routed ? */
    case MXS_COM_STATISTICS:    /**< 9 ? */
    case MXS_COM_PROCESS_INFO:  /**< 0a ? */
    case MXS_COM_CONNECT:       /**< 0b ? */
    case MXS_COM_PROCESS_KILL:  /**< 0c ? */
    case MXS_COM_TIME:          /**< 0f should this be run in gateway ? */
    case MXS_COM_DELAYED_INSERT:/**< 10 ? */
    case MXS_COM_DAEMON:        /**< 1d ? */
    default:
        break;
    }

    if (mxb_log_should_log(LOG_INFO))
    {
        const char* sql;
        int sql_len;
        char* qtypestr = qc_typemask_to_string(*type);
        int rc = modutil_extract_SQL(*pPacket, &sql, &sql_len);

        MXB_INFO("> Command: %s, stmt: %.*s %s%s",
                 STRPACKETTYPE(*command),
                 rc ? sql_len : 0,
                 rc ? sql : "",
                 (pPacket->hints.empty() ? "" : ", Hint:"),
                 (pPacket->hints.empty() ? "" : Hint::type_to_str(pPacket->hints[0].type)));

        MXB_FREE(qtypestr);
    }
}

mxs::Target* SchemaRouterSession::resolve_query_target(GWBUF* pPacket, uint32_t type,
                                                       uint8_t command, enum route_target& route_target)
{
    mxs::Target* target = NULL;

    if (route_target != TARGET_NAMED_SERVER)
    {
        /** We either don't know or don't care where this query should go */
        target = get_shard_target(pPacket, type);

        if (target && target->is_usable())
        {
            route_target = TARGET_NAMED_SERVER;
        }
    }

    if (TARGET_IS_UNDEFINED(route_target))
    {
        /** We don't know where to send this. Route it to either the server with
         * the current default database or to the first available server. */
        target = get_shard_target(pPacket, type);

        if ((!target && command != MXS_COM_INIT_DB && m_current_db.empty())
            || command == MXS_COM_FIELD_LIST
            || m_current_db.empty())
        {
            /** No current database and no databases in query or the database is
             * ignored, route to first available backend. */
            route_target = TARGET_ANY;
        }
    }

    if (TARGET_IS_ANY(route_target))
    {
        for (const auto& b : m_backends)
        {
            if (b->target()->is_usable())
            {
                route_target = TARGET_NAMED_SERVER;
                target = b->target();
                break;
            }
        }

        if (TARGET_IS_ANY(route_target))
        {
            /**No valid backends alive*/
            MXB_ERROR("Failed to route query, no backends are available.");
        }
    }

    return target;
}

static bool is_empty_packet(GWBUF* pPacket)
{
    bool rval = false;
    uint8_t len[3];

    if (gwbuf_length(pPacket) == 4
        && gwbuf_copy_data(pPacket, 0, 3, len) == 3
        && gw_mysql_get_byte3(len) == 0)
    {
        rval = true;
    }

    return rval;
}

bool SchemaRouterSession::routeQuery(GWBUF* pPacket)
{
    if (m_closed)
    {
        return 0;
    }

    if (m_shard.empty() && (m_state & INIT_MAPPING) == 0)
    {
        if (m_dcid)
        {
            // The delayed call is already in place, let it take care of the shard update
            m_queue.push_back(pPacket);
            return 1;
        }

        // Check if another session has managed to update the shard cache
        m_shard = m_router->m_shard_manager.get_shard(m_key, m_config.refresh_interval.count());

        if (m_shard.empty())
        {
            // No entries in the cache, try to start an update
            if (m_router->m_shard_manager.start_update(m_key))
            {
                // No other sessions are doing an update for this user, start one
                query_databases();
            }
            else
            {
                // Wait for the other session to finish its update and reuse that result
                mxb_assert(m_dcid == 0);
                m_queue.push_back(pPacket);

                auto worker = mxs::RoutingWorker::get_current();
                m_dcid = m_pSession->dcall(1000ms, &SchemaRouterSession::delay_routing, this);
                MXB_INFO("Waiting for the database mapping to be completed by another session");

                return 1;
            }
        }
    }

    int ret = 0;

    /**
     * If the databases are still being mapped or if the client connected
     * with a default database but no database mapping was performed we need
     * to store the query. Once the databases have been mapped and/or the
     * default database is taken into use we can send the query forward.
     */
    if (m_state & (INIT_MAPPING | INIT_USE_DB))
    {
        m_queue.push_back(pPacket);
        ret = 1;

        if (m_state == (INIT_READY | INIT_USE_DB))
        {
            /**
             * This state is possible if a client connects with a default database
             * and the shard map was found from the router cache
             */
            if (!handle_default_db())
            {
                ret = 0;
            }
        }
        return ret;
    }

    uint8_t command = 0;
    mxs::Target* target = NULL;
    uint32_t type = QUERY_TYPE_UNKNOWN;
    qc_query_op_t op = QUERY_OP_UNDEFINED;
    enum route_target route_target = TARGET_UNDEFINED;

    if (m_load_target)
    {
        /** A load data local infile is active */
        target = m_load_target;
        route_target = TARGET_NAMED_SERVER;

        if (is_empty_packet(pPacket))
        {
            m_load_target = NULL;
        }
    }
    else
    {
        inspect_query(pPacket, &type, &op, &command);

        /** Create the response to the SHOW DATABASES from the mapped databases */
        if (qc_query_is_type(type, QUERY_TYPE_SHOW_DATABASES))
        {
            send_databases();
            gwbuf_free(pPacket);
            return 1;
        }
        else if (detect_show_shards(pPacket))
        {
            if (send_shards())
            {
                ret = 1;
            }
            gwbuf_free(pPacket);
            return ret;
        }

        /** The default database changes must be routed to a specific server */
        if (command == MXS_COM_INIT_DB || op == QUERY_OP_CHANGE_DB)
        {
            if (!change_current_db(m_current_db, m_shard, pPacket))
            {
                if (m_config.refresh_databases && m_shard.stale(m_config.refresh_interval.count()))
                {
                    m_queue.push_back(pPacket);
                    query_databases();
                    return 1;
                }

                char db[MYSQL_DATABASE_MAXLEN + 1];
                extract_database(pPacket, db);
                gwbuf_free(pPacket);

                char errbuf[128 + MYSQL_DATABASE_MAXLEN];
                snprintf(errbuf, sizeof(errbuf), "Unknown database: %s", db);

                if (m_config.debug)
                {
                    sprintf(errbuf + strlen(errbuf), " ([%" PRIu64 "]: DB change failed)", m_pSession->id());
                }

                write_error_to_client(SCHEMA_ERR_DBNOTFOUND, SCHEMA_ERRSTR_DBNOTFOUND, errbuf);
                return 1;
            }

            route_target = TARGET_UNDEFINED;
            target = m_shard.get_location(m_current_db);

            if (target)
            {
                MXB_INFO("INIT_DB for database '%s' on server '%s'",
                         m_current_db.c_str(),
                         target->name());
                route_target = TARGET_NAMED_SERVER;
            }
            else
            {
                MXB_INFO("INIT_DB with unknown database");
            }
        }
        else
        {
            route_target = get_shard_route_target(type);
        }

        /**
         * Find a suitable server that matches the requirements of @c route_target
         */

        if (TARGET_IS_ALL(route_target))
        {
            /** Session commands, route to all servers */
            if (route_session_write(pPacket, command))
            {
                mxb::atomic::add(&m_router->m_stats.n_sescmd, 1, mxb::atomic::RELAXED);
                mxb::atomic::add(&m_router->m_stats.n_queries, 1, mxb::atomic::RELAXED);
                ret = 1;
            }
        }
        else if (target == NULL)
        {
            target = resolve_query_target(pPacket, type, command, route_target);
        }
    }

    if (TARGET_IS_NAMED_SERVER(route_target) && target)
    {
        if (SRBackend* bref = get_shard_backend(target->name()))
        {
            if (op == QUERY_OP_LOAD_LOCAL)
            {
                m_load_target = bref->target();
            }

            MXB_INFO("Route query to \t%s <", bref->name());

            uint8_t cmd = mxs_mysql_get_command(pPacket);

            auto responds = mxs_mysql_command_will_respond(cmd) ?
                mxs::Backend::EXPECT_RESPONSE :
                mxs::Backend::NO_RESPONSE;

            if (bref->write(pPacket, responds))
            {
                /** Add one query response waiter to backend reference */
                mxb::atomic::add(&m_router->m_stats.n_queries, 1, mxb::atomic::RELAXED);
                ret = 1;
            }
            else
            {
                gwbuf_free(pPacket);
            }
        }
    }

    return ret;
}
void SchemaRouterSession::handle_mapping_reply(SRBackend* bref, const mxs::Reply& reply)
{
    int rc = inspect_mapping_states(bref, reply);

    if (rc == 1)
    {
        synchronize_shards();
        m_state &= ~INIT_MAPPING;

        /* Check if the session is reconnecting with a database name
         * that is not in the hashtable. If the database is not found
         * then close the session. */

        if (m_state & INIT_USE_DB)
        {
            if (!handle_default_db())
            {
                rc = -1;
            }
        }
        else if (m_queue.size() && rc != -1)
        {
            mxb_assert(m_state == INIT_READY || m_state == INIT_USE_DB);
            MXB_INFO("Routing stored query");
            route_queued_query();
        }
    }

    if (rc == -1)
    {
        m_pSession->kill();
    }
}

void SchemaRouterSession::handle_default_db_response()
{
    mxb_assert(m_num_init_db > 0);

    if (--m_num_init_db == 0)
    {
        m_state &= ~INIT_USE_DB;
        m_current_db = m_connect_db;
        mxb_assert(m_state == INIT_READY);

        if (m_queue.size())
        {
            route_queued_query();
        }
    }
}

bool SchemaRouterSession::clientReply(GWBUF* pPacket, const mxs::ReplyRoute& down, const mxs::Reply& reply)
{
    SRBackend* bref = static_cast<SRBackend*>(down.back()->get_userdata());

    const auto& error = reply.error();

    if (error.is_unexpected_error())
    {
        // All unexpected errors are related to server shutdown.
        bref->set_close_reason(std::string("Server '") + bref->name() + "' is shutting down");

        // The server sent an error that we either didn't expect or we don't want. If retrying is going to
        // take place, it'll be done in handleError.
        if (!bref->is_waiting_result() || !reply.has_started())
        {
            // The buffer contains either an ERR packet, in which case the resultset hasn't started yet, or a
            // resultset with a trailing ERR packet. The full resultset can be discarded as the client hasn't
            // received it yet. In theory we could return this to the client but we don't know if it was
            // interrupted or not so the safer option is to retry it.
            gwbuf_free(pPacket);
            return false;
        }
    }

    if (bref->should_ignore_response())
    {
        gwbuf_free(pPacket);
        pPacket = nullptr;
    }

    if (reply.is_complete())
    {
        MXB_INFO("Reply complete from '%s'", bref->name());
        bref->ack_write();
    }

    if (m_state & INIT_MAPPING)
    {
        handle_mapping_reply(bref, reply);
        gwbuf_free(pPacket);
        pPacket = nullptr;
    }
    else if (m_state & INIT_USE_DB)
    {
        MXB_INFO("Reply to USE '%s' received for session %p", m_connect_db.c_str(), m_pSession);
        gwbuf_free(pPacket);
        pPacket = NULL;
        handle_default_db_response();
    }
    else if (m_queue.size())
    {
        mxb_assert(m_state == INIT_READY);
        route_queued_query();
    }

    int32_t rc = 1;

    if (pPacket)
    {
        rc = RouterSession::clientReply(pPacket, down, reply);
    }

    return rc;
}

bool SchemaRouterSession::handleError(mxs::ErrorType type,
                                      GWBUF* pMessage,
                                      mxs::Endpoint* pProblem,
                                      const mxs::Reply& pReply)
{
    SRBackend* bref = static_cast<SRBackend*>(pProblem->get_userdata());
    mxb_assert(bref);

    if (bref->is_waiting_result())
    {
        if ((m_state & (INIT_USE_DB | INIT_MAPPING)) == INIT_USE_DB)
        {
            handle_default_db_response();
        }

        if ((m_state & INIT_MAPPING) == 0)
        {
            /** If the client is waiting for a reply, send an error. */
            mxs::ReplyRoute route;
            RouterSession::clientReply(gwbuf_clone_shallow(pMessage), route, mxs::Reply());
        }
    }

    bref->close(type == mxs::ErrorType::PERMANENT ? Backend::CLOSE_FATAL : Backend::CLOSE_NORMAL);

    return have_servers();
}

/**
 * Private functions
 */


/**
 * Synchronize the router client session shard map with the global shard map for
 * this user.
 *
 * If the router doesn't have a shard map for this user then the current shard map
 * of the client session is added to the m_router-> If the shard map in the router is
 * out of date, its contents are replaced with the contents of the current client
 * session. If the router has a usable shard map, the current shard map of the client
 * is discarded and the router's shard map is used.
 * @param client Router session
 */
void SchemaRouterSession::synchronize_shards()
{
    m_router->m_stats.shmap_cache_miss++;
    m_router->m_shard_manager.update_shard(m_shard, m_key);
}

/**
 * Extract the database name from a COM_INIT_DB or literal USE ... query.
 * @param buf Buffer with the database change query
 * @param str Pointer where the database name is copied
 * @return True for success, false for failure
 */
bool extract_database(GWBUF* buf, char* str)
{
    uint8_t* packet;
    char* saved, * tok, * query = NULL;
    bool succp = true;
    unsigned int plen;

    packet = GWBUF_DATA(buf);
    plen = gw_mysql_get_byte3(packet) - 1;

    /** Copy database name from MySQL packet to session */
    if (mxs_mysql_get_command(buf) == MXS_COM_QUERY
        && qc_get_operation(buf) == QUERY_OP_CHANGE_DB)
    {
        const char* delim = "` \n\t;";

        query = modutil_get_SQL(buf);
        tok = strtok_r(query, delim, &saved);

        if (tok == NULL || strcasecmp(tok, "use") != 0)
        {
            MXB_ERROR("extract_database: Malformed chage database packet.");
            succp = false;
            goto retblock;
        }

        tok = strtok_r(NULL, delim, &saved);

        if (tok == NULL)
        {
            MXB_ERROR("extract_database: Malformed change database packet.");
            succp = false;
            goto retblock;
        }

        strncpy(str, tok, MYSQL_DATABASE_MAXLEN);
    }
    else
    {
        memcpy(str, packet + 5, plen);
        memset(str + plen, 0, 1);
    }
retblock:
    MXB_FREE(query);
    return succp;
}

bool SchemaRouterSession::write_session_command(SRBackend* backend, mxs::Buffer buffer, uint8_t cmd)
{
    bool ok = true;
    mxs::Backend::response_type type = mxs::Backend::NO_RESPONSE;

    if (mxs_mysql_command_will_respond(cmd))
    {
        type = backend == m_sescmd_replier ? mxs::Backend::EXPECT_RESPONSE : mxs::Backend::IGNORE_RESPONSE;
    }

    if (backend->write(buffer.release(), type))
    {
        MXB_INFO("Route query to %s: %s", backend->is_master() ? "master" : "slave", backend->name());
    }
    else
    {
        MXB_ERROR("Failed to execute session command in %s", backend->name());
        backend->close();
        ok = false;
    }

    return ok;
}

/**
 * Execute in backends used by current router session.
 * Save session variable commands to router session property
 * struct. Thus, they can be replayed in backends which are
 * started and joined later.
 *
 * Suppress redundant OK packets sent by backends.
 *
 * The first OK packet is replied to the client.
 * Return true if succeed, false is returned if router session was closed or
 * if execute_sescmd_in_backend failed.
 */
bool SchemaRouterSession::route_session_write(GWBUF* querybuf, uint8_t command)
{
    bool ok = false;
    mxs::Buffer buffer(querybuf);

    mxb::atomic::add(&m_stats.longest_sescmd, 1, mxb::atomic::RELAXED);

    for (const auto& b : m_backends)
    {
        if (b->in_use() && !m_sescmd_replier)
        {
            m_sescmd_replier = b.get();
        }
    }

    for (const auto& b : m_backends)
    {
        if (b->in_use() && write_session_command(b.get(), buffer, command))
        {
            if (b.get() == m_sescmd_replier)
            {
                ok = true;
            }
        }
    }

    return ok;
}

/**
 * Check if a router session has servers in use
 * @param rses Router client session
 * @return True if session has a single backend server in use that is running.
 * False if no backends are in use or running.
 */
bool SchemaRouterSession::have_servers()
{
    for (const auto& b : m_backends)
    {
        if (b->in_use() && !b->is_closed())
        {
            return true;
        }
    }

    return false;
}

/**
 * Detect if a query contains a SHOW SHARDS query.
 * @param query Query to inspect
 * @return true if the query is a SHOW SHARDS query otherwise false
 */
bool detect_show_shards(GWBUF* query)
{
    bool rval = false;
    char* querystr, * tok, * sptr;

    if (query == NULL)
    {
        MXB_ERROR("NULL value passed at %s:%d", __FILE__, __LINE__);
        return false;
    }

    if (!mariadb::is_com_query_or_prepare(*query))
    {
        return false;
    }

    if ((querystr = modutil_get_SQL(query)) == NULL)
    {
        MXB_ERROR("Failure to parse SQL at  %s:%d", __FILE__, __LINE__);
        return false;
    }

    tok = strtok_r(querystr, " ", &sptr);
    if (tok && strcasecmp(tok, "show") == 0)
    {
        tok = strtok_r(NULL, " ", &sptr);
        if (tok && strcasecmp(tok, "shards") == 0)
        {
            rval = true;
        }
    }

    MXB_FREE(querystr);
    return rval;
}

/**
 * Send a result set of all shards and their locations to the client.
 * @param rses Router client session
 * @return 0 on success, -1 on error
 */
bool SchemaRouterSession::send_shards()
{
    std::unique_ptr<ResultSet> set = ResultSet::create({"Database", "Server"});
    ServerMap pContent;
    m_shard.get_content(pContent);

    for (const auto& a : pContent)
    {
        set->add_row({a.first, a.second->name()});
    }

    const mxs::ReplyRoute down;
    const mxs::Reply reply;
    mxs::RouterSession::clientReply(set->as_buffer().release(), down, reply);

    return true;
}

void SchemaRouterSession::write_error_to_client(int errnum, const char* mysqlstate, const char* errmsg)
{
    set_response(modutil_create_mysql_err_msg(1, 0, errnum, mysqlstate, errmsg));
}

/**
 *
 * @param router_cli_ses
 * @return
 */
bool SchemaRouterSession::handle_default_db()
{
    bool rval = false;

    for (auto target : m_shard.get_all_locations(m_connect_db))
    {
        /* Send a COM_INIT_DB packet to the server with the right database
         * and set it as the client's active database */
        unsigned int qlen = m_connect_db.length();
        GWBUF* buffer = gwbuf_alloc(qlen + 5);
        uint8_t* data = GWBUF_DATA(buffer);

        gw_mysql_set_byte3(data, qlen + 1);
        data[3] = 0x0;
        data[4] = MXS_COM_INIT_DB;
        memcpy(data + 5, m_connect_db.c_str(), qlen);

        if (auto backend = get_shard_backend(target->name()))
        {
            backend->write(buffer);
            ++m_num_init_db;
            rval = true;
        }
    }

    if (!rval)
    {
        /** Unknown database, hang up on the client*/
        MXB_INFO("Connecting to a non-existent database '%s'", m_connect_db.c_str());
        char errmsg[128 + MYSQL_DATABASE_MAXLEN + 1];
        sprintf(errmsg, "Unknown database '%s'", m_connect_db.c_str());
        if (m_config.debug)
        {
            sprintf(errmsg + strlen(errmsg), " ([%" PRIu64 "]: DB not found on connect)", m_pSession->id());
        }
        write_error_to_client(SCHEMA_ERR_DBNOTFOUND, SCHEMA_ERRSTR_DBNOTFOUND, errmsg);
    }

    return rval;
}

void SchemaRouterSession::route_queued_query()
{
    GWBUF* tmp = m_queue.front().release();
    m_queue.pop_front();

    MXB_INFO("Routing queued query: %s", tmp->get_sql().c_str());

    m_pSession->delay_routing(this, tmp, 0);
}

bool SchemaRouterSession::delay_routing()
{
    bool rv = false;

    mxb_assert(m_shard.empty());
    m_shard = m_router->m_shard_manager.get_shard(m_key, m_config.refresh_interval.count());

    if (!m_shard.empty())
    {
        MXB_INFO("Another session updated the shard information, reusing the result");
        route_queued_query();
        m_dcid = 0;
    }
    else if (m_router->m_shard_manager.start_update(m_key))
    {
        // No other sessions are doing an update, start our own update
        query_databases();
        m_dcid = 0;
    }
    else
    {
        // We're still waiting for an update from another session
        rv = true;
    }

    return rv;
}

/**
 *
 * @param router_cli_ses Router client session
 * @return 1 if mapping is done, 0 if it is still ongoing and -1 on error
 */
int SchemaRouterSession::inspect_mapping_states(SRBackend* b, const mxs::Reply& reply)
{
    bool mapped = true;

    if (!b->is_mapped())
    {
        enum showdb_response rc = parse_mapping_response(b, reply);

        if (rc == SHOWDB_FULL_RESPONSE)
        {
            b->set_mapped(true);
            MXB_DEBUG("Received SHOW DATABASES reply from '%s'", b->name());
        }
        else if (rc == SHOWDB_FATAL_ERROR)
        {
            auto err = modutil_create_mysql_err_msg(
                1, 0, SCHEMA_ERR_DUPLICATEDB, SCHEMA_ERRSTR_DUPLICATEDB,
                ("Error: database mapping failed due to: " + reply.error().message()).c_str());

            mxs::ReplyRoute route;
            RouterSession::clientReply(err, route, reply);
            return -1;
        }
        else
        {
            mxb_assert(rc != SHOWDB_PARTIAL_RESPONSE);

            if ((m_state & INIT_FAILED) == 0)
            {
                if (rc == SHOWDB_DUPLICATE_DATABASES)
                {
                    MXB_ERROR("Duplicate tables found, closing session.");
                }
                else
                {
                    MXB_ERROR("Fatal error when processing SHOW DATABASES response, closing session.");
                }

                /** This is the first response to the database mapping which
                 * has duplicate database conflict. Set the initialization bitmask
                 * to INIT_FAILED */
                m_state |= INIT_FAILED;

                /** Send the client an error about duplicate databases
                 * if there is a queued query from the client. */
                if (m_queue.size())
                {
                    auto err = modutil_create_mysql_err_msg(
                        1, 0, SCHEMA_ERR_DUPLICATEDB, SCHEMA_ERRSTR_DUPLICATEDB,
                        "Error: duplicate tables found on two different shards.");

                    mxs::ReplyRoute route;
                    RouterSession::clientReply(err, route, mxs::Reply());
                }
            }

            return -1;
        }
    }

    return std::all_of(
        m_backends.begin(), m_backends.end(), [](const auto& b) {
            return !b->in_use() | b->is_mapped();
        });
}

/**
 * Read new database name from COM_INIT_DB packet or a literal USE ... COM_QUERY
 * packet, check that it exists in the hashtable and copy its name to MYSQL_session.
 *
 * @param dest Destination where the database name will be written
 * @param dbhash Hashtable containing valid databases
 * @param buf   Buffer containing the database change query
 *
 * @return true if new database is set, false if non-existent database was tried
 * to be set
 */
bool change_current_db(std::string& dest, Shard& shard, GWBUF* buf)
{
    bool succp = false;
    char db[MYSQL_DATABASE_MAXLEN + 1];

    if (gwbuf_link_length(buf) <= MYSQL_DATABASE_MAXLEN - 5)
    {
        /** Copy database name from MySQL packet to session */
        if (extract_database(buf, db))
        {
            MXB_INFO("change_current_db: INIT_DB with database '%s'", db);
            /**
             * Update the session's active database only if it's in the hashtable.
             * If it isn't found, send a custom error packet to the client.
             */

            mxs::Target* target = shard.get_location(db);

            if (target)
            {
                dest = db;
                MXB_INFO("change_current_db: database is on server: '%s'.", target->name());
                succp = true;
            }
        }
    }
    else
    {
        MXB_ERROR("change_current_db: failed to change database: Query buffer too large");
    }

    return succp;
}

/**
 * Convert a length encoded string into a string.
 *
 * @param data Pointer to the first byte of the string
 *
 * @return String value
 */
std::string get_lenenc_str(uint8_t* ptr)
{
    if (*ptr < 251)
    {
        return std::string((char*)ptr + 1, *ptr);
    }
    else
    {
        switch (*(ptr))
        {
        case 0xfc:
            return std::string((char*)ptr + 2, mariadb::get_byte2(ptr));

        case 0xfd:
            return std::string((char*)ptr + 3, mariadb::get_byte3(ptr));

        case 0xfe:
            return std::string((char*)ptr + 8, mariadb::get_byte8(ptr));

        default:
            return "";
        }
    }
}

// We could also use a transparent comparator
// (https://stackoverflow.com/questions/20317413/what-are-transparent-comparators) and store it as a
// std::string but since these are constants, a string_view works just fine.
static const std::set<std::string_view> always_ignore =
{"mysql", "information_schema", "performance_schema", "sys"};

bool SchemaRouterSession::ignore_duplicate_table(std::string_view data)
{
    bool rval = false;

    std::string_view db = data.substr(0, data.find("."));

    if (always_ignore.count(db))
    {
        rval = true;
    }

    if (!m_config.ignore_tables.empty())
    {
        auto it = std::find(m_config.ignore_tables.begin(), m_config.ignore_tables.end(), data);

        if (it != m_config.ignore_tables.end())
        {
            rval = true;
        }
    }

    if (!m_config.ignore_tables_regex.empty() && m_config.ignore_tables_regex.match(data))
    {
        rval = true;
    }

    return rval;
}

/**
 * Parses a response set to a SHOW DATABASES query and inserts them into the
 * router client session's database hashtable. The name of the database is used
 * as the key and the unique name of the server is the value. The function
 * currently supports only result sets that span a single SQL packet.
 * @param rses Router client session
 * @param target Target server where the database is
 * @param buf GWBUF containing the result set
 * @return 1 if a complete response was received, 0 if a partial response was received
 * and -1 if a database was found on more than one server.
 */
enum showdb_response SchemaRouterSession::parse_mapping_response(SRBackend* bref, const mxs::Reply& reply)
{
    enum showdb_response rval = SHOWDB_FATAL_ERROR;

    if (reply.error())
    {
        MXB_SERROR("Mapping query returned an error, closing session: " << reply.error().message());
    }
    else
    {
<<<<<<< HEAD
        bool duplicate_found = false;
        rval = reply.is_complete() ? SHOWDB_FULL_RESPONSE : SHOWDB_PARTIAL_RESPONSE;
=======
        MXS_ERROR("Mapping query returned an error; closing session: %s", mxs::extract_error(buf).c_str());
        gwbuf_free(buf);
        return SHOWDB_FATAL_ERROR;
    }
>>>>>>> 55f641b0

        for (const auto& row : reply.row_data())
        {
            mxb_assert(row.size() == 1);

            if (!row.empty() && !row[0].empty())
            {
                std::string_view data = row[0];
                mxs::Target* target = bref->target();

                if (!ignore_duplicate_table(data))
                {
                    if (mxs::Target* duplicate = m_shard.get_location(data))
                    {
                        rval = SHOWDB_DUPLICATE_DATABASES;
                        duplicate_found = true;
                        MXB_SERROR("'" << data << "' found on servers "
                                   << "'" << target->name() << "' and '" << duplicate->name() << "' "
                                   << "for user " << m_pSession->user_and_host() << ".");
                    }
                }

                if (!duplicate_found)
                {
                    m_shard.add_location(data, target);
                }

                MXB_SINFO("<" << target->name() << ", " << data << ">");
            }
        }
    }

    return rval;
}

/**
 * Initiate the generation of the database hash table by sending a
 * SHOW DATABASES query to each valid backend server. This sets the session
 * into the mapping state where it queues further queries until all the database
 * servers have returned a result.
 * @param inst Router instance
 * @param session Router client session
 * @return 1 if all writes to backends were succesful and 0 if one or more errors occurred
 */
void SchemaRouterSession::query_databases()
{
    MXB_INFO("Mapping databases");

    for (const auto& b : m_backends)
    {
        b->set_mapped(false);
    }

    mxb_assert((m_state & INIT_MAPPING) == 0);

    m_state |= INIT_MAPPING;
    m_state &= ~INIT_UNINT;

    GWBUF* buffer = modutil_create_query("SELECT DISTINCT CONCAT(s.schema_name, '.', IFNULL(t.table_name, '')) FROM information_schema.schemata s "
                                         "LEFT JOIN information_schema.tables t ON s.schema_name = t.table_schema ");
    buffer->set_type(GWBUF::TYPE_COLLECT_ROWS);

    for (const auto& b : m_backends)
    {
        if (b->in_use() && !b->is_closed() && b->target()->is_usable())
        {
            if (!b->write(gwbuf_clone_shallow(buffer)))
            {
                MXB_ERROR("Failed to write mapping query to '%s'", b->name());
            }
        }
    }
    gwbuf_free(buffer);
}

/**
 * Check the hashtable for the right backend for this query.
 * @param router Router instance
 * @param client Client router session
 * @param buffer Query to inspect
 * @return Name of the backend or NULL if the query contains no known databases.
 */
mxs::Target* SchemaRouterSession::get_shard_target(GWBUF* buffer, uint32_t qtype)
{
    mxs::Target* rval = NULL;
    qc_query_op_t op = QUERY_OP_UNDEFINED;
    uint8_t command = mxs_mysql_get_command(buffer);

    if (command == MXS_COM_QUERY)
    {
        op = qc_get_operation(buffer);
        rval = get_query_target(buffer);
    }

    if (mxs_mysql_is_ps_command(command)
        || qc_query_is_type(qtype, QUERY_TYPE_PREPARE_NAMED_STMT)
        || qc_query_is_type(qtype, QUERY_TYPE_DEALLOC_PREPARE)
        || qc_query_is_type(qtype, QUERY_TYPE_PREPARE_STMT)
        || op == QUERY_OP_EXECUTE)
    {
        rval = get_ps_target(buffer, qtype, op);
    }

    if (!buffer->hints.empty() && buffer->hints[0].type == Hint::Type::ROUTE_TO_NAMED_SERVER)
    {
        const char* hinted_server = buffer->hints[0].data.c_str();
        for (const auto& b : m_backends)
        {
            // TODO: What if multiple servers have same name when case-compared?
            if (strcasecmp(b->name(), hinted_server) == 0)
            {
                rval = b->target();
                MXB_INFO("Routing hint found (%s)", rval->name());
            }
        }
    }

    if (rval == NULL && m_current_db.length())
    {
        /**
         * If the target name has not been found and the session has an
         * active database, set is as the target
         */
        rval = m_shard.get_location(m_current_db);

        if (rval)
        {
            MXB_INFO("Using active database '%s' on '%s'",
                     m_current_db.c_str(),
                     rval->name());
        }
    }
    return rval;
}

/**
 * Provide the router with a pointer to a suitable backend dcb.
 *
 * Detect failures in server statuses and reselect backends if necessary
 * If name is specified, server name becomes primary selection criteria.
 * Similarly, if max replication lag is specified, skip backends which lag too
 * much.
 *
 * @param p_dcb Address of the pointer to the resulting DCB
 * @param name  Name of the backend which is primarily searched. May be NULL.
 *
 * @return True if proper DCB was found, false otherwise.
 */
SRBackend* SchemaRouterSession::get_shard_backend(const char* name)
{
    SRBackend* rval = nullptr;

    for (const auto& b : m_backends)
    {
        if (b->in_use() && (strcasecmp(name, b->target()->name()) == 0)
            && b->target()->is_usable())
        {
            rval = b.get();
            break;
        }
    }

    return rval;
}


/**
 * Examine the query type, transaction state and routing hints. Find out the
 * target for query routing.
 *
 *  @param qtype      Type of query
 *  @param trx_active Is transacation active or not
 *  @param hint       Pointer to list of hints attached to the query buffer
 *
 *  @return bitfield including the routing target, or the target server name
 *          if the query would otherwise be routed to slave.
 */
enum route_target get_shard_route_target(uint32_t qtype)
{
    enum route_target target = TARGET_UNDEFINED;

    /**
     * These queries are not affected by hints
     */
    if (qc_query_is_type(qtype, QUERY_TYPE_SESSION_WRITE)
        || qc_query_is_type(qtype, QUERY_TYPE_GSYSVAR_WRITE)
        || qc_query_is_type(qtype, QUERY_TYPE_USERVAR_WRITE)
        || qc_query_is_type(qtype, QUERY_TYPE_ENABLE_AUTOCOMMIT)
        || qc_query_is_type(qtype, QUERY_TYPE_DISABLE_AUTOCOMMIT))
    {
        /** hints don't affect on routing */
        target = TARGET_ALL;
    }
    else if (qc_query_is_type(qtype, QUERY_TYPE_SYSVAR_READ)
             || qc_query_is_type(qtype, QUERY_TYPE_GSYSVAR_READ))
    {
        target = TARGET_ANY;
    }

    return target;
}

/**
 * Generates a custom SHOW DATABASES result set from all the databases in the
 * hashtable. Only backend servers that are up and in a proper state are listed
 * in it.
 * @param router Router instance
 * @param client Router client session
 * @return True if the sending of the database list was successful, otherwise false
 */
void SchemaRouterSession::send_databases()
{
    ServerMap dblist;
    std::set<std::string> db_names;
    m_shard.get_content(dblist);

    for (auto a : dblist)
    {
        std::string db = a.first.substr(0, a.first.find("."));
        db_names.insert(db);
    }

    std::unique_ptr<ResultSet> set = ResultSet::create({"Database"});

    for (const auto& name : db_names)
    {
        set->add_row({name});
    }

    const mxs::ReplyRoute down;
    const mxs::Reply reply;
    mxs::RouterSession::clientReply(set->as_buffer().release(), down, reply);
}

mxs::Target* SchemaRouterSession::get_query_target(GWBUF* buffer)
{
    auto tables = qc_get_table_names(buffer, true);
    mxs::Target* rval = NULL;

    for (auto& t : tables)
    {
        if (t.find('.') == std::string::npos)
        {
            t = m_current_db + '.' + t;
        }
    }

    if ((rval = m_shard.get_location(tables)))
    {
        MXB_INFO("Query targets table on server '%s'", rval->name());
    }
    else if ((rval = m_shard.get_location(qc_get_database_names(buffer))))
    {
        MXB_INFO("Query targets database on server '%s'", rval->name());
    }

    return rval;
}

mxs::Target* SchemaRouterSession::get_ps_target(GWBUF* buffer, uint32_t qtype, qc_query_op_t op)
{
    mxs::Target* rval = NULL;
    uint8_t command = mxs_mysql_get_command(buffer);

    if (qc_query_is_type(qtype, QUERY_TYPE_PREPARE_NAMED_STMT))
    {
        // If pStmt is null, the PREPARE was malformed. In that case it can be routed to any backend to get
        // a proper error response. Also returns null if preparing from a variable. This is a limitation.
        GWBUF* pStmt = qc_get_preparable_stmt(buffer);
        if (pStmt)
        {
            char* stmt = qc_get_prepare_name(buffer);

            if ((rval = m_shard.get_location(qc_get_table_names(pStmt, true))))
            {
                MXB_INFO("PREPARING NAMED %s ON SERVER %s", stmt, rval->name());
                m_shard.add_statement(stmt, rval);
            }
            MXB_FREE(stmt);
        }
    }
    else if (op == QUERY_OP_EXECUTE)
    {
        char* stmt = qc_get_prepare_name(buffer);
        mxs::Target* ps_target = m_shard.get_statement(stmt);
        if (ps_target)
        {
            rval = ps_target;
            MXB_INFO("Executing named statement %s on server %s", stmt, rval->name());
        }
        MXB_FREE(stmt);
    }
    else if (qc_query_is_type(qtype, QUERY_TYPE_DEALLOC_PREPARE))
    {
        char* stmt = qc_get_prepare_name(buffer);
        if ((rval = m_shard.get_statement(stmt)))
        {
            MXB_INFO("Closing named statement %s on server %s", stmt, rval->name());
            m_shard.remove_statement(stmt);
        }
        MXB_FREE(stmt);
    }
    else if (qc_query_is_type(qtype, QUERY_TYPE_PREPARE_STMT))
    {
        rval = m_shard.get_location(qc_get_table_names(buffer, true));

        if (rval)
        {
            mxb_assert(buffer->id() != 0);
            m_shard.add_statement(buffer->id(), rval);
        }

        MXB_INFO("Prepare statement on server %s", rval ? rval->name() : "<no target found>");
    }
    else if (mxs_mysql_is_ps_command(command))
    {
        uint32_t id = mxs_mysql_extract_ps_id(buffer);
        rval = m_shard.get_statement(id);

        if (command == MXS_COM_STMT_CLOSE)
        {
            MXB_INFO("Closing prepared statement %d ", id);
            m_shard.remove_statement(id);
        }
    }
    return rval;
}

std::string SchemaRouterSession::get_cache_key() const
{
    std::string key = m_pSession->user();

    for (const auto& b : m_backends)
    {
        if (b->in_use())
        {
            key += b->name();
        }
    }

    return key;
}
}<|MERGE_RESOLUTION|>--- conflicted
+++ resolved
@@ -993,8 +993,8 @@
 
     return std::all_of(
         m_backends.begin(), m_backends.end(), [](const auto& b) {
-            return !b->in_use() | b->is_mapped();
-        });
+        return !b->in_use() | b->is_mapped();
+    });
 }
 
 /**
@@ -1130,15 +1130,8 @@
     }
     else
     {
-<<<<<<< HEAD
         bool duplicate_found = false;
         rval = reply.is_complete() ? SHOWDB_FULL_RESPONSE : SHOWDB_PARTIAL_RESPONSE;
-=======
-        MXS_ERROR("Mapping query returned an error; closing session: %s", mxs::extract_error(buf).c_str());
-        gwbuf_free(buf);
-        return SHOWDB_FATAL_ERROR;
-    }
->>>>>>> 55f641b0
 
         for (const auto& row : reply.row_data())
         {
