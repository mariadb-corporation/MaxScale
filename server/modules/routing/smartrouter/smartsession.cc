--- conflicted
+++ resolved
@@ -130,12 +130,8 @@
     else if (m_mode != Mode::Idle)
     {
         auto is_busy = !all_clusters_are_idle();
-<<<<<<< HEAD
-        MXB_SERROR("routeQuery() in wrong state. clusters busy = " << std::boolalpha << is_busy);
-=======
-        MXS_SERROR("routeQuery() in wrong state (internal state "
+        MXB_SERROR("routeQuery() in wrong state (internal state "
                    << mode_to_string(m_mode) << "). clusters busy = " << std::boolalpha << is_busy);
->>>>>>> 939ac830
         mxb_assert(false);
     }
     else
