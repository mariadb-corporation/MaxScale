--- conflicted
+++ resolved
@@ -910,110 +910,9 @@
 
     if (expected_response && m_expected_responses > 1)
     {
-<<<<<<< HEAD
         mxb_assert(backend == m_current_master);
         throw RWSException("Cannot retry query as multiple queries were in progress, closing session.");
     }
-=======
-        MXB_INFO("Primary '%s' failed: %s", backend->name(), message.c_str());
-        /** The connection to the master has failed */
-
-        if (mxs_mysql_is_binlog_dump(reply.command()) || reply.command() == MXS_COM_REGISTER_SLAVE)
-        {
-            MXB_INFO("Session is a replication client, closing connection immediately.");
-            m_pSession->kill();     // Not sending an error causes the replication client to connect again
-            return false;
-        }
-
-        auto old_wait_gtid = m_wait_gtid;
-        bool expected_response = backend->is_waiting_result();
-
-        if (!expected_response)
-        {
-            // We have to use Backend::is_waiting_result as the check since it's updated immediately after a
-            // write to the backend is done. The mxs::Reply is updated only when the backend protocol
-            // processes the query which can be out of sync when handleError is called if the disconnection
-            // happens before authentication completes.
-            mxb_assert(reply.is_complete() || backend->should_ignore_response());
-
-            /** The failure of a master is not considered a critical
-             * failure as partial functionality still remains. If
-             * master_failure_mode is not set to fail_instantly, reads
-             * are allowed as long as slave servers are available
-             * and writes will cause an error to be returned.
-             *
-             * If we were waiting for a response from the master, we
-             * can't be sure whether it was executed or not. In this
-             * case the safest thing to do is to close the client
-             * connection. */
-            errmsg += " Lost connection to primary server while connection was idle.";
-            if (m_config->master_failure_mode != RW_FAIL_INSTANTLY)
-            {
-                can_continue = true;
-            }
-        }
-        else
-        {
-            // We were expecting a response but we aren't going to get one
-            mxb_assert(m_expected_responses >= 1);
-
-            errmsg += " Lost connection to primary server while waiting for a result.";
-
-            if (m_expected_responses > 1)
-            {
-                can_continue = false;
-                errmsg += " Cannot retry query as multiple queries were in progress.";
-            }
-            else if (m_wait_gtid == READING_GTID)
-            {
-                m_current_query.buffer = reset_gtid_probe();
-
-                if (!trx_is_open() && can_recover_master())
-                {
-                    // Not inside a transaction, we can retry the original query
-                    retry_query(std::move(m_current_query.buffer), 0);
-                    m_current_query.clear();
-                    can_continue = true;
-                }
-            }
-            else if (m_config->retry_failed_reads && m_prev_plan.route_target != TARGET_MASTER
-                     && !trx_is_open() && can_recover_master())
-            {
-                // This was not a write but it just ended up being routed to the current master. It can be
-                // safely retried if a transaction is not open.
-                can_continue = retry_master_query(backend);
-            }
-            else if (m_config->master_failure_mode == RW_ERROR_ON_WRITE)
-            {
-                /** In error_on_write mode, the session can continue even
-                 * if the master is lost. Send a read-only error to
-                 * the client to let it know that the query failed. */
-                can_continue = true;
-                send_readonly_error();
-            }
-        }
-
-        if (trx_is_open() && !in_optimistic_trx()
-            && (!m_trx.target() || m_trx.target() == backend || old_wait_gtid == READING_GTID))
-        {
-            can_continue = start_trx_replay();
-            errmsg += " A transaction is active and cannot be replayed.";
-        }
-
-        if (m_qc.have_tmp_tables())
-        {
-            if (m_config->strict_tmp_tables)
-            {
-                can_continue = false;
-                errmsg += " Temporary tables were lost when the connection was lost.";
-            }
-            else
-            {
-                MXB_INFO("Temporary tables have been created and they "
-                         "are now lost if a reconnection takes place.");
-            }
-        }
->>>>>>> 669803a5
 
     bool trx_target_failed = trx_is_open() && m_trx.target() == backend && m_wait_gtid != READING_GTID;
     bool master_trx_failed = trx_is_open() && !in_optimistic_trx() && backend == m_current_master
@@ -1195,7 +1094,7 @@
         {
             m_current_query.buffer = reset_gtid_probe();
 
-            if (!can_retry_query())
+            if (trx_is_open() || !can_recover_master())
             {
                 throw master_exception(message, reply);
             }
