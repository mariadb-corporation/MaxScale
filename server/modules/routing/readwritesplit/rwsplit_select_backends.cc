/*
 * Copyright (c) 2016 MariaDB Corporation Ab
 * Copyright (c) 2023 MariaDB plc, Finnish Branch
 *
 * Use of this software is governed by the Business Source License included
 * in the LICENSE.TXT file and at www.mariadb.com/bsl11.
 *
 * Change Date: 2028-02-27
 *
 * On the date above, in accordance with the Business Source License, use
 * of this software will be governed by version 2 or later of the General
 * Public License.
 */

#include "rwsplitsession.hh"

using namespace maxscale;

using std::chrono::duration_cast;
using std::chrono::microseconds;

namespace
{

/**
 * Check whether it's possible to use this server as a slave
 *
 * @param server The slave candidate
 * @param master The master server or nullptr if no master is available
 *
 * @return True if this server is a valid slave candidate
 */
bool valid_for_slave(const RWBackend* backend, const RWBackend* master)
{
    return (backend->is_slave() || backend->is_relay()) && (!master || backend != master);
}

/**
 * Check if replication lag is below acceptable levels
 */
bool rpl_lag_is_ok(mxs::RWBackend* backend, int max_rlag)
{
    bool ok = true;

    if (max_rlag != mxs::Target::RLAG_UNDEFINED)
    {
        auto rlag = backend->target()->replication_lag();
        ok = rlag != mxs::Target::RLAG_UNDEFINED && rlag < max_rlag;
    }

    return ok;
}

bool gtid_pos_is_ok(mxs::RWBackend* backend, RWSplit::gtid gtid_pos)
{
    return gtid_pos.sequence == 0 || backend->target()->gtid_pos(gtid_pos.domain) >= gtid_pos.sequence;
}

template<class Score>
RWBackend* best_score(const Candidates& sBackends, Score server_score)
{
    if (sBackends.empty())
    {
        return nullptr;
    }
    else if (sBackends.size() == 1)
    {
        return sBackends.front();
    }

    mxb_assert(sBackends.size() > 1);
    auto it = sBackends.begin();
    auto min = server_score(*it);
    RWBackend* best = *it;
    ++it;

    do
    {
        RWBackend* b = *it++;
        auto score = server_score(b);

        if (min > score)
        {
            min = score;
            best = b;
        }
        else if (min == score && b->last_write() < best->last_write())
        {
            // In the case of a tie, use the least recently used backend
            best = b;
        }
    }
    while (it != sBackends.end());

    return best;
}

/** Compare number of global connections in backend servers */
RWBackend* backend_cmp_global_conn(const Candidates& sBackends)
{
    auto server_score = [](RWBackend* b) {
        return b->target()->stats().n_current_conns();
    };

    return best_score(sBackends, server_score);
}

/** Compare replication lag between backend servers */
RWBackend* backend_cmp_behind_master(const Candidates& sBackends)
{
    static auto server_score = [](RWBackend* b) {
        return b->target()->replication_lag();
    };

    return best_score(sBackends, server_score);
}

/** Compare number of current operations in backend servers */
RWBackend* backend_cmp_current_load(const Candidates& sBackends)
{
    auto server_score = [](RWBackend* b) {
        return b->target()->stats().n_current_ops();
    };

    return best_score(sBackends, server_score);
}

/**
 * @brief Select a server based on current response averages and server load (#of active queries)
 *
 * The algorithm does this:
 * 1. Read the query time average of the servers into an array,
 * 2. Calculate the time it would take each server to processes the queued up
 *    queries plus one. estimate[i] = ave[i] * (n_current_ops + 1)
 * 3. Pick the server that would finish first if averages remained the same
 *
 * @param sBackends
 * @return the selected backend.
 */
RWBackend* backend_cmp_response_time(const Candidates& pBackends)
{
    if (pBackends.empty())
    {
        return nullptr;
    }
    else if (pBackends.size() == 1)
    {
        return pBackends.front();
    }

    mxb_assert (pBackends.size() > 1);
    const size_t SZ = pBackends.size();
    double estimated_time[SZ];

    // Calculate estimated time to finish current active messages + 1, per server
    for (size_t i {}; i < SZ; ++i)
    {
        estimated_time[i] = pBackends[i]->target()->response_time_average();
        estimated_time[i] += estimated_time[i] * pBackends[i]->target()->stats().n_current_ops();
        pBackends[i]->sync_averages();
    }

    // Pick the server that would finish first
    auto it = std::min_element(estimated_time, estimated_time + SZ);
    size_t index = it - estimated_time;

    mxb_assert(index < pBackends.size());
    return pBackends[index];
}

// Calculates server priority
int get_backend_priority(RWBackend* backend, uint64_t status, bool masters_accepts_reads)
{
    int priority;
    bool is_busy = backend->should_ignore_response();
    bool acts_slave = status & (SERVER_SLAVE | (masters_accepts_reads ? SERVER_MASTER : 0));

    if (acts_slave)
    {
        if (!is_busy)
        {
            priority = 0;   // Highest priority, idle servers
        }
        else
        {
            priority = 1;   // Lower priority, busy servers
        }
    }
    else
    {
        priority = 2;   // Lowest priority, idle masters with masters_accept_reads==false
    }

    return priority;
}
}

// static
BackendSelectFunction RWSConfig::get_backend_select_function(select_criteria_t sc)
{
    switch (sc)
    {
    case LEAST_GLOBAL_CONNECTIONS:
    case LEAST_ROUTER_CONNECTIONS:
        return backend_cmp_global_conn;

    case LEAST_BEHIND_MASTER:
        return backend_cmp_behind_master;

    case LEAST_CURRENT_OPERATIONS:
        return backend_cmp_current_load;

    case ADAPTIVE_ROUTING:
        return backend_cmp_response_time;
    }

    mxb_assert_message(false, "incorrect use of select_criteria_t");
    return backend_cmp_current_load;
}

int get_slave_counts(PRWBackends& backends, RWBackend* master)
{
    int slaves_connected = 0;

    /** Calculate how many connections we already have */
    for (const auto& backend : backends)
    {
        if (backend->in_use() && valid_for_slave(backend, master))
        {
            slaves_connected += 1;
        }
    }

    return slaves_connected;
}

bool RWSplitSession::is_gtid_synced(mxs::RWBackend* backend)
{
    bool rv = true;

    if (m_config->causal_reads == CausalReads::FAST || m_config->causal_reads == CausalReads::FAST_UNIVERSAL)
    {
        rv = gtid_pos_is_ok(backend, m_gtid_pos);
    }
    else if (m_config->causal_reads == CausalReads::FAST_GLOBAL)
    {
        rv = true;

        for (auto [domain, gtid] : m_router->last_gtid_map())
        {
            if (!gtid_pos_is_ok(backend, gtid))
            {
                rv = false;
            }
        }
    }

    return rv;
}

int64_t RWSplitSession::get_current_rank()
{
    int64_t rv = 1;

    if (m_current_master && m_current_master->in_use())
    {
        rv = m_current_master->target()->rank();
    }
    else
    {
        auto compare = [](RWBackend* a, RWBackend* b) {
            if (a->in_use() != b->in_use())
            {
                return a->in_use();
            }
            else if (a->can_connect() != b->can_connect())
            {
                return a->can_connect();
            }
            else
            {
                return a->target()->rank() < b->target()->rank();
            }
        };
        auto it = std::min_element(m_raw_backends.begin(), m_raw_backends.end(), compare);

        if (it != m_raw_backends.end())
        {
            rv = (*it)->target()->rank();
        }
    }

    return rv;
}

bool RWSplitSession::need_slaves()
{
    return get_slave_counts(m_raw_backends, m_current_master) < m_config->max_slave_connections;
}

<<<<<<< HEAD
RWBackend* RWSplitSession::get_slave_backend(int max_rlag)
{
    Candidates candidates;
=======
    RWBackend* current_master = get_root_master();
    auto counts = get_slave_counts(m_raw_backends, current_master);
>>>>>>> 9843549e
    int best_priority {INT_MAX};
    auto current_rank = get_current_rank();

    // Create a list of backends valid for read operations
    for (auto& backend : m_raw_backends)
    {
        // We can take the current master back into use even for reads
<<<<<<< HEAD
        bool my_master = backend == m_current_master;
        bool already_used = backend->in_use();
        bool can_take_into_use = !already_used && can_recover_servers() && backend->can_connect();
        auto status = backend->target()->status();
        bool master_or_slave = status & (SERVER_MASTER | SERVER_SLAVE);
        bool in_maint = status & SERVER_MAINT;
=======
        bool my_master = backend == current_master;
        bool can_take_into_use = !backend->in_use() && can_recover_servers() && backend->can_connect();
        bool master_or_slave = backend->is_master() || backend->is_slave();
>>>>>>> 9843549e

        // The server is usable if it's already in use or it can be taken into use and we need either more
        // slaves or a master. Slaves can be taken into use if we need more slave connections.
        bool is_usable = already_used || (can_take_into_use && (need_slaves() || my_master));
        bool rlag_ok = rpl_lag_is_ok(backend, max_rlag);
        int priority = get_backend_priority(backend, status, m_config->master_accept_reads);
        auto rank = backend->target()->rank();
        bool gtid_is_ok = my_master || is_gtid_synced(backend);
        bool same_rank = rank == current_rank;
        m_check_stale = already_used && (in_maint || !same_rank);

        if (master_or_slave && !in_maint && is_usable && rlag_ok && same_rank && gtid_is_ok)
        {
            if (priority < best_priority)
            {
                candidates.clear();
                best_priority = priority;
            }

            if (priority == best_priority)
            {
                candidates.push_back(backend);
            }
        }

        if (max_rlag != mxs::Target::RLAG_UNDEFINED)
        {
            auto state = rlag_ok ? mxs::RLagState::BELOW_LIMIT : mxs::RLagState::ABOVE_LIMIT;
            backend->target()->set_rlag_state(state, max_rlag);
        }
    }

    // Let the slave selection function pick the best server
    return m_config->backend_select_fct(candidates);
}

/**
 * @brief Log server connections
 *
 * @param criteria Slave selection criteria
 * @param rses     Router client session
 */
static void log_server_connections(select_criteria_t criteria, const PRWBackends& backends)
{
    using maxbase::operator<<;

    MXB_INFO("Target connection counts:");

    for (auto b : backends)
    {
        switch (criteria)
        {
        case LEAST_GLOBAL_CONNECTIONS:
        case LEAST_ROUTER_CONNECTIONS:
            MXB_INFO("MaxScale connections : %ld in \t%s %s",
                     b->target()->stats().n_current_conns(),
                     b->name(), b->target()->status_string().c_str());
            break;

        case LEAST_CURRENT_OPERATIONS:
            MXB_INFO("current operations : %ld in \t%s %s",
                     b->target()->stats().n_current_ops(),
                     b->name(), b->target()->status_string().c_str());
            break;

        case LEAST_BEHIND_MASTER:
            MXB_INFO("replication lag : %ld in \t%s %s",
                     b->target()->replication_lag(),
                     b->name(), b->target()->status_string().c_str());
            break;

        case ADAPTIVE_ROUTING:
            {
                maxbase::Duration response_ave(mxb::from_secs(b->target()->response_time_average()));
                std::ostringstream os;
                os << response_ave;
                MXB_INFO("adaptive avg. select time: %s from \t%s %s",
                         os.str().c_str(), b->name(), b->target()->status_string().c_str());
            }
            break;

        default:
            mxb_assert(!true);
            break;
        }
    }
}

RWBackend* RWSplitSession::get_root_master()
{
    if (m_current_master && m_current_master->in_use() && m_current_master->is_master())
    {
        return m_current_master;
    }

    Candidates candidates;
    auto best_rank = std::numeric_limits<int64_t>::max();

    for (const auto& backend : m_raw_backends)
    {
        if (backend->can_connect() && backend->is_master())
        {
            auto rank = backend->target()->rank();

            if (rank < best_rank)
            {
                best_rank = rank;
                candidates.clear();
            }

            if (rank == best_rank)
            {
                candidates.push_back(backend);
            }
        }
    }

    return backend_cmp_global_conn(candidates);
}

/**
 * Select and connect to backend servers
 *
 * @return True if session can continue
 */
bool RWSplitSession::open_connections()
{
    if (m_config->lazy_connect)
    {
        return true;    // No need to create connections
    }

    RWBackend* master = get_root_master();

    if ((!master || !master->can_connect()) && m_config->master_failure_mode == RW_FAIL_INSTANTLY)
    {
        if (!master)
        {
            MXB_ERROR("Couldn't find suitable Primary from %lu candidates.", m_raw_backends.size());
        }
        else
        {
            MXB_ERROR("Primary exists (%s), but it is being drained and cannot be used.", master->name());
        }
        return false;
    }

    if (mxb_log_should_log(LOG_INFO))
    {
        log_server_connections(m_config->slave_selection_criteria, m_raw_backends);
    }

    if (can_recover_servers())
    {
        // A master connection can be safely attempted
        if (master && !master->in_use() && master->can_connect() && prepare_connection(master))
        {
            MXB_INFO("Selected Primary: %s", master->name());
            m_current_master = master;
        }
    }

    int n_slaves = get_slave_counts(m_raw_backends, master);
    int max_nslaves = std::min(m_config->max_slave_connections, m_config->slave_connections);
    mxb_assert(n_slaves <= max_nslaves || max_nslaves == 0);
    auto current_rank = get_current_rank();
    Candidates candidates;

    for (auto& backend : m_raw_backends)
    {
        if (!backend->in_use() && backend->can_connect() && valid_for_slave(backend, master)
            && backend->target()->rank() == current_rank
            && rpl_lag_is_ok(backend, get_max_replication_lag()))
        {
            candidates.push_back(backend);
        }
    }

    auto func = backend_cmp_global_conn;

    for (auto candidate = func(candidates);
         n_slaves < max_nslaves && !candidates.empty() && candidate;
         candidate = func(candidates))
    {
        if (prepare_connection(candidate))
        {
            MXB_INFO("Selected Replica: %s", candidate->name());
            ++n_slaves;
        }

        candidates.erase(std::find(candidates.begin(), candidates.end(), candidate));
    }

    return true;
}<|MERGE_RESOLUTION|>--- conflicted
+++ resolved
@@ -293,19 +293,15 @@
     return rv;
 }
 
-bool RWSplitSession::need_slaves()
-{
-    return get_slave_counts(m_raw_backends, m_current_master) < m_config->max_slave_connections;
-}
-
-<<<<<<< HEAD
+bool RWSplitSession::need_slaves(RWBackend* current_master)
+{
+    return get_slave_counts(m_raw_backends, current_master) < m_config->max_slave_connections;
+}
+
 RWBackend* RWSplitSession::get_slave_backend(int max_rlag)
 {
     Candidates candidates;
-=======
     RWBackend* current_master = get_root_master();
-    auto counts = get_slave_counts(m_raw_backends, current_master);
->>>>>>> 9843549e
     int best_priority {INT_MAX};
     auto current_rank = get_current_rank();
 
@@ -313,22 +309,16 @@
     for (auto& backend : m_raw_backends)
     {
         // We can take the current master back into use even for reads
-<<<<<<< HEAD
-        bool my_master = backend == m_current_master;
+        bool my_master = backend == current_master;
         bool already_used = backend->in_use();
         bool can_take_into_use = !already_used && can_recover_servers() && backend->can_connect();
         auto status = backend->target()->status();
         bool master_or_slave = status & (SERVER_MASTER | SERVER_SLAVE);
         bool in_maint = status & SERVER_MAINT;
-=======
-        bool my_master = backend == current_master;
-        bool can_take_into_use = !backend->in_use() && can_recover_servers() && backend->can_connect();
-        bool master_or_slave = backend->is_master() || backend->is_slave();
->>>>>>> 9843549e
 
         // The server is usable if it's already in use or it can be taken into use and we need either more
         // slaves or a master. Slaves can be taken into use if we need more slave connections.
-        bool is_usable = already_used || (can_take_into_use && (need_slaves() || my_master));
+        bool is_usable = already_used || (can_take_into_use && (need_slaves(current_master) || my_master));
         bool rlag_ok = rpl_lag_is_ok(backend, max_rlag);
         int priority = get_backend_priority(backend, status, m_config->master_accept_reads);
         auto rank = backend->target()->rank();
