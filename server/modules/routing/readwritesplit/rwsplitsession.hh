/*
 * Copyright (c) 2018 MariaDB Corporation Ab
 * Copyright (c) 2023 MariaDB plc, Finnish Branch
 *
 * Use of this software is governed by the Business Source License included
 * in the LICENSE.TXT file and at www.mariadb.com/bsl11.
 *
 * Change Date: 2027-04-10
 *
 * On the date above, in accordance with the Business Source License, use
 * of this software will be governed by version 2 or later of the General
 * Public License.
 */
#pragma once

#include "readwritesplit.hh"
#include "trx.hh"

#include <unordered_map>
#include <optional>

#include <maxbase/format.hh>

#define TARGET_IS_MASTER(t)       mariadb::QueryClassifier::target_is_master(t)
#define TARGET_IS_SLAVE(t)        mariadb::QueryClassifier::target_is_slave(t)
#define TARGET_IS_NAMED_SERVER(t) mariadb::QueryClassifier::target_is_named_server(t)
#define TARGET_IS_ALL(t)          mariadb::QueryClassifier::target_is_all(t)
#define TARGET_IS_RLAG_MAX(t)     mariadb::QueryClassifier::target_is_rlag_max(t)
#define TARGET_IS_LAST_USED(t)    mariadb::QueryClassifier::target_is_last_used(t)

struct ExecInfo
{
    ExecInfo(uint32_t stmt_id, mxs::RWBackend* t = nullptr)
        : id(stmt_id)
        , target(t)
    {
    }

    bool operator==(const ExecInfo& other) const
    {
        return id == other.id;
    }

    uint32_t id;
    // The latest server this was executed on, used to figure out where COM_STMT_FETCH needs to be sent.
    mxs::RWBackend* target = nullptr;
};

/**
 * The client session of a RWSplit instance
 */
class RWSplitSession final : public mxs::RouterSession
                           , private mariadb::QueryClassifier::Handler
{
    RWSplitSession(const RWSplitSession&) = delete;
    RWSplitSession& operator=(const RWSplitSession&) = delete;

public:
    enum
    {
        TARGET_UNDEFINED    = mariadb::QueryClassifier::TARGET_UNDEFINED,
        TARGET_MASTER       = mariadb::QueryClassifier::TARGET_MASTER,
        TARGET_SLAVE        = mariadb::QueryClassifier::TARGET_SLAVE,
        TARGET_NAMED_SERVER = mariadb::QueryClassifier::TARGET_NAMED_SERVER,
        TARGET_ALL          = mariadb::QueryClassifier::TARGET_ALL,
        TARGET_RLAG_MAX     = mariadb::QueryClassifier::TARGET_RLAG_MAX,
        TARGET_LAST_USED    = mariadb::QueryClassifier::TARGET_LAST_USED,
    };

    enum wait_gtid_state
    {
        NONE,
        WAITING_FOR_HEADER,
        RETRYING_ON_MASTER,
        UPDATING_PACKETS,
        READING_GTID,
        GTID_READ_DONE
    };

    ~RWSplitSession();

    /**
     * Create a new router session
     *
     * @param instance Router instance
     * @param session  The session object
     * @param backends The backend servers
     *
     * @return New router session
     */
    RWSplitSession(RWSplit* instance, MXS_SESSION* session, mxs::RWBackends backends);

    bool routeQuery(GWBUF&& packet) override;

    bool clientReply(GWBUF&& packet, const mxs::ReplyRoute& down, const mxs::Reply& reply) override;

    bool handleError(mxs::ErrorType type, const std::string& message,
                     mxs::Endpoint* pProblem, const mxs::Reply& reply) override final;

    void endpointConnReleased(mxs::Endpoint* down) override;

    mariadb::QueryClassifier& qc()
    {
        return m_qc;
    }

private:
    struct RoutingPlan
    {
        enum class Type
        {
            NORMAL,
            OTRX_START,
            OTRX_END
        };

        route_target_t  route_target = TARGET_UNDEFINED;
        mxs::RWBackend* target = nullptr;
        Type            type = Type::NORMAL;
    };

    void open_connections();

    bool route_query(GWBUF&& buffer);
    void route_session_write(GWBUF&& querybuf);
    void continue_large_session_write(GWBUF&& querybuf);
    bool write_session_command(mxs::RWBackend* backend, GWBUF&& buffer, uint8_t cmd);
    void route_stmt(GWBUF&& querybuf, const RoutingPlan& plan);
    void route_single_stmt(GWBUF&& buffer, const RoutingPlan& plan);
    void client_reply(GWBUF&& packet, const mxs::ReplyRoute& down, const mxs::Reply& reply);
    bool route_stored_query();
    void close_stale_connections();

    int64_t         get_current_rank();
    mxs::RWBackend* get_hinted_backend(const char* name);
    mxs::RWBackend* get_slave_backend(int max_rlag);
    mxs::RWBackend* get_master_backend();
    mxs::RWBackend* get_last_used_backend();
    mxs::RWBackend* get_ps_continuation_backend();
    mxs::RWBackend* get_root_master();
    bool            is_gtid_synced(mxs::RWBackend* backend);
    bool            need_slaves(mxs::RWBackend* current_master);

    // The main target selection function
    mxs::RWBackend* get_target(const GWBUF& buffer, route_target_t route_target);

    RoutingPlan resolve_route(const GWBUF& buffer, const mariadb::QueryClassifier::RouteInfo&);

    void            handle_target_is_all(GWBUF&& buffer);
    mxs::RWBackend* handle_hinted_target(const GWBUF& querybuf, route_target_t route_target);
    void            handle_got_target(GWBUF&& buffer, mxs::RWBackend* target, route_target_t route_target);
    void            observe_trx(mxs::RWBackend* target);
    void            observe_ps_command(GWBUF& buffer, mxs::RWBackend* target, uint8_t cmd);
    bool            prepare_connection(mxs::RWBackend* target);
    void            create_one_connection_for_sescmd();
    void            retry_query(GWBUF&& querybuf, int delay = 1);

    // Returns a human-readable error if the query could not be retried
    std::optional<std::string> handle_routing_failure(GWBUF&& buffer, const RoutingPlan& plan);

    std::string get_master_routing_failure(bool found,
                                           mxs::RWBackend* old_master,
                                           mxs::RWBackend* curr_master);

    // Transaction state helpers
    bool trx_is_starting() const
    {
        return route_info().trx().is_trx_starting();
    }

    bool trx_is_read_only() const
    {
        return route_info().trx().is_trx_read_only();
    }

    bool trx_is_open() const
    {
        return route_info().trx().is_trx_active();
    }

    bool trx_is_ending() const
    {
        return route_info().trx().is_trx_ending();
    }

    bool is_valid_for_master(const mxs::RWBackend* master);
    bool should_replace_master(mxs::RWBackend* target);
    void replace_master(mxs::RWBackend* target);
    void discard_connection(mxs::RWBackend* target, const std::string& error);
    bool trx_target_still_valid() const;
    bool should_migrate_trx() const;
    void start_trx_migration(GWBUF&& querybuf);
    void restart_trx_replay();

    void send_readonly_error();
    bool query_not_supported(const GWBUF& querybuf);

    bool  handle_causal_read_reply(GWBUF& writebuf, const mxs::Reply& reply, mxs::RWBackend* backend);
    bool  should_do_causal_read() const;
    bool  continue_causal_read();
    GWBUF add_prefix_wait_gtid(const GWBUF& origin);
    void  correct_packet_sequence(GWBUF& buffer);
    void  discard_master_wait_gtid_result(GWBUF& buffer);
    bool  send_sync_query(mxs::RWBackend* target);

    bool                          need_gtid_probe(const RoutingPlan& plan) const;
    std::pair<GWBUF, RoutingPlan> start_gtid_probe();
    GWBUF                         reset_gtid_probe();
    void                          parse_gtid_result(GWBUF& buffer, const mxs::Reply& reply);

    int  get_max_replication_lag();
    bool lagging_too_much(mxs::RWBackend* backend, int max_rlag) const;

    bool reuse_prepared_stmt(const GWBUF& buffer);


    void handle_error(mxs::ErrorType type, const std::string& message,
                      mxs::Endpoint* pProblem, const mxs::Reply& reply);
    void handle_master_error(const mxs::Reply& reply, const std::string& message, bool expected_response);
    void handle_slave_error(const char* name, const std::string& message, bool expected_response);
    void manage_transactions(mxs::RWBackend* backend, const GWBUF& writebuf, const mxs::Reply& reply);
    void finish_transaction(mxs::RWBackend* backend);
    void ignore_response(mxs::RWBackend* backend, const mxs::Reply& reply);

    RWSException master_exception(const std::string& message, const mxs::Reply& rely) const;

    bool discard_partial_result(GWBUF& buffer, const mxs::Reply& reply);
    void checksum_mismatch();
    void trx_replay_next_stmt();

    void track_tx_isolation(const mxs::Reply& reply);

    // Do we have at least one open slave connection
    bool have_connected_slaves() const;

    /**
     * Start the replaying of the latest transaction
     */
    void start_trx_replay();

    /**
     * See if the transaction could be done on a slave
     *
     * @param route_target Target where the query is routed
     *
     * @return True if the query can be attempted on a slave
     */
    bool should_try_trx_on_slave(route_target_t route_target) const;

    /**
     * Track optimistic transaction status
     *
     * Tracks the progress of the optimistic transaction and starts the rollback
     * procedure if the transaction turns out to be one that modifies data.
     *
     * @param buffer Current query
     * @param plan   The routing plan
     */
    void track_optimistic_trx(GWBUF& buffer, const RoutingPlan& plan);

private:
    // QueryClassifier::Handler
    bool lock_to_master() override;
    bool is_locked_to_master() const override;
    bool supports_hint(Hint::Type hint_type) const override;
<<<<<<< HEAD
    bool is_ignorable_error(mxs::RWBackend* backend, const mxs::Reply::Error& error) const;
    void handle_ignorable_error(mxs::RWBackend* backend, const mxs::Reply::Error& error);
=======
    void unsafe_to_reconnect(std::string_view why) override;

    bool is_ignorable_error(mxs::RWBackend* backend, const mxs::Error& error) const;
    bool handle_ignorable_error(mxs::RWBackend* backend, const mxs::Error& error);
>>>>>>> 84c7e49a

    std::string get_delayed_retry_failure_reason() const;

    const mariadb::QueryClassifier::RouteInfo& route_info() const
    {
        return m_qc.current_route_info();
    }

    inline bool can_retry_query() const
    {
        /** Individual queries can only be retried if we are not inside
         * a transaction. If a query in a transaction needs to be retried,
         * the whole transaction must be replayed before the retrying is done.
         *
         * @see handle_trx_replay
         */
        return m_config->delayed_retry
                // If responses are expected, it means that the write was already routed and retrying it is
                // unsafe. Replaying would potentially cause duplicate execution of the same statement.
                // For example, retrying an INSERT would generate two rows instead of just one if done with
                // autocommit=1.
               && m_expected_responses == 0
               && m_retry_duration < m_config->delayed_retry_timeout.count()
               && !trx_is_open();
    }

    /**
     * Checks whether a new transaction replay can be started
     *
     * The replay is limited by transaction_replay_max_attempts and transaction_replay_timeout
     *
     * @throws RWSException
     */
    void check_trx_replay() const;

    inline bool can_recover_servers() const
    {
        return protocol_data().can_recover_state();
    }

    inline bool can_recover_master() const
    {
        return m_config->master_reconnection && can_recover_servers();
    }

    inline bool have_open_connections() const
    {
        return std::any_of(m_raw_backends.begin(), m_raw_backends.end(), [](mxs::RWBackend* b) {
            return b->in_use();
        });
    }

    inline bool is_last_backend(mxs::RWBackend* backend)
    {
        return std::none_of(m_raw_backends.begin(), m_raw_backends.end(), [&](mxs::RWBackend* b) {
            return b->in_use() && b != backend;
        });
    }

    inline bool need_master_for_sescmd()
    {
        return trx_is_open() && !trx_is_read_only() && !in_optimistic_trx()
               && (!m_current_master || !m_current_master->in_use());
    }

    inline bool include_in_checksum(const mxs::Reply& reply) const
    {
        switch (m_config->trx_checksum)
        {
        case TrxChecksum::FULL:
            return true;

        case TrxChecksum::RESULT_ONLY:
            return !reply.is_ok();

        case TrxChecksum::NO_INSERT_ID:
            // TODO: QUERY_TYPE_MASTER_READ implies LAST_INSERT_ID() but explicitly looking for it might
            // be better. However, this only requires the storage of the type bitmask instead of the whole
            // buffer which would be required for the function information.
            return !reply.is_ok()
                   && !mxs::Parser::type_mask_contains(m_qc.current_route_info().type_mask(),
                                                       mxs::sql::TYPE_MASTER_READ);
        }

        mxb_assert(!true);
        return true;
    }

    std::string get_verbose_status()
    {
        return mxb::transform_join(m_backends, [](const auto& a){
            const char* open_status;

            if (a.has_failed())
            {
                open_status = "Broken";
            }
            else if (a.in_use())
            {
                open_status = "Yes";
            }
            else
            {
                open_status = "No";
            }

            return mxb::cat("{",
                            " Name: ", a.name(),
                            " Open: ", open_status,
                            " Status: ", a.target()->status_string(),
                            " }");
        });
    }

    inline bool can_route_query(const GWBUF& buffer, const RoutingPlan& plan, bool trx_was_ending) const
    {
        bool can_route = false;

        if (m_expected_responses == 0
            || route_info().load_data_active()
            || route_info().multi_part_packet())
        {
            // Not currently doing anything or we're processing a multi-packet query
            can_route = true;
        }
        else if (route_info().stmt_id() != MARIADB_PS_DIRECT_EXEC_ID
                 && plan.route_target == TARGET_MASTER
                 && m_prev_plan.route_target == TARGET_MASTER
                 && plan.type == m_prev_plan.type
                 && plan.target == m_prev_plan.target
                 && plan.target == m_current_master
                // If transaction replay is configured, we cannot stream the queries as we need to know
                // what they returned in case the transaction is replayed.
                // TODO: This can be done as long as we track what requests are in-flight.
                 && (!m_config->transaction_replay || !trx_is_open())
                // Causal reads can't support multiple ongoing queries
                 && m_wait_gtid == NONE
                // Can't pipeline more queries until the current transaction ends
                 && !trx_was_ending)
        {
            mxb_assert(plan.type == RoutingPlan::Type::NORMAL);
            mxb_assert(m_current_master->is_waiting_result());
            can_route = true;
        }

        return can_route;
    }

    void update_statistics(const RoutingPlan& plan)
    {
        if (plan.route_target == TARGET_MASTER)
        {
            mxb::atomic::add(&m_router->stats().n_master, 1, mxb::atomic::RELAXED);
        }
        else if (plan.route_target == TARGET_SLAVE)
        {
            mxb::atomic::add(&m_router->stats().n_slave, 1, mxb::atomic::RELAXED);
        }
        else if (plan.route_target == TARGET_ALL)
        {
            mxb::atomic::add(&m_router->stats().n_all, 1, mxb::atomic::RELAXED);
        }

        mxb::atomic::add(&m_router->stats().n_queries, 1, mxb::atomic::RELAXED);

        if (trx_is_ending())
        {
            mxb::atomic::add(route_info().is_trx_still_read_only() ?
                             &m_router->stats().n_ro_trx :
                             &m_router->stats().n_rw_trx,
                             1,
                             mxb::atomic::RELAXED);
        }

        if (plan.target)
        {
            auto& stats = m_router->local_server_stats()[plan.target->target()];
            stats.inc_total();

            if (plan.route_target == TARGET_MASTER)
            {
                stats.inc_write();
            }
            else if (plan.route_target == TARGET_SLAVE)
            {
                stats.inc_read();
            }
        }
    }

    uint32_t extract_binary_ps_id(const GWBUF& buffer)
    {
        const uint8_t* ptr = buffer.data() + MYSQL_PS_ID_OFFSET;
        return mariadb::get_byte4(ptr);
    }

    bool in_optimistic_trx() const
    {
        return m_state == OTRX_STARTING || m_state == OTRX_ACTIVE || m_state == OTRX_ROLLBACK;
    }

    bool replaying_trx() const
    {
        return m_state == TRX_REPLAY || m_state == TRX_REPLAY_INTERRUPTED;
    }

    // How many seconds has the replay took so far. Only accurate during transaction replay.
    int64_t trx_replay_seconds() const
    {
        return std::chrono::duration_cast<std::chrono::seconds>(m_trx_replay_timer.split()).count();
    }

    enum State
    {
        ROUTING,                // Normal routing
        TRX_REPLAY,             // Replaying a transaction
        TRX_REPLAY_INTERRUPTED, // Replaying the interrupted query
        OTRX_STARTING,          // Transaction starting on slave
        OTRX_ACTIVE,            // Transaction open on a slave server
        OTRX_ROLLBACK           // Transaction being rolled back on the slave server
    };

    State m_state = ROUTING;

    mxs::RWBackends  m_backends;                /**< Mem. management, not for use outside RWSplitSession */
    mxs::PRWBackends m_raw_backends;            /**< Backend pointers for use in interfaces . */
    mxs::RWBackend*  m_current_master;          /**< Current master server */
    RoutingPlan      m_prev_plan;               /**< The previous routing plan */

    std::shared_ptr<const RWSConfig::Values> m_config;      /**< Configuration for this session */

    // If set, contains the reason why a reconnection is unsafe to do. If empty,
    // reconnections can be done safely.
    std::string m_unsafe_reconnect_reason;

    int  m_expected_responses;          /**< Number of expected responses to the current query */
    bool m_locked_to_master {false};    /**< Whether session is permanently locked to the master */
    bool m_check_stale {false};

    std::deque<GWBUF> m_query_queue;    /**< Queued commands waiting to be executed */
    RWSplit*          m_router;         /**< The router instance */
    mxs::RWBackend*   m_sescmd_replier {nullptr};

    std::vector<ExecInfo> m_exec_map;       // Information about COM_STMT_EXECUTE execution

    RWSplit::gtid   m_gtid_pos {0, 0, 0};   /**< Gtid position for causal read */
    wait_gtid_state m_wait_gtid;            /**< State of MASTER_GTID_WAIT reply */
    uint32_t        m_next_seq;             /**< Next packet's sequence number */

    mariadb::QueryClassifier m_qc;      /**< The query classifier. */

    int64_t m_retry_duration;       /**< Total time spent retrying queries */
    Stmt    m_current_query;        /**< Current query being executed */
    Trx     m_trx;                  /**< Current transaction */
    bool    m_can_replay_trx;       /**< Whether the transaction can be replayed */
    Trx     m_replayed_trx;         /**< The transaction we are replaying */
    Stmt    m_interrupted_query;    /**< Query that was interrupted mid-transaction. */
    Trx     m_orig_trx;             /**< The backup of the transaction we're replaying */
    Stmt    m_orig_stmt;            /**< The backup of the statement that was interrupted */
    int64_t m_num_trx_replays = 0;  /**< How many times trx replay has been attempted */

    // The SET TRANSACTION statement if one was sent. Reset after each transaction.
    GWBUF m_set_trx;

    mxb::StopWatch m_trx_replay_timer;      /**< When the last transaction replay started */

    mxb::StopWatch m_session_timer;

    // Queries being replayed. If this is non-empty, the normal routeQuery method is "corked"
    // until the retried queries have been processed. In practice this nearly always has
    // only one query in it. The exception to this is a few edge cases in transaction replay.
    std::vector<GWBUF> m_pending_retries;

    // Number of queries being replayed that were canceled. This counter is used to "discard"
    // queries that are queued up via the delay_routing() mechanism.
    size_t m_canceled_retries {0};

    // Map of COM_STMT_PREPARE responses mapped to their SQL
    std::unordered_map<std::string, GWBUF> m_ps_cache;
};

static inline const char* route_target_to_string(route_target_t target)
{
    if (TARGET_IS_MASTER(target))
    {
        return "TARGET_MASTER";
    }
    else if (TARGET_IS_SLAVE(target))
    {
        return "TARGET_SLAVE";
    }
    else if (TARGET_IS_NAMED_SERVER(target))
    {
        return "TARGET_NAMED_SERVER";
    }
    else if (TARGET_IS_ALL(target))
    {
        return "TARGET_ALL";
    }
    else if (TARGET_IS_RLAG_MAX(target))
    {
        return "TARGET_RLAG_MAX";
    }
    else if (TARGET_IS_LAST_USED(target))
    {
        return "TARGET_LAST_USED";
    }
    else
    {
        mxb_assert(!true);
        return "Unknown target value";
    }
}<|MERGE_RESOLUTION|>--- conflicted
+++ resolved
@@ -263,15 +263,10 @@
     bool lock_to_master() override;
     bool is_locked_to_master() const override;
     bool supports_hint(Hint::Type hint_type) const override;
-<<<<<<< HEAD
+    void unsafe_to_reconnect(std::string_view why) override;
+
     bool is_ignorable_error(mxs::RWBackend* backend, const mxs::Reply::Error& error) const;
     void handle_ignorable_error(mxs::RWBackend* backend, const mxs::Reply::Error& error);
-=======
-    void unsafe_to_reconnect(std::string_view why) override;
-
-    bool is_ignorable_error(mxs::RWBackend* backend, const mxs::Error& error) const;
-    bool handle_ignorable_error(mxs::RWBackend* backend, const mxs::Error& error);
->>>>>>> 84c7e49a
 
     std::string get_delayed_retry_failure_reason() const;
 
