/*
 * Copyright (c) 2018 MariaDB Corporation Ab
 * Copyright (c) 2023 MariaDB plc, Finnish Branch
 *
 * Use of this software is governed by the Business Source License included
 * in the LICENSE.TXT file and at www.mariadb.com/bsl11.
 *
 * Change Date: 2027-11-30
 *
 * On the date above, in accordance with the Business Source License, use
 * of this software will be governed by version 2 or later of the General
 * Public License.
 */
#pragma once

#include "readwritesplit.hh"
#include "trx.hh"

#include <chrono>
#include <string>
#include <deque>

#include <maxbase/stopwatch.hh>
#include <maxscale/buffer.hh>
#include <maxscale/modutil.hh>
#include <maxscale/protocol/mariadb/queryclassifier.hh>
#include <maxscale/protocol/mariadb/rwbackend.hh>
#include <maxscale/protocol/mariadb/protocol_classes.hh>

#define TARGET_IS_MASTER(t)       mariadb::QueryClassifier::target_is_master(t)
#define TARGET_IS_SLAVE(t)        mariadb::QueryClassifier::target_is_slave(t)
#define TARGET_IS_NAMED_SERVER(t) mariadb::QueryClassifier::target_is_named_server(t)
#define TARGET_IS_ALL(t)          mariadb::QueryClassifier::target_is_all(t)
#define TARGET_IS_RLAG_MAX(t)     mariadb::QueryClassifier::target_is_rlag_max(t)
#define TARGET_IS_LAST_USED(t)    mariadb::QueryClassifier::target_is_last_used(t)

struct ExecInfo
{
    // The latest server this was executed on, used to figure out where COM_STMT_FETCH needs to be sent.
    mxs::RWBackend* target = nullptr;
};

/** Map of COM_STMT_EXECUTE targets by internal ID */
typedef std::unordered_map<uint32_t, ExecInfo> ExecMap;

/**
 * The client session of a RWSplit instance
 */
class RWSplitSession final : public mxs::RouterSession
                           , private mariadb::QueryClassifier::Handler
{
    RWSplitSession(const RWSplitSession&) = delete;
    RWSplitSession& operator=(const RWSplitSession&) = delete;

public:
    enum
    {
        TARGET_UNDEFINED    = mariadb::QueryClassifier::TARGET_UNDEFINED,
        TARGET_MASTER       = mariadb::QueryClassifier::TARGET_MASTER,
        TARGET_SLAVE        = mariadb::QueryClassifier::TARGET_SLAVE,
        TARGET_NAMED_SERVER = mariadb::QueryClassifier::TARGET_NAMED_SERVER,
        TARGET_ALL          = mariadb::QueryClassifier::TARGET_ALL,
        TARGET_RLAG_MAX     = mariadb::QueryClassifier::TARGET_RLAG_MAX,
        TARGET_LAST_USED    = mariadb::QueryClassifier::TARGET_LAST_USED,
    };

    enum wait_gtid_state
    {
        NONE,
        WAITING_FOR_HEADER,
        RETRYING_ON_MASTER,
        UPDATING_PACKETS,
        READING_GTID,
        GTID_READ_DONE
    };

    ~RWSplitSession();

    /**
     * Create a new router session
     *
     * @param instance Router instance
     * @param session  The session object
     *
     * @return New router session
     */
    static RWSplitSession* create(RWSplit* router, MXS_SESSION* session, const Endpoints& endpoints);

    bool routeQuery(GWBUF* pPacket) override;

    bool clientReply(GWBUF* pPacket, const mxs::ReplyRoute& down, const mxs::Reply& reply) override;

    bool handleError(mxs::ErrorType type, GWBUF* pMessage,
                     mxs::Endpoint* pProblem, const mxs::Reply& pReply) override;

    void endpointConnReleased(mxs::Endpoint* down) override;

    mariadb::QueryClassifier& qc()
    {
        return m_qc;
    }

private:
    RWSplitSession(RWSplit* instance, MXS_SESSION* session, mxs::SRWBackends backends);

    struct RoutingPlan
    {
        enum class Type
        {
            NORMAL,
            OTRX_START,
            OTRX_END
        };

        route_target_t  route_target = TARGET_UNDEFINED;
        mxs::RWBackend* target = nullptr;
        Type            type = Type::NORMAL;
    };

    bool open_connections();

<<<<<<< HEAD
    bool route_query(mxs::Buffer&& buffer);
    bool route_session_write(GWBUF* querybuf, uint8_t command, uint32_t type);
=======
    bool route_session_write(GWBUF* querybuf, uint8_t command, uint32_t type, const RoutingPlan& plan);
>>>>>>> e0647350
    void continue_large_session_write(GWBUF* querybuf, uint32_t type);
    bool write_session_command(mxs::RWBackend* backend, mxs::Buffer buffer, uint8_t cmd);
    bool route_stmt(mxs::Buffer&& querybuf, const RoutingPlan& res);
    bool route_single_stmt(mxs::Buffer&& buffer, const RoutingPlan& res);
    bool route_stored_query();
    void close_stale_connections();

    int64_t         get_current_rank();
    mxs::RWBackend* get_hinted_backend(const char* name);
    mxs::RWBackend* get_slave_backend(int max_rlag);
    mxs::RWBackend* get_master_backend();
    mxs::RWBackend* get_last_used_backend();
    mxs::RWBackend* get_target_backend(backend_type_t btype, const char* name, int max_rlag);
    mxs::RWBackend* get_root_master();
    bool            is_gtid_synced(mxs::RWBackend* backend);

    // The main target selection function
    mxs::RWBackend* get_target(const mxs::Buffer& buffer, route_target_t route_target);

    RoutingPlan resolve_route(const mxs::Buffer& buffer, const mariadb::QueryClassifier::RouteInfo&);

    bool            handle_target_is_all(mxs::Buffer&& buffer, const RoutingPlan& res);
    mxs::RWBackend* handle_hinted_target(const GWBUF* querybuf, route_target_t route_target);
    mxs::RWBackend* handle_slave_is_target(uint8_t cmd, uint32_t stmt_id);
    mxs::RWBackend* handle_master_is_target();
    bool            handle_got_target(mxs::Buffer&& buffer, mxs::RWBackend* target, bool store);
    bool            handle_routing_failure(mxs::Buffer&& buffer, const RoutingPlan& res);
    bool            prepare_target(mxs::RWBackend* target, route_target_t route_target);
    bool            prepare_connection(mxs::RWBackend* target);
    bool            create_one_connection_for_sescmd();
    void            retry_query(GWBUF* querybuf, int delay = 1);

    // Transaction state helpers
    bool trx_is_starting() const;
    bool trx_is_read_only() const;
    bool trx_is_open() const;
    bool trx_is_ending() const;

    bool is_valid_for_master(const mxs::RWBackend* master);
    bool should_replace_master(mxs::RWBackend* target);
    void replace_master(mxs::RWBackend* target);
    void discard_connection(mxs::RWBackend* target, const std::string& error);
    bool trx_target_still_valid() const;
    bool should_migrate_trx() const;
    bool start_trx_migration(GWBUF* querybuf);
    void log_master_routing_failure(bool found,
                                    mxs::RWBackend* old_master,
                                    mxs::RWBackend* curr_master);

    void send_readonly_error();
    bool query_not_supported(GWBUF* querybuf);

    GWBUF* handle_causal_read_reply(GWBUF* writebuf, const mxs::Reply& reply, mxs::RWBackend* backend);
    bool   should_do_causal_read() const;
    bool   continue_causal_read();
    GWBUF* add_prefix_wait_gtid(GWBUF* origin);
    void   correct_packet_sequence(GWBUF* buffer);
    GWBUF* discard_master_wait_gtid_result(GWBUF* buffer);
    void   send_sync_query(mxs::RWBackend* target);

    bool                                need_gtid_probe(GWBUF* buffer, const RoutingPlan& plan) const;
    std::pair<mxs::Buffer, RoutingPlan> start_gtid_probe();
    mxs::Buffer                         reset_gtid_probe();
    GWBUF*                              parse_gtid_result(GWBUF* buffer, const mxs::Reply& reply);

    int get_max_replication_lag();

    bool reuse_prepared_stmt(const mxs::Buffer& buffer);

    bool retry_master_query(mxs::RWBackend* backend);
    bool handle_error_new_connection(mxs::RWBackend* backend, GWBUF* errmsg,
                                     mxs::RWBackend::close_type failure_type);
    void manage_transactions(mxs::RWBackend* backend, GWBUF* writebuf, const mxs::Reply& reply);
    void finish_transaction(mxs::RWBackend* backend);

    void trx_replay_next_stmt();

    // Do we have at least one open slave connection
    bool have_connected_slaves() const;

    /**
     * Start the replaying of the latest transaction
     *
     * @return True if the session can continue. False if the session must be closed.
     */
    bool start_trx_replay();

    /**
     * See if the transaction could be done on a slave
     *
     * @param route_target Target where the query is routed
     *
     * @return True if the query can be attempted on a slave
     */
    bool should_try_trx_on_slave(route_target_t route_target) const;

    /**
     * Track optimistic transaction status
     *
     * Tracks the progress of the optimistic transaction and starts the rollback
     * procedure if the transaction turns out to be one that modifies data.
     *
     * @param buffer Current query
     * @param res    Routing result
     */
    void track_optimistic_trx(mxs::Buffer* buffer, const RoutingPlan& res);

private:
    // QueryClassifier::Handler
    bool lock_to_master() override;
    bool is_locked_to_master() const override;
    bool supports_hint(Hint::Type hint_type) const override;
    bool handle_ignorable_error(mxs::RWBackend* backend, const mxs::Error& error);

    const mariadb::QueryClassifier::RouteInfo& route_info() const
    {
        return m_qc.current_route_info();
    }

    MYSQL_session* protocol_data() const
    {
        return static_cast<MYSQL_session*>(m_pSession->protocol_data());
    }

    inline bool can_retry_query() const
    {
        /** Individual queries can only be retried if we are not inside
         * a transaction. If a query in a transaction needs to be retried,
         * the whole transaction must be replayed before the retrying is done.
         *
         * @see handle_trx_replay
         */
        return m_config.delayed_retry
               && m_retry_duration < m_config.delayed_retry_timeout.count()
               && !trx_is_open();
    }

    // Whether a transaction replay can remain active
    inline bool can_continue_trx_replay() const
    {
        return m_state == TRX_REPLAY && m_retry_duration < m_config.delayed_retry_timeout.count();
    }

    // Whether a new transaction replay can be started, limited by transaction_replay_max_attempts and
    // transaction_replay_timeout
    inline bool can_start_trx_replay() const;

    inline bool can_recover_servers() const
    {
        const auto& config = *m_pSession->service->config();
        bool rval = false;

        if (protocol_data()->history.empty())
        {
            // Servers can always be recovered if no session commands have been executed
            rval = true;
        }
        else if (!config.disable_sescmd_history)
        {
            // Recovery is also possible if history pruning is enabled or the history limit hasn't exceeded
            // the limit
            if (config.prune_sescmd_history || !protocol_data()->history_pruned)
            {
                rval = true;
            }
        }

        return rval;
    }

    inline bool can_recover_master() const
    {
        return m_config.master_reconnection && can_recover_servers();
    }

    inline bool have_open_connections() const
    {
        return std::any_of(m_raw_backends.begin(), m_raw_backends.end(), [](mxs::RWBackend* b) {
                               return b->in_use();
                           });
    }

    inline bool is_last_backend(mxs::RWBackend* backend)
    {
        return std::none_of(m_raw_backends.begin(), m_raw_backends.end(), [&](mxs::RWBackend* b) {
                                return b->in_use() && b != backend;
                            });
    }

    inline bool need_master_for_sescmd()
    {
        return trx_is_open() && !trx_is_read_only() && !in_optimistic_trx()
               && (!m_current_master || !m_current_master->in_use());
    }

    inline bool include_in_checksum(const mxs::Reply& reply) const
    {
        switch (m_config.trx_checksum)
        {
        case TrxChecksum::FULL:
            return true;

        case TrxChecksum::RESULT_ONLY:
            return !reply.is_ok();

        case TrxChecksum::NO_INSERT_ID:
            // TODO: QUERY_TYPE_MASTER_READ implies LAST_INSERT_ID() but explicitly looking for it might
            // be better. However, this only requires the storage of the type bitmask instead of the whole
            // buffer which would be required for the function information.
            return !reply.is_ok()
                   && !qc_query_is_type(m_qc.current_route_info().type_mask(), QUERY_TYPE_MASTER_READ);
        }

        mxb_assert(!true);
        return true;
    }

    std::string get_verbose_status()
    {
        std::string status;

        for (const auto& a : m_backends)
        {
            status += "\n";
            status += a->get_verbose_status();
        }

        return status;
    }

    inline bool can_route_query(const mxs::Buffer& buffer, const RoutingPlan& res) const
    {
        bool can_route = false;

        if (m_expected_responses == 0
            || route_info().load_data_state() != mariadb::QueryClassifier::LOAD_DATA_INACTIVE
            || route_info().large_query())
        {
            // Not currently doing anything or we're processing a multi-packet query
            can_route = true;
        }
        else if (route_info().stmt_id() != MARIADB_PS_DIRECT_EXEC_ID
                 && res.route_target == TARGET_MASTER
                 && m_prev_plan.route_target == TARGET_MASTER
                 && res.type == m_prev_plan.type
                 && res.target == m_prev_plan.target
                 && res.target == m_current_master
                // If transaction replay is configured, we cannot stream the queries as we need to know
                // what they returned in case the transaction is replayed.
                 && (!m_config.transaction_replay || !trx_is_open())
                // Causal reads can't support multiple ongoing queries
                 && m_wait_gtid == NONE)
        {
            mxb_assert(res.type == RoutingPlan::Type::NORMAL);
            mxb_assert(m_current_master->is_waiting_result());
            can_route = true;
        }

        return can_route;
    }

    inline mariadb::QueryClassifier::current_target_t get_current_target() const
    {
        return m_locked_to_master ?
               mariadb::QueryClassifier::CURRENT_TARGET_MASTER :
               mariadb::QueryClassifier::CURRENT_TARGET_UNDEFINED;
    }

    void update_statistics(const RoutingPlan& res)
    {
        auto& stats = m_router->local_server_stats()[res.target->target()];
        stats.inc_total();

        if (res.route_target == TARGET_MASTER)
        {
            mxb::atomic::add(&m_router->stats().n_master, 1, mxb::atomic::RELAXED);
            stats.inc_write();
        }
        else if (res.route_target == TARGET_SLAVE)
        {
            mxb::atomic::add(&m_router->stats().n_slave, 1, mxb::atomic::RELAXED);
            stats.inc_read();
        }

        if (trx_is_ending())
        {
            mxb::atomic::add(route_info().is_trx_still_read_only() ?
                             &m_router->stats().n_ro_trx :
                             &m_router->stats().n_rw_trx,
                             1,
                             mxb::atomic::RELAXED);
        }
    }

    void replace_binary_ps_id(GWBUF* buffer, uint32_t id)
    {
        uint8_t* ptr = GWBUF_DATA(buffer) + MYSQL_PS_ID_OFFSET;
        gw_mysql_set_byte4(ptr, id);
    }

    uint32_t extract_binary_ps_id(GWBUF* buffer)
    {
        uint8_t* ptr = GWBUF_DATA(buffer) + MYSQL_PS_ID_OFFSET;
        return gw_mysql_get_byte4(ptr);
    }

    bool in_optimistic_trx() const
    {
        return m_state == OTRX_STARTING || m_state == OTRX_ACTIVE || m_state == OTRX_ROLLBACK;
    }

    // How many seconds has the replay took so far. Only accurate during transaction replay.
    int64_t trx_replay_seconds() const
    {
        return std::chrono::duration_cast<std::chrono::seconds>(m_trx_replay_timer.split()).count();
    }

    enum State
    {
        ROUTING,        // Normal routing
        TRX_REPLAY,     // Replaying a transaction
        OTRX_STARTING,  // Transaction starting on slave
        OTRX_ACTIVE,    // Transaction open on a slave server
        OTRX_ROLLBACK   // Transaction being rolled back on the slave server
    };

    State m_state = ROUTING;

    mxs::SRWBackends  m_backends;               /**< Mem. management, not for use outside RWSplitSession */
    mxs::PRWBackends  m_raw_backends;           /**< Backend pointers for use in interfaces . */
    mxs::RWBackend*   m_current_master;         /**< Current master server */
    RoutingPlan       m_prev_plan;              /**< The previous routing plan */
    RWSConfig::Values m_config;                 /**< Configuration for this session */

    int  m_expected_responses;          /**< Number of expected responses to the current query */
    bool m_locked_to_master {false};    /**< Whether session is permanently locked to the master */

    std::deque<mxs::Buffer> m_query_queue;  /**< Queued commands waiting to be executed */
    RWSplit*                m_router;       /**< The router instance */
    mxs::RWBackend*         m_sescmd_replier {nullptr};

    ExecMap m_exec_map;     // Information map of COM_STMT_EXECUTE execution

    RWSplit::gtid   m_gtid_pos {0, 0, 0};   /**< Gtid position for causal read */
    wait_gtid_state m_wait_gtid;            /**< State of MASTER_GTID_WAIT reply */
    uint32_t        m_next_seq;             /**< Next packet's sequence number */

    mariadb::QueryClassifier m_qc;      /**< The query classifier. */

    int64_t     m_retry_duration;       /**< Total time spent retrying queries */
    mxs::Buffer m_current_query;        /**< Current query being executed */
    Trx         m_trx;                  /**< Current transaction */
    bool        m_can_replay_trx;       /**< Whether the transaction can be replayed */
    Trx         m_replayed_trx;         /**< The transaction we are replaying */
    mxs::Buffer m_interrupted_query;    /**< Query that was interrupted mid-transaction. */
    Trx         m_orig_trx;             /**< The backup of the transaction we're replaying */
    mxs::Buffer m_orig_stmt;            /**< The backup of the statement that was interrupted */
    int64_t     m_num_trx_replays = 0;  /**< How many times trx replay has been attempted */

    // The SET TRANSACTION statement if one was sent. Reset after each transaction.
    mxs::Buffer m_set_trx;

    mxb::StopWatch m_trx_replay_timer;      /**< When the last transaction replay started */

    // Number of queries being replayed. If this is larger than zero, the normal routeQuery method is "corked"
    // until the retried queries have been processed. In practice this should always be either 1 or 0.
    int m_pending_retries {0};

    // Map of COM_STMT_PREPARE responses mapped to their SQL
    std::unordered_map<std::string, mxs::Buffer> m_ps_cache;
};

/**
 * @brief Get the internal ID for the given binary prepared statement
 *
 * @param rses   Router client session
 * @param buffer Buffer containing a binary protocol statement other than COM_STMT_PREPARE
 *
 * @return The internal ID of the prepared statement that the buffer contents refer to
 */
uint32_t get_internal_ps_id(RWSplitSession* rses, GWBUF* buffer);

static inline const char* route_target_to_string(route_target_t target)
{
    if (TARGET_IS_MASTER(target))
    {
        return "TARGET_MASTER";
    }
    else if (TARGET_IS_SLAVE(target))
    {
        return "TARGET_SLAVE";
    }
    else if (TARGET_IS_NAMED_SERVER(target))
    {
        return "TARGET_NAMED_SERVER";
    }
    else if (TARGET_IS_ALL(target))
    {
        return "TARGET_ALL";
    }
    else if (TARGET_IS_RLAG_MAX(target))
    {
        return "TARGET_RLAG_MAX";
    }
    else if (TARGET_IS_LAST_USED(target))
    {
        return "TARGET_LAST_USED";
    }
    else
    {
        mxb_assert(!true);
        return "Unknown target value";
    }
}<|MERGE_RESOLUTION|>--- conflicted
+++ resolved
@@ -119,12 +119,8 @@
 
     bool open_connections();
 
-<<<<<<< HEAD
     bool route_query(mxs::Buffer&& buffer);
-    bool route_session_write(GWBUF* querybuf, uint8_t command, uint32_t type);
-=======
     bool route_session_write(GWBUF* querybuf, uint8_t command, uint32_t type, const RoutingPlan& plan);
->>>>>>> e0647350
     void continue_large_session_write(GWBUF* querybuf, uint32_t type);
     bool write_session_command(mxs::RWBackend* backend, mxs::Buffer buffer, uint8_t cmd);
     bool route_stmt(mxs::Buffer&& querybuf, const RoutingPlan& res);
