/*
 * This file is distributed as part of the SkySQL Gateway.  It is free
 * software: you can redistribute it and/or modify it under the terms of the
 * GNU General Public License as published by the Free Software Foundation,
 * version 2.
 *
 * This program is distributed in the hope that it will be useful, but WITHOUT
 * ANY WARRANTY; without even the implied warranty of MERCHANTABILITY or FITNESS
 * FOR A PARTICULAR PURPOSE.  See the GNU General Public License for more
 * details.
 *
 * You should have received a copy of the GNU General Public License along with
 * this program; if not, write to the Free Software Foundation, Inc., 51
 * Franklin Street, Fifth Floor, Boston, MA 02110-1301 USA.
 *
 * Copyright SkySQL Ab 2013
 */
#include <stdio.h>
#include <strings.h>
#include <string.h>
#include <stdlib.h>
#include <stdint.h>

#include <router.h>
#include <readwritesplit.h>

#include <mysql.h>
#include <skygw_utils.h>
#include <log_manager.h>
#include <query_classifier.h>
#include <dcb.h>
#include <spinlock.h>
#include <modinfo.h>
#include <mysql_client_server_protocol.h>

MODULE_INFO 	info = {
	MODULE_API_ROUTER,
	MODULE_ALPHA_RELEASE,
	ROUTER_VERSION,
	"A Read/Write splitting router for enhancement read scalability"
};
#if defined(SS_DEBUG)
#  include <mysql_client_server_protocol.h>
#endif


extern int lm_enabled_logfiles_bitmask;

/**
 * @file readwritesplit.c	The entry points for the read/write query splitting
 * router module.
 *
 * This file contains the entry points that comprise the API to the read write
 * query splitting router.
 * @verbatim
 * Revision History
 *
 * Date		Who			Description
 * 01/07/2013	Vilho Raatikka		Initial implementation
 * 15/07/2013	Massimiliano Pinto	Added clientReply
 *					from master only in case of session change
 * 17/07/2013	Massimiliano Pinto	clientReply is now used by mysql_backend
 *					for all reply situations
 * 18/07/2013	Massimiliano Pinto	routeQuery now handles COM_QUIT
 *					as QUERY_TYPE_SESSION_WRITE
 * 17/07/2014	Massimiliano Pinto	Server connection counter is updated in closeSession
 *
 * @endverbatim
 */

static char *version_str = "V1.0.2";

static	ROUTER* createInstance(SERVICE *service, char **options);
static	void*   newSession(ROUTER *instance, SESSION *session);
static	void    closeSession(ROUTER *instance, void *session);
static	void    freeSession(ROUTER *instance, void *session);
static	int     routeQuery(ROUTER *instance, void *session, GWBUF *queue);
static	void    diagnostic(ROUTER *instance, DCB *dcb);

static  void	clientReply(
        ROUTER* instance,
        void*   router_session,
        GWBUF*  queue,
        DCB*    backend_dcb);

static  void           handleError(
        ROUTER*        instance,
        void*          router_session,
        GWBUF*         errmsgbuf,
        DCB*           backend_dcb,
        error_action_t action,
        bool*          succp);

static void print_error_packet(ROUTER_CLIENT_SES* rses, GWBUF* buf, DCB* dcb);
static int  router_get_servercount(ROUTER_INSTANCE* router);
static int  rses_get_max_slavecount(ROUTER_CLIENT_SES* rses, int router_nservers);
static backend_ref_t* get_bref_from_dcb(ROUTER_CLIENT_SES* rses, DCB* dcb);

static  uint8_t getCapabilities (ROUTER* inst, void* router_session);

#if defined(PREP_STMT_CACHING)
static prep_stmt_t* prep_stmt_init(prep_stmt_type_t type, void* id);
static void         prep_stmt_done(prep_stmt_t* pstmt);
#endif /*< PREP_STMT_CACHING */

int bref_cmp_global_conn(
        const void* bref1,
        const void* bref2);

int bref_cmp_router_conn(
        const void* bref1,
        const void* bref2);

int bref_cmp_behind_master(
        const void* bref1,
        const void* bref2);

int (*criteria_cmpfun[LAST_CRITERIA])(const void*, const void*)=
{
        NULL,
        bref_cmp_global_conn,
        bref_cmp_router_conn,
        bref_cmp_behind_master
};

static bool select_connect_backend_servers(
        backend_ref_t**    p_master_ref,
        backend_ref_t*     backend_ref,
        int                router_nservers,
        int                max_nslaves,
        select_criteria_t  select_criteria,
        SESSION*           session,
        ROUTER_INSTANCE*   router);

static bool get_dcb(
        DCB**              dcb,
        ROUTER_CLIENT_SES* rses,
        backend_type_t     btype);

static void rwsplit_process_options(
        ROUTER_INSTANCE* router,
        char**           options);



static ROUTER_OBJECT MyObject = {
        createInstance,
        newSession,
        closeSession,
        freeSession,
        routeQuery,
        diagnostic,
        clientReply,
	handleError,
        getCapabilities
};
static bool rses_begin_locked_router_action(
        ROUTER_CLIENT_SES* rses);

static void rses_end_locked_router_action(
        ROUTER_CLIENT_SES* rses);

static void mysql_sescmd_done(
	mysql_sescmd_t* sescmd);

static mysql_sescmd_t* mysql_sescmd_init (
	rses_property_t*   rses_prop,
	GWBUF*             sescmd_buf,
        unsigned char      packet_type,
	ROUTER_CLIENT_SES* rses);

static rses_property_t* mysql_sescmd_get_property(
	mysql_sescmd_t* scmd);

static rses_property_t* rses_property_init(
	rses_property_type_t prop_type);

static void rses_property_add(
	ROUTER_CLIENT_SES* rses,
	rses_property_t*   prop);

static void rses_property_done(
	rses_property_t* prop);

static mysql_sescmd_t* rses_property_get_sescmd(
        rses_property_t* prop);

static bool execute_sescmd_history(backend_ref_t* bref);

static bool execute_sescmd_in_backend(
        backend_ref_t* backend_ref);

static void sescmd_cursor_reset(sescmd_cursor_t* scur);

static bool sescmd_cursor_history_empty(sescmd_cursor_t* scur);

static void sescmd_cursor_set_active(
        sescmd_cursor_t* sescmd_cursor,
        bool             value);

static bool sescmd_cursor_is_active(
	sescmd_cursor_t* sescmd_cursor);

static GWBUF* sescmd_cursor_clone_querybuf(
	sescmd_cursor_t* scur);

static mysql_sescmd_t* sescmd_cursor_get_command(
	sescmd_cursor_t* scur);

static bool sescmd_cursor_next(
	sescmd_cursor_t* scur);

static GWBUF* sescmd_cursor_process_replies(
        DCB*             client_dcb,
        GWBUF*           replybuf,
        backend_ref_t*   bref);

static void tracelog_routed_query(
        ROUTER_CLIENT_SES* rses,
        char*              funcname,
        backend_ref_t*     bref,
        GWBUF*             buf);

static bool route_session_write(
        ROUTER_CLIENT_SES* router_client_ses,
        GWBUF*             querybuf,
        ROUTER_INSTANCE*   inst,
        unsigned char      packet_type,
        skygw_query_type_t qtype);

static void refreshInstance(
        ROUTER_INSTANCE*  router,
        CONFIG_PARAMETER* param);

static void bref_clear_state(backend_ref_t* bref, bref_state_t state);
static void bref_set_state(backend_ref_t*   bref, bref_state_t state);
static sescmd_cursor_t* backend_ref_get_sescmd_cursor (backend_ref_t* bref);

static int  router_handle_state_switch(DCB* dcb, DCB_REASON reason, void* data);
static bool handle_error_new_connection(
        ROUTER_INSTANCE*   inst,
        ROUTER_CLIENT_SES* rses,
        DCB*               backend_dcb,
        GWBUF*             errmsg);
static bool handle_error_reply_client(SESSION* ses, GWBUF* errmsg);

static SPINLOCK	        instlock;
static ROUTER_INSTANCE* instances;

/**
 * Implementation of the mandatory version entry point
 *
 * @return version string of the module
 */
char *
version()
{
	return version_str;
}

/**
 * The module initialisation routine, called when the module
 * is first loaded.
 */
void
ModuleInit()
{
        LOGIF(LM, (skygw_log_write_flush(
                           LOGFILE_MESSAGE,
                           "Initializing statemend-based read/write split router module.")));
        spinlock_init(&instlock);
        instances = NULL;
}

/**
 * The module entry point routine. It is this routine that
 * must populate the structure that is referred to as the
 * "module object", this is a structure with the set of
 * external entry points for this module.
 *
 * @return The module object
 */
ROUTER_OBJECT* GetModuleObject()
{
        return &MyObject;
}

static void refreshInstance(
        ROUTER_INSTANCE*  router,
        CONFIG_PARAMETER* param)
{
        config_param_type_t paramtype;
        
        paramtype = config_get_paramtype(param);
        
        if (paramtype == COUNT_TYPE)
        {
                if (strncmp(param->name, "max_slave_connections", MAX_PARAM_LEN) == 0)
                {
                        router->rwsplit_config.rw_max_slave_conn_percent = 0;
                        router->rwsplit_config.rw_max_slave_conn_count = 
                                config_get_valint(param, NULL, paramtype);
                }
        } 
        else if (paramtype == PERCENT_TYPE)
        {
                if (strncmp(param->name, "max_slave_connections", MAX_PARAM_LEN) == 0)
                {
                        router->rwsplit_config.rw_max_slave_conn_count = 0;
                        router->rwsplit_config.rw_max_slave_conn_percent = 
                        config_get_valint(param, NULL, paramtype);
                }
        }
}


/**
 * Create an instance of read/write statemtn router within the MaxScale.
 *
 * 
 * @param service	The service this router is being create for
 * @param options	The options for this query router
 *
 * @return NULL in failure, pointer to router in success.
 */
static ROUTER* createInstance(
        SERVICE* service,
        char**   options)
{
        ROUTER_INSTANCE*    router;
        SERVER*             server;
        int                 nservers;
        int                 i;
        CONFIG_PARAMETER*   param;
        
        if ((router = calloc(1, sizeof(ROUTER_INSTANCE))) == NULL) {
                return NULL; 
        } 
        router->service = service;
        spinlock_init(&router->lock);
        
        /** Calculate number of servers */
        server = service->databases;
        nservers = 0;
        
        while (server != NULL)
        {
                nservers++;
                server=server->nextdb;
        }
        router->servers = (BACKEND **)calloc(nservers + 1, sizeof(BACKEND *));
        
        if (router->servers == NULL)
        {
                free(router);
                return NULL;
        }
        /**
         * Create an array of the backend servers in the router structure to
         * maintain a count of the number of connections to each
         * backend server.
         */
        server = service->databases;
        nservers= 0;
        
        while (server != NULL) {
                if ((router->servers[nservers] = malloc(sizeof(BACKEND))) == NULL)
                {
                        /** clean up */
                        for (i = 0; i < nservers; i++) {
                                free(router->servers[i]);
                        }
                        free(router->servers);
                        free(router);
                        return NULL;
                }
                router->servers[nservers]->backend_server = server;
                router->servers[nservers]->backend_conn_count = 0;
                router->servers[nservers]->be_valid = false;
#if defined(SS_DEBUG)
                router->servers[nservers]->be_chk_top = CHK_NUM_BACKEND;
                router->servers[nservers]->be_chk_tail = CHK_NUM_BACKEND;
#endif
                nservers += 1;
                server = server->nextdb;
        }
        router->servers[nservers] = NULL;
        
        /**
         * vraa : is this necessary for readwritesplit ?
         * Option : where can a read go?
         * - master (only)
         * - slave (only)
         * - joined (to both)
         *
	 * Process the options
	 */
	router->bitmask = 0;
	router->bitvalue = 0;
	if (options)
	{
                rwsplit_process_options(router, options);
	}
	/** 
         * Set default value for max_slave_connections and for slave selection
         * criteria. If parameter is set in config file max_slave_connections 
         * will be overwritten.
         */
        router->rwsplit_config.rw_max_slave_conn_count = CONFIG_MAX_SLAVE_CONN;
        
        if (router->rwsplit_config.rw_slave_select_criteria == UNDEFINED_CRITERIA)
        {
                router->rwsplit_config.rw_slave_select_criteria = DEFAULT_CRITERIA;
        }
        
	/**
         * Copy all config parameters from service to router instance.
         * Finally, copy version number to indicate that configs match.
         */
	param = config_get_param(service->svc_config_param, "max_slave_connections");
        
        if (param != NULL)
        {
                refreshInstance(router, param);
                router->rwsplit_version = service->svc_config_version;
        }
        /**
         * We have completed the creation of the router data, so now
         * insert this router into the linked list of routers
         * that have been created with this module.
         */
        spinlock_acquire(&instlock);
        router->next = instances;
        instances = router;
        spinlock_release(&instlock);
        
        return (ROUTER *)router;
}

/**
 * Associate a new session with this instance of the router.
 *
 * The session is used to store all the data required for a particular
 * client connection.
 *
 * @param instance	The router instance data
 * @param session	The session itself
 * @return Session specific data for this session
 */
static void* newSession(
        ROUTER*  router_inst,
        SESSION* session)
{
        backend_ref_t*      backend_ref; /*< array of backend references (DCB,BACKEND,cursor) */
        backend_ref_t*      master_ref  = NULL; /*< pointer to selected master */
        ROUTER_CLIENT_SES*  client_rses = NULL;
        ROUTER_INSTANCE*    router      = (ROUTER_INSTANCE *)router_inst;
        bool                succp;
        int                 router_nservers = 0; /*< # of servers in total */
        int                 max_nslaves;      /*< max # of slaves used in this session */
        int                 i;
        const int           min_nservers = 1; /*< hard-coded for now */
        static uint64_t     router_client_ses_seq; /*< ID for client session */
        
        client_rses = (ROUTER_CLIENT_SES *)calloc(1, sizeof(ROUTER_CLIENT_SES));
        
        if (client_rses == NULL)
        {
                ss_dassert(false);
                goto return_rses;
        }
#if defined(SS_DEBUG)
        client_rses->rses_chk_top = CHK_NUM_ROUTER_SES;
        client_rses->rses_chk_tail = CHK_NUM_ROUTER_SES;
#endif
        /** 
         * If service config has been changed, reload config from service to 
         * router instance first.
         */
        spinlock_acquire(&router->lock);
        
        if (router->service->svc_config_version > router->rwsplit_version)
        {
                CONFIG_PARAMETER* param = router->service->svc_config_param;
                
                while (param != NULL)
                {
                        refreshInstance(router, param);
                        param = param->next;
                }
                router->rwsplit_version = router->service->svc_config_version;  
                /** Read options */
                rwsplit_process_options(router, router->service->routerOptions);
        }
        /** Copy config struct from router instance */
        client_rses->rses_config = router->rwsplit_config;
        
        spinlock_release(&router->lock);
        /** 
         * Set defaults to session variables. 
         */
        client_rses->rses_autocommit_enabled = true;
        client_rses->rses_transaction_active = false;
        
        router_nservers = router_get_servercount(router);
        
        /** With too few servers session is not created */
        if (router_nservers < min_nservers || 
                MAX(client_rses->rses_config.rw_max_slave_conn_count, 
                    (router_nservers*client_rses->rses_config.rw_max_slave_conn_percent)/100)
                        < min_nservers)
        {
                if (router_nservers < min_nservers)
                {
                        LOGIF(LE, (skygw_log_write_flush(
                                LOGFILE_ERROR,
                                "Error : Unable to start %s service. There are "
                                "too few backend servers available. Found %d "
                                "when %d is required.",
                                router->service->name,
                                router_nservers,
                                min_nservers)));
                }
                else
                {
                        double pct = client_rses->rses_config.rw_max_slave_conn_percent/100;
                        double nservers = (double)router_nservers*pct;
                        
                        if (client_rses->rses_config.rw_max_slave_conn_count < 
                                min_nservers)
                        {
                                LOGIF(LE, (skygw_log_write_flush(
                                        LOGFILE_ERROR,
                                        "Error : Unable to start %s service. There are "
                                        "too few backend servers configured in "
                                        "MaxScale.cnf. Found %d when %d is required.",
                                        router->service->name,
                                        client_rses->rses_config.rw_max_slave_conn_count,
                                        min_nservers)));
                        }
                        if (nservers < min_nservers)
                        {
                                LOGIF(LE, (skygw_log_write_flush(
                                        LOGFILE_ERROR,
                                        "Error : Unable to start %s service. There are "
                                        "too few backend servers configured in "
                                        "MaxScale.cnf. Found %d%% when at least %.0f%% "
                                        "would be required.",
                                        router->service->name,
                                        client_rses->rses_config.rw_max_slave_conn_percent,
                                        min_nservers/(((double)router_nservers)/100))));
                        }
                }
                free(client_rses);
                client_rses = NULL;
                goto return_rses;
        }
        /**
         * Create backend reference objects for this session.
         */
        backend_ref = (backend_ref_t *)calloc (1, router_nservers*sizeof(backend_ref_t));
        
        if (backend_ref == NULL)
        {
                /** log this */                        
                free(client_rses);
                free(backend_ref);
                client_rses = NULL;
                goto return_rses;
        }        
        /** 
         * Initialize backend references with BACKEND ptr.
         * Initialize session command cursors for each backend reference.
         */
        for (i=0; i< router_nservers; i++)
        {
#if defined(SS_DEBUG)
                backend_ref[i].bref_chk_top = CHK_NUM_BACKEND_REF;
                backend_ref[i].bref_chk_tail = CHK_NUM_BACKEND_REF;
                backend_ref[i].bref_sescmd_cur.scmd_cur_chk_top  = CHK_NUM_SESCMD_CUR;
                backend_ref[i].bref_sescmd_cur.scmd_cur_chk_tail = CHK_NUM_SESCMD_CUR;
#endif
                backend_ref[i].bref_state = 0;
                backend_ref[i].bref_backend = router->servers[i];
                /** store pointers to sescmd list to both cursors */
                backend_ref[i].bref_sescmd_cur.scmd_cur_rses = client_rses;
                backend_ref[i].bref_sescmd_cur.scmd_cur_active = false;
                backend_ref[i].bref_sescmd_cur.scmd_cur_ptr_property =
                        &client_rses->rses_properties[RSES_PROP_TYPE_SESCMD];
                backend_ref[i].bref_sescmd_cur.scmd_cur_cmd = NULL;   
        }   
        max_nslaves = rses_get_max_slavecount(client_rses, router_nservers);
                
        spinlock_init(&client_rses->rses_lock);
        client_rses->rses_backend_ref = backend_ref;
        
        /**
         * Find a backend servers to connect to.
         * This command requires that rsession's lock is held.
         */
        rses_begin_locked_router_action(client_rses);

        succp = select_connect_backend_servers(&master_ref,
                                               backend_ref,
                                               router_nservers,
                                               max_nslaves,
                                               client_rses->rses_config.rw_slave_select_criteria,
                                               session,
                                               router);

        rses_end_locked_router_action(client_rses);
        
        /** Both Master and at least  1 slave must be found */
        if (!succp) {
                free(client_rses->rses_backend_ref);
                free(client_rses);
                client_rses = NULL;
                goto return_rses;                
        }                                        
        /** Copy backend pointers to router session. */
        client_rses->rses_master_ref   = master_ref;
        ss_dassert(SERVER_IS_MASTER(master_ref->bref_backend->backend_server));
        client_rses->rses_backend_ref  = backend_ref;
        client_rses->rses_nbackends    = router_nservers; /*< # of backend servers */
        client_rses->rses_capabilities = RCAP_TYPE_STMT_INPUT;
        router->stats.n_sessions      += 1;
        
        /**
         * Version is bigger than zero once initialized.
         */
        atomic_add(&client_rses->rses_versno, 2);
        ss_dassert(client_rses->rses_versno == 2);
	/**
         * Add this session to end of the list of active sessions in router.
         */
	spinlock_acquire(&router->lock);
        client_rses->next   = router->connections;
        router->connections = client_rses;
        spinlock_release(&router->lock);

return_rses:    
#if defined(SS_DEBUG)
        if (client_rses != NULL)
        {
                CHK_CLIENT_RSES(client_rses);
        }
#endif
        return (void *)client_rses;
}



/**
 * Close a session with the router, this is the mechanism
 * by which a router may cleanup data structure etc.
 *
 * @param instance	The router instance data
 * @param session	The session being closed
 */
static void closeSession(
        ROUTER* instance,
        void*   router_session)
{
        ROUTER_CLIENT_SES* router_cli_ses;
        backend_ref_t*     backend_ref;

        /** 
         * router session can be NULL if newSession failed and it is discarding
         * its connections and DCB's. 
         */
        if (router_session == NULL)
        {
                return;
        }
        router_cli_ses = (ROUTER_CLIENT_SES *)router_session;
        CHK_CLIENT_RSES(router_cli_ses);
        
        backend_ref = router_cli_ses->rses_backend_ref;
        /**
         * Lock router client session for secure read and update.
         */
        if (!router_cli_ses->rses_closed &&
                rses_begin_locked_router_action(router_cli_ses))
        {
                int  i = 0;
                /**
                 * session must be moved to SESSION_STATE_STOPPING state before
                 * router session is closed.
                 */
#if defined(SS_DEBUG)
                SESSION* ses = get_session_by_router_ses((void*)router_cli_ses);
                
                ss_dassert(ses != NULL);
                ss_dassert(ses->state == SESSION_STATE_STOPPING);
#endif

                /** 
                 * This sets router closed. Nobody is allowed to use router
                 * whithout checking this first.
                 */
                router_cli_ses->rses_closed = true;

                for (i=0; i<router_cli_ses->rses_nbackends; i++)
                {
                        DCB* dcb = backend_ref[i].bref_dcb;                        
             
                        /** Close those which had been connected */
                        if (BREF_IS_IN_USE((&backend_ref[i])))
                        {
                                CHK_DCB(dcb);
                                bref_clear_state(&backend_ref[i], BREF_IN_USE);
                                bref_set_state(&backend_ref[i], BREF_CLOSED);
                                /**
                                 * closes protocol and dcb
                                 */
                                dcb_close(dcb);
                                /** decrease server current connection counters */
                                atomic_add(&backend_ref[i].bref_backend->backend_server->stats.n_current, -1);
                                atomic_add(&backend_ref[i].bref_backend->backend_conn_count, -1);
                        }
                }
                /** Unlock */
                rses_end_locked_router_action(router_cli_ses);                
        }
}

static void freeSession(
        ROUTER* router_instance,
        void*   router_client_session)
{
        ROUTER_CLIENT_SES* router_cli_ses;
        ROUTER_INSTANCE*   router;
	int                i;
        backend_ref_t*     backend_ref;
        
        router_cli_ses = (ROUTER_CLIENT_SES *)router_client_session;
        router         = (ROUTER_INSTANCE *)router_instance;
        backend_ref    = router_cli_ses->rses_backend_ref;
        
        for (i=0; i<router_cli_ses->rses_nbackends; i++)
        {
                if (!BREF_IS_IN_USE((&backend_ref[i])))
                {
                        continue;
                }
        }
        spinlock_acquire(&router->lock);

        if (router->connections == router_cli_ses) {
                router->connections = router_cli_ses->next;
        } else {
                ROUTER_CLIENT_SES* ptr = router->connections;

                while (ptr && ptr->next != router_cli_ses) {
                        ptr = ptr->next;
                }
            
                if (ptr) {
                        ptr->next = router_cli_ses->next;
                }
        }
        spinlock_release(&router->lock);
        
	/** 
	 * For each property type, walk through the list, finalize properties 
	 * and free the allocated memory. 
	 */
	for (i=RSES_PROP_TYPE_FIRST; i<RSES_PROP_TYPE_COUNT; i++)
	{
		rses_property_t* p = router_cli_ses->rses_properties[i];
		rses_property_t* q = p;
		
		while (p != NULL)
		{
			q = p->rses_prop_next;
			rses_property_done(p);
			p = q;
		}
	}
        /*
         * We are no longer in the linked list, free
         * all the memory and other resources associated
         * to the client session.
         */
        free(router_cli_ses->rses_backend_ref);
	free(router_cli_ses);
        return;
}

/**
 * Provide a pointer to a suitable backend dcb. 
 * Detect failures in server statuses and reselect backends if necessary.
 */
static bool get_dcb(
        DCB**              p_dcb,
        ROUTER_CLIENT_SES* rses,
        backend_type_t     btype)
{
        backend_ref_t* backend_ref;
        int            smallest_nconn = -1;
        int            i;
        bool           succp = false;
        
        CHK_CLIENT_RSES(rses);
        ss_dassert(p_dcb != NULL && *(p_dcb) == NULL);
        
        if (p_dcb == NULL)
        {
                goto return_succp;
        }
        backend_ref = rses->rses_backend_ref;

        if (btype == BE_SLAVE)
        {
                for (i=0; i<rses->rses_nbackends; i++)
                {
                        BACKEND* b = backend_ref[i].bref_backend;
                        if (BREF_IS_IN_USE((&backend_ref[i])) &&
                                SERVER_IS_SLAVE(b->backend_server) &&
                                (smallest_nconn == -1 || 
                                b->backend_conn_count < smallest_nconn))
                        {
                                *p_dcb = backend_ref[i].bref_dcb;
                                smallest_nconn = b->backend_conn_count;
                                succp = true;
                                ss_dassert(backend_ref[i].bref_dcb->state != DCB_STATE_ZOMBIE);
                        }
                }
                
                if (!succp)
                {
                        backend_ref = rses->rses_master_ref;

                        if (BREF_IS_IN_USE(backend_ref))
                        {
                                *p_dcb = backend_ref->bref_dcb;
                                succp = true;
                                ss_dassert(backend_ref->bref_dcb->state != DCB_STATE_ZOMBIE);
                                
                                ss_dassert(
                                        SERVER_IS_MASTER(backend_ref->bref_backend->backend_server) &&
                                        smallest_nconn == -1);
                                
                                LOGIF(LE, (skygw_log_write_flush(
                                        LOGFILE_ERROR,
                                        "Warning : No slaves connected nor "
                                        "available. Choosing master %s:%d "
                                        "instead.",
                                        backend_ref->bref_backend->backend_server->name,
                                        backend_ref->bref_backend->backend_server->port)));
                        }
                }                        
                ss_dassert(succp);
        }
        else if (btype == BE_MASTER)
        {
                for (i=0; i<rses->rses_nbackends; i++)
                {
                        BACKEND* b = backend_ref[i].bref_backend;

                        if (BREF_IS_IN_USE((&backend_ref[i])) &&
                                (SERVER_IS_MASTER(b->backend_server))) 
                        {
                                *p_dcb = backend_ref[i].bref_dcb;
                                succp = true;
                                goto return_succp;
                        }
                }
        }
return_succp:
        return succp;
}

/**
 * The main routing entry, this is called with every packet that is
 * received and has to be forwarded to the backend database.
 *
 * The routeQuery will make the routing decision based on the contents
 * of the instance, session and the query itself in the queue. The
 * data in the queue may not represent a complete query, it represents
 * the data that has been received. The query router itself is responsible
 * for buffering the partial query, a later call to the query router will
 * contain the remainder, or part thereof of the query.
 *
 * @param instance	The query router instance
 * @param session	The session associated with the client
 * @param queue		Gateway buffer queue with the packets received
 *
 * @return if succeed 1, otherwise 0
 * If routeQuery fails, it means that router session has failed.
 * In any tolerated failure, handleError is called and if necessary,
 * an error message is sent to the client.
 * 
 * For now, routeQuery don't tolerate errors, so any error will close
 * the session. vraa 14.6.14
 */
static int routeQuery(
        ROUTER* instance,
        void*   router_session,
        GWBUF*  querybuf)
{
        skygw_query_type_t qtype          = QUERY_TYPE_UNKNOWN;
        GWBUF*             plainsqlbuf    = NULL;
        char*              querystr       = NULL;
        char*              startpos;
        mysql_server_cmd_t packet_type;
        uint8_t*           packet;
        int                ret = 0;
        DCB*               master_dcb     = NULL;
        DCB*               slave_dcb      = NULL;
        ROUTER_INSTANCE*   inst = (ROUTER_INSTANCE *)instance;
        ROUTER_CLIENT_SES* router_cli_ses = (ROUTER_CLIENT_SES *)router_session;
        bool               rses_is_closed = false;
        size_t             len;
        MYSQL*             mysql = NULL;

        CHK_CLIENT_RSES(router_cli_ses);

        /** Dirty read for quick check if router is closed. */
        if (router_cli_ses->rses_closed)
        {
                rses_is_closed = true;
        }
        packet = GWBUF_DATA(querybuf);
        packet_type = packet[4];
        
        if (rses_is_closed)
        {
                /** 
                 * MYSQL_COM_QUIT may have sent by client and as a part of backend 
                 * closing procedure.
                 */
                if (packet_type != MYSQL_COM_QUIT)
                {
                        LOGIF(LE, 
                                (skygw_log_write_flush(
                                LOGFILE_ERROR,
                                "Error: Failed to route %s:%s:\"%s\" to "
                                "backend server. %s.",
                                STRPACKETTYPE(packet_type),
                                STRQTYPE(qtype),
                                (querystr == NULL ? "(empty)" : querystr),
                                (rses_is_closed ? "Router was closed" :
                                "Router has no backend servers where to "
                                "route to"))));
                }
                goto return_ret;
        }
        inst->stats.n_queries++;
        startpos = (char *)&packet[5];

        master_dcb = router_cli_ses->rses_master_ref->bref_dcb;
        CHK_DCB(master_dcb);
        
        switch(packet_type) {
                case MYSQL_COM_QUIT:        /*< 1 QUIT will close all sessions */
                case MYSQL_COM_INIT_DB:     /*< 2 DDL must go to the master */
                case MYSQL_COM_REFRESH:     /*< 7 - I guess this is session but not sure */
                case MYSQL_COM_DEBUG:       /*< 0d all servers dump debug info to stdout */
                case MYSQL_COM_PING:        /*< 0e all servers are pinged */
                case MYSQL_COM_CHANGE_USER: /*< 11 all servers change it accordingly */
                case MYSQL_COM_STMT_CLOSE:  /*< free prepared statement */
                case MYSQL_COM_STMT_SEND_LONG_DATA: /*< send data to column */
                case MYSQL_COM_STMT_RESET:  /*< resets the data of a prepared statement */
                        qtype = QUERY_TYPE_SESSION_WRITE;
                        break;
                        
                case MYSQL_COM_CREATE_DB:   /**< 5 DDL must go to the master */
                case MYSQL_COM_DROP_DB:     /**< 6 DDL must go to the master */
                        qtype = QUERY_TYPE_WRITE;
                        break;

                case MYSQL_COM_QUERY:
                        plainsqlbuf = gwbuf_clone_transform(querybuf, 
                                                            GWBUF_TYPE_PLAINSQL);
                        len = GWBUF_LENGTH(plainsqlbuf);
                        /** unnecessary if buffer includes additional terminating null */
                        querystr = (char *)malloc(len+1);
                        memcpy(querystr, startpos, len);
                        memset(&querystr[len], 0, 1);
                        /** 
                         * Use mysql handle to query information from parse tree.
                         * call skygw_query_classifier_free before exit!
                         */ 
                        qtype = skygw_query_classifier_get_type(querystr, 0, &mysql);
                        break;
                        
                case MYSQL_COM_STMT_PREPARE:
                        plainsqlbuf = gwbuf_clone_transform(querybuf, 
                                                            GWBUF_TYPE_PLAINSQL);
                        len = GWBUF_LENGTH(plainsqlbuf);
                        /** unnecessary if buffer includes additional terminating null */
                        querystr = (char *)malloc(len+1);
                        memcpy(querystr, startpos, len);
                        memset(&querystr[len], 0, 1);
                        qtype = skygw_query_classifier_get_type(querystr, 0, &mysql);
                        qtype |= QUERY_TYPE_PREPARE_STMT;
                        break;
                        
                case MYSQL_COM_STMT_EXECUTE:
                        plainsqlbuf = gwbuf_clone_transform(querybuf, 
                                                            GWBUF_TYPE_PLAINSQL);
                        len = GWBUF_LENGTH(plainsqlbuf);
                        /** unnecessary if buffer includes additional terminating null */
                        querystr = (char *)malloc(len+1);
                        memcpy(querystr, startpos, len);
                        memset(&querystr[len], 0, 1);
                        qtype = skygw_query_classifier_get_type(querystr, 0, &mysql);
                        qtype |= QUERY_TYPE_EXEC_STMT;
                        break;
                        
                case MYSQL_COM_SHUTDOWN:       /**< 8 where should shutdown be routed ? */
                case MYSQL_COM_STATISTICS:     /**< 9 ? */
                case MYSQL_COM_PROCESS_INFO:   /**< 0a ? */
                case MYSQL_COM_CONNECT:        /**< 0b ? */
                case MYSQL_COM_PROCESS_KILL:   /**< 0c ? */
                case MYSQL_COM_TIME:           /**< 0f should this be run in gateway ? */
                case MYSQL_COM_DELAYED_INSERT: /**< 10 ? */
                case MYSQL_COM_DAEMON:         /**< 1d ? */
                default:
                        break;
        } /**< switch by packet type */

        /**
         * If autocommit is disabled or transaction is explicitly started
         * transaction becomes active and master gets all statements until
         * transaction is committed and autocommit is enabled again.
         */
        if (router_cli_ses->rses_autocommit_enabled &&
                QUERY_IS_TYPE(qtype, QUERY_TYPE_DISABLE_AUTOCOMMIT))
        {
                router_cli_ses->rses_autocommit_enabled = false;
                
                if (!router_cli_ses->rses_transaction_active)
                {
                        router_cli_ses->rses_transaction_active = true;
                }
        } 
        else if (!router_cli_ses->rses_transaction_active &&
                QUERY_IS_TYPE(qtype, QUERY_TYPE_BEGIN_TRX))
        {
                router_cli_ses->rses_transaction_active = true;
        }
        /** 
         * Explicit COMMIT and ROLLBACK, implicit COMMIT.
         */
        if (router_cli_ses->rses_autocommit_enabled &&
                router_cli_ses->rses_transaction_active &&
                (QUERY_IS_TYPE(qtype,QUERY_TYPE_COMMIT) ||
                QUERY_IS_TYPE(qtype,QUERY_TYPE_ROLLBACK)))
        {
                router_cli_ses->rses_transaction_active = false;
        } 
        else if (!router_cli_ses->rses_autocommit_enabled &&
                QUERY_IS_TYPE(qtype, QUERY_TYPE_ENABLE_AUTOCOMMIT))
        {
                router_cli_ses->rses_autocommit_enabled = true;
                router_cli_ses->rses_transaction_active = false;
        }
        /**
         * Session update is always routed in the same way.
         */
        if (QUERY_IS_TYPE(qtype, QUERY_TYPE_SESSION_WRITE)    ||
                QUERY_IS_TYPE(qtype, QUERY_TYPE_PREPARE_STMT) ||
                QUERY_IS_TYPE(qtype, QUERY_TYPE_PREPARE_NAMED_STMT))
        {
                /**
                 * It is not sure if the session command in question requires
                 * response. Statement is examined in route_session_write.
                 */
                bool succp = route_session_write(
                                router_cli_ses, 
                                querybuf, 
                                inst, 
                                packet_type, 
                                qtype);

                if (succp)
                {
                        ret = 1;
                }
                goto return_ret;
        }
        else if (QUERY_IS_TYPE(qtype, QUERY_TYPE_READ) && 
                !router_cli_ses->rses_transaction_active)
        {
                bool succp;
                
                LOGIF(LT, (skygw_log_write(
                        LOGFILE_TRACE,
                        "[%s]\tRead-only query, routing to Slave.",
                        inst->service->name)));
                ss_dassert(QUERY_IS_TYPE(qtype, QUERY_TYPE_READ));
                
                /** Lock router session */
                if (!rses_begin_locked_router_action(router_cli_ses))
                {
                        goto return_ret;
                }
                succp = get_dcb(&slave_dcb, router_cli_ses, BE_SLAVE);
                
                if (succp)
                {                        
                        if ((ret = slave_dcb->func.write(slave_dcb, querybuf)) == 1)
                        {
                                atomic_add(&inst->stats.n_slave, 1);
                                /** 
                                * This backend_ref waits resultset, flag it.
                                */
                                bref_set_state(get_bref_from_dcb(router_cli_ses, 
                                                                slave_dcb), 
                                                BREF_WAITING_RESULT);    
                        }
                        else
                        {
                                LOGIF(LE, (skygw_log_write_flush(
                                        LOGFILE_ERROR,
                                        "Error : Routing query \"%s\" failed.",
                                        querystr)));
                        }
                }
                rses_end_locked_router_action(router_cli_ses);
                
                ss_dassert(succp);
                goto return_ret;
        }
        else
        {
                bool succp = true;
                                
                if (LOG_IS_ENABLED(LOGFILE_TRACE))
                {
                        if (router_cli_ses->rses_transaction_active) /*< all to master */
                        {
                                LOGIF(LT, (skygw_log_write(
                                        LOGFILE_TRACE,
                                        "Transaction is active, routing to Master.")));
                        }
                        else
                        {
                                LOGIF(LT, (skygw_log_write(
                                        LOGFILE_TRACE,
                                        "Begin transaction, write or unspecified type, "
                                        "routing to Master.")));
                        }
                }
                /** Lock router session */
                if (!rses_begin_locked_router_action(router_cli_ses))
                {
                        goto return_ret;
                }
                
                if (master_dcb == NULL)
                {
                        succp = get_dcb(&master_dcb, router_cli_ses, BE_MASTER);
                }
                if (succp)
                {
                        
                        if ((ret = master_dcb->func.write(master_dcb, querybuf)) == 1)
                        {
                                atomic_add(&inst->stats.n_master, 1);
                                /** 
                                 * This backend_ref waits reply to write stmt, 
                                 * flag it.
                                 */
                                bref_set_state(get_bref_from_dcb(router_cli_ses, master_dcb),
                                               BREF_WAITING_RESULT);
                        }
                }
                rses_end_locked_router_action(router_cli_ses);
                
                ss_dassert(succp);
                
                if (ret == 0)
                {
                        LOGIF(LE, (skygw_log_write_flush(
                                LOGFILE_ERROR,
                                "Error : Routing to master failed.")));
                }
        }
return_ret:
        if (plainsqlbuf != NULL)
        {
                gwbuf_free(plainsqlbuf);
        }
        if (querystr != NULL)
        {
                free(querystr);
        }
        if (mysql != NULL)
        {
                skygw_query_classifier_free(mysql);
        }
        return ret;
}


/** to be inline'd */
/** 
 * @node Acquires lock to router client session if it is not closed.
 *
 * Parameters:
 * @param rses - in, use
 *          
 *
 * @return true if router session was not closed. If return value is true
 * it means that router is locked, and must be unlocked later. False, if
 * router was closed before lock was acquired.
 *
 * 
 * @details (write detailed description here)
 *
 */
static bool rses_begin_locked_router_action(
        ROUTER_CLIENT_SES* rses)
{
        bool succp = false;
        
        CHK_CLIENT_RSES(rses);

        if (rses->rses_closed) {
                
                goto return_succp;
        }       
        spinlock_acquire(&rses->rses_lock);
        if (rses->rses_closed) {
                spinlock_release(&rses->rses_lock);
                goto return_succp;
        }       
        succp = true;
        
return_succp:
        return succp;
}

/** to be inline'd */
/** 
 * @node Releases router client session lock.
 *
 * Parameters:
 * @param rses - <usage>
 *          <description>
 *
 * @return void
 *
 * 
 * @details (write detailed description here)
 *
 */
static void rses_end_locked_router_action(
        ROUTER_CLIENT_SES* rses)
{
        CHK_CLIENT_RSES(rses);
        spinlock_release(&rses->rses_lock);
}


/**
 * Diagnostics routine
 *
 * Print query router statistics to the DCB passed in
 *
 * @param	instance	The router instance
 * @param	dcb		The DCB for diagnostic output
 */
static	void
diagnostic(ROUTER *instance, DCB *dcb)
{
        ROUTER_CLIENT_SES *router_cli_ses;
        ROUTER_INSTANCE	  *router = (ROUTER_INSTANCE *)instance;
        int		  i = 0;

	spinlock_acquire(&router->lock);
	router_cli_ses = router->connections;
	while (router_cli_ses)
	{
		i++;
		router_cli_ses = router_cli_ses->next;
	}
	spinlock_release(&router->lock);
	
	dcb_printf(dcb,
                   "\tNumber of router sessions:           	%d\n",
                   router->stats.n_sessions);
	dcb_printf(dcb,
                   "\tCurrent no. of router sessions:      	%d\n",
                   i);
	dcb_printf(dcb,
                   "\tNumber of queries forwarded:          	%d\n",
                   router->stats.n_queries);
	dcb_printf(dcb,
                   "\tNumber of queries forwarded to master:	%d\n",
                   router->stats.n_master);
	dcb_printf(dcb,
                   "\tNumber of queries forwarded to slave: 	%d\n",
                   router->stats.n_slave);
	dcb_printf(dcb,
                   "\tNumber of queries forwarded to all:   	%d\n",
                   router->stats.n_all);
}

/**
 * Client Reply routine
 *
 * The routine will reply to client for session change with master server data
 *
 * @param	instance	The router instance
 * @param	router_session	The router session 
 * @param	backend_dcb	The backend DCB
 * @param	queue		The GWBUF with reply data
 */
static void clientReply (
        ROUTER* instance,
        void*   router_session,
        GWBUF*  writebuf,
        DCB*    backend_dcb)
{
        DCB*               client_dcb;
        ROUTER_CLIENT_SES* router_cli_ses;
	sescmd_cursor_t*   scur = NULL;
        backend_ref_t*     bref;
        
	router_cli_ses = (ROUTER_CLIENT_SES *)router_session;
        CHK_CLIENT_RSES(router_cli_ses);

        /**
         * Lock router client session for secure read of router session members.
         * Note that this could be done without lock by using version #
         */
        if (!rses_begin_locked_router_action(router_cli_ses))
        {
                print_error_packet(router_cli_ses, writebuf, backend_dcb);
                goto lock_failed;
	}
        /** Holding lock ensures that router session remains open */
        ss_dassert(backend_dcb->session != NULL);
	client_dcb = backend_dcb->session->client;

        /** Unlock */
        rses_end_locked_router_action(router_cli_ses);        
	/**
         * 1. Check if backend received reply to sescmd.
         * 2. Check sescmd's state whether OK_PACKET has been
         *    sent to client already and if not, lock property cursor,
         *    reply to client, and move property cursor forward. Finally
         *    release the lock.
         * 3. If reply for this sescmd is sent, lock property cursor
         *    and 
         */
	if (client_dcb == NULL)
	{
                while ((writebuf = gwbuf_consume(
                        writebuf, 
                        GWBUF_LENGTH(writebuf))) != NULL);
		/** Log that client was closed before reply */
                goto lock_failed;
	}
	/** Lock router session */
        if (!rses_begin_locked_router_action(router_cli_ses))
        {
                /** Log to debug that router was closed */
                goto lock_failed;
        }
        bref = get_bref_from_dcb(router_cli_ses, backend_dcb);
        
        CHK_BACKEND_REF(bref);
        scur = &bref->bref_sescmd_cur;
        /**
         * Active cursor means that reply is from session command 
         * execution. Majority of the time there are no session commands 
         * being executed.
         */
	if (sescmd_cursor_is_active(scur))
	{
                if (MYSQL_IS_ERROR_PACKET(((uint8_t *)GWBUF_DATA(writebuf))))
                {
                        SESSION* ses = backend_dcb->session;
                        uint8_t* buf = 
                                (uint8_t *)GWBUF_DATA((scur->scmd_cur_cmd->my_sescmd_buf));
                        size_t   len = MYSQL_GET_PACKET_LEN(buf);
                        char*    cmdstr = (char *)malloc(len+1);
                        ROUTER_INSTANCE*   inst = (ROUTER_INSTANCE *)instance;
                        
                        snprintf(cmdstr, len+1, "%s", &buf[5]);
                        
                        LOGIF(LE, (skygw_log_write_flush(
                                LOGFILE_ERROR,
                                "Error : Failed to execute %s in %s:%d.",
                                cmdstr, 
                                bref->bref_backend->backend_server->name,
                                bref->bref_backend->backend_server->port)));
                        
                        free(cmdstr);
                        /** Inform the client */
                        handle_error_reply_client(ses,writebuf);
                        
                        /** Unlock router session */
                        rses_end_locked_router_action(router_cli_ses);
                        goto lock_failed;
                }
                else
                {
                        /** 
                        * Discard all those responses that have already been sent to
                        * the client. Return with buffer including response that
                        * needs to be sent to client or NULL.
                        */
                        writebuf = sescmd_cursor_process_replies(client_dcb, 
                                                                writebuf, 
                                                                bref);
                }
	}
        
        if (writebuf != NULL && client_dcb != NULL)
        {
                /** Write reply to client DCB */
<<<<<<< HEAD
                client_dcb->func.write(client_dcb, writebuf);
                bref_clear_state(bref, BREF_WAITING_RESULT);
=======
		SESSION_ROUTE_REPLY(backend_dcb->session, writebuf);

                LOGIF(LT, (skygw_log_write_flush(
                        LOGFILE_TRACE,
                        "%lu [clientReply:rwsplit] client dcb %p, "
                        "backend dcb %p. End of normal reply.",
                        pthread_self(),
                        client_dcb,
                        backend_dcb)));
                bref_clear_state(backend_ref, BREF_WAITING_RESULT);
>>>>>>> 792ae454
        }
        /** Unlock router session */
        rses_end_locked_router_action(router_cli_ses);
        
        /** Lock router session */
        if (!rses_begin_locked_router_action(router_cli_ses))
        {
                /** Log to debug that router was closed */
                goto lock_failed;
        }
        /** There is one pending session command to be xexecuted. */
        if (sescmd_cursor_is_active(scur)) 
        {
                bool succp;
                
                LOGIF(LT, (skygw_log_write(
                        LOGFILE_TRACE,
                        "Backend %s:%d processed reply and starts to execute "
                        "active cursor.",
                        bref->bref_backend->backend_server->name,
                        bref->bref_backend->backend_server->port)));
                
                succp = execute_sescmd_in_backend(bref);
        }
        /** Unlock router session */
        rses_end_locked_router_action(router_cli_ses);
        
lock_failed:
        return;
}


int bref_cmp_router_conn(
        const void* bref1,
        const void* bref2)
{
        BACKEND* b1 = ((backend_ref_t *)bref1)->bref_backend;
        BACKEND* b2 = ((backend_ref_t *)bref2)->bref_backend;

        return ((b1->backend_conn_count < b2->backend_conn_count) ? -1 :
                ((b1->backend_conn_count > b2->backend_conn_count) ? 1 : 0));
}

int bref_cmp_global_conn(
        const void* bref1,
        const void* bref2)
{
        BACKEND* b1 = ((backend_ref_t *)bref1)->bref_backend;
        BACKEND* b2 = ((backend_ref_t *)bref2)->bref_backend;
        
        return ((b1->backend_server->stats.n_current < b2->backend_server->stats.n_current) ? -1 :
        ((b1->backend_server->stats.n_current > b2->backend_server->stats.n_current) ? 1 : 0));
}


int bref_cmp_behind_master(
        const void* bref1, 
        const void* bref2)
{
        return 1;
}

static void bref_clear_state(
        backend_ref_t* bref,
        bref_state_t   state)
{
        bref->bref_state &= ~state;
}

static void bref_set_state(        
        backend_ref_t* bref,
        bref_state_t   state)
{
        bref->bref_state |= state;
        LOGIF(LT, (skygw_log_write(
                LOGFILE_TRACE,
                "Set state %d for %s:%d fd %d",
                bref->bref_state,
                bref->bref_backend->backend_server->name,
                bref->bref_backend->backend_server->port,
                bref->bref_dcb->fd)));
}

/** 
 * @node Search suitable backend servers from those of router instance.
 *
 * Parameters:
 * @param p_master_ref - in, use, out
 *      Pointer to location where master's backend reference is to  be stored.
 *      NULL is not allowed.
 *
 * @param backend_ref - in, use, out 
 *      Pointer to backend server reference object array.
 *      NULL is not allowed.
 *
 * @param router_nservers - in, use
 *      Number of backend server pointers pointed to by b.
 * 
 * @param max_nslaves - in, use
 *      Upper limit for the number of slaves. Configuration parameter or default.
 *
 * @param session - in, use
 *      MaxScale session pointer used when connection to backend is established.
 *
 * @param  router - in, use
 *      Pointer to router instance. Used when server states are qualified.
 * 
 * @return true, if at least one master and one slave was found.
 *
 * 
 * @details It is assumed that there is only one master among servers of
 *      a router instance. As a result, the first master found is chosen.
 *      There will possibly be more backend references than connected backends
 *      because only those in correct state are connected to.
 */
static bool select_connect_backend_servers(
        backend_ref_t**    p_master_ref,
        backend_ref_t*     backend_ref,
        int                router_nservers,
        int                max_nslaves,
        select_criteria_t  select_criteria,
        SESSION*           session,
        ROUTER_INSTANCE*   router)
{
        bool            succp = true;
        bool            master_found;
        bool            master_connected;
        int             slaves_found = 0;
        int             slaves_connected = 0;
        int             i;
        const int       min_nslaves = 0; /*< not configurable at the time */
        bool            is_synced_master;
        int (*p)(const void *, const void *);
        
        if (p_master_ref == NULL || backend_ref == NULL)
        {
                ss_dassert(FALSE);
                succp = false;
                goto return_succp;
        }
        
        /** Master is already chosen and connected. This is slave failure case */
        if (*p_master_ref != NULL &&
                BREF_IS_IN_USE((*p_master_ref)))
        {
                LOGIF(LD, (skygw_log_write(
                        LOGFILE_DEBUG,
                        "%lu [select_connect_backend_servers] Master %p fd %d found.",
                        pthread_self(),
                        (*p_master_ref)->bref_dcb,
                        (*p_master_ref)->bref_dcb->fd)));
                
                master_found     = true;
                master_connected = true;
                ss_dassert(SERVER_IS_MASTER((*p_master_ref)->bref_backend->backend_server));
        }
        /** New session or master failure case */
        else
        {
                LOGIF(LD, (skygw_log_write(
                        LOGFILE_DEBUG,
                        "%lu [select_connect_backend_servers] Didn't find master ",
                        "for session %p rses %p.",
                        pthread_self(),
                        session,
                        backend_ref)));
                
                master_found     = false;
                master_connected = false;
        }
        /** Check slave selection criteria and set compare function */
        p = criteria_cmpfun[select_criteria];
        
        if (p == NULL)
        {
                succp = false;
                goto return_succp;
        }        
        
        if (router->bitvalue != 0) /*< 'synced' is the only bitvalue in rwsplit */
        {
                is_synced_master = true;
        }
        else
        {
                is_synced_master = false;
        }

#if defined(EXTRA_SS_DEBUG)        
        LOGIF(LT, (skygw_log_write(LOGFILE_TRACE, "Servers and conns before ordering:")));
        
        for (i=0; i<router_nservers; i++)
        {
                BACKEND* b = backend_ref[i].bref_backend;

                LOGIF(LT, (skygw_log_write(LOGFILE_TRACE, 
                                           "master bref %p bref %p %d %s %d:%d",
                                           *p_master_ref,
                                           &backend_ref[i],
                                           backend_ref[i].bref_state,
                                           b->backend_server->name,
                                           b->backend_server->port,
                                           b->backend_conn_count)));                
        }
#endif
        ss_dassert(!master_connected ||
                SERVER_IS_MASTER((*p_master_ref)->bref_backend->backend_server));
        /**
         * Sort the pointer list to servers according to connection counts. As 
         * a consequence those backends having least connections are in the 
         * beginning of the list.
         */
        qsort(backend_ref, (size_t)router_nservers, sizeof(backend_ref_t), p);

        if (LOG_IS_ENABLED(LOGFILE_TRACE))
        {
                if (select_criteria == LEAST_GLOBAL_CONNECTIONS ||
                        select_criteria == LEAST_ROUTER_CONNECTIONS)
                {
                        LOGIF(LT, (skygw_log_write(LOGFILE_TRACE, 
                                "Servers and %s connection counts:",
                                select_criteria == LEAST_GLOBAL_CONNECTIONS ? 
                                "all MaxScale" : "router")));

                        for (i=0; i<router_nservers; i++)
                        {
                                BACKEND* b = backend_ref[i].bref_backend;
                                
                                switch(select_criteria) {
                                        case LEAST_GLOBAL_CONNECTIONS:
                                                LOGIF(LT, (skygw_log_write_flush(LOGFILE_TRACE, 
                                                        "%s %d:%d",
                                                        b->backend_server->name,
                                                        b->backend_server->port,
                                                        b->backend_server->stats.n_current)));
                                                break;
                                        
                                        case LEAST_ROUTER_CONNECTIONS:
                                                LOGIF(LT, (skygw_log_write_flush(LOGFILE_TRACE, 
                                                        "%s %d:%d",
                                                        b->backend_server->name,
                                                        b->backend_server->port,
                                                        b->backend_conn_count)));
                                                break;
                                                
                                        default:
                                                break;
                                }
                        } 
                }
        }
        /**
         * Choose at least 1+min_nslaves (master and slave) and at most 1+max_nslaves 
         * servers from the sorted list. First master found is selected.
         */
        for (i=0; 
             i<router_nservers && (slaves_connected < max_nslaves || !master_connected);
             i++)
        {
                BACKEND* b = backend_ref[i].bref_backend;
                                
                LOGIF(LT, (skygw_log_write_flush(
                        LOGFILE_TRACE,
                        "Examine server "
                        "%s:%d %s with %d connections. "
                        "router->bitvalue is %d",
                        b->backend_server->name,
                        b->backend_server->port,
                        STRSRVSTATUS(b->backend_server),
                        b->backend_conn_count,
                        router->bitmask)));
                
                if (SERVER_IS_RUNNING(b->backend_server) &&
                        ((b->backend_server->status & router->bitmask) ==
                        router->bitvalue))
                {
                        if (slaves_found < max_nslaves &&
                                SERVER_IS_SLAVE(b->backend_server))
                        {
                                slaves_found += 1;
                                
                                /** Slave is already connected */
                                if (BREF_IS_IN_USE((&backend_ref[i])))
                                {
                                        slaves_connected += 1;
                                }
                                /** New slave connection is taking place */
                                else
                                {
                                        backend_ref[i].bref_dcb = dcb_connect(
                                                b->backend_server,
                                                session,
                                                b->backend_server->protocol);
                                        
                                        if (backend_ref[i].bref_dcb != NULL)
                                        {
                                                slaves_connected += 1;
                                                /**
                                                 * Start executing session command
                                                 * history.
                                                 */
                                                execute_sescmd_history(&backend_ref[i]);
                                                /** 
                                                 * When server fails, this callback
                                                 * is called.
                                                 */
                                                dcb_add_callback(
                                                        backend_ref[i].bref_dcb,
                                                        DCB_REASON_NOT_RESPONDING,
                                                        &router_handle_state_switch,
                                                        (void *)&backend_ref[i]);
                                                backend_ref[i].bref_state = 0;
                                                bref_set_state(&backend_ref[i], 
                                                               BREF_IN_USE);
                                                /** 
                                                * Increase backend connection counter.
                                                * Server's stats are _increased_ in 
                                                * dcb.c:dcb_alloc !
                                                * But decreased in the calling function 
                                                * of dcb_close.
                                                */
                                                atomic_add(&b->backend_conn_count, 1);
                                        }
                                        else
                                        {
                                                LOGIF(LE, (skygw_log_write_flush(
                                                        LOGFILE_ERROR,
                                                        "Error : Unable to establish "
                                                        "connection with slave %s:%d",
                                                        b->backend_server->name,
                                                        b->backend_server->port)));
                                                /* handle connect error */
                                        }
                                }
                        }
                        else if (SERVER_IS_MASTER(b->backend_server))
                        {
                                *p_master_ref = &backend_ref[i];
                                
                                if (master_connected)
                                {   
                                        continue;
                                }
                                master_found = true;
                                  
                                backend_ref[i].bref_dcb = dcb_connect(
                                        b->backend_server,
                                        session,
                                        b->backend_server->protocol);
                                
                                if (backend_ref[i].bref_dcb != NULL) 
                                {
                                        master_connected = true;
                                        /** 
                                         * When server fails, this callback
                                         * is called.
                                         */
                                        dcb_add_callback(
                                                backend_ref[i].bref_dcb,
                                                DCB_REASON_NOT_RESPONDING,
                                                &router_handle_state_switch,
                                                (void *)&backend_ref[i]);

                                        backend_ref[i].bref_state = 0;
                                        bref_set_state(&backend_ref[i], 
                                                       BREF_IN_USE);
                                        /** Increase backend connection counters */
                                        atomic_add(&b->backend_server->stats.n_current, 1);
                                        atomic_add(&b->backend_server->stats.n_connections, 1);
                                        atomic_add(&b->backend_conn_count, 1);
                                }
                                else
                                {
                                        succp = false;
                                        LOGIF(LE, (skygw_log_write_flush(
                                                LOGFILE_ERROR,
                                                "Error : Unable to establish "
                                                "connection with master %s:%d",
                                                b->backend_server->name,
                                                b->backend_server->port)));
                                        /** handle connect error */
                                }
                        }       
                }
        } /*< for */
        
#if defined(EXTRA_SS_DEBUG)        
        LOGIF(LT, (skygw_log_write(LOGFILE_TRACE, "Servers and conns after ordering:")));
        
        for (i=0; i<router_nservers; i++)
        {
                BACKEND* b = backend_ref[i].bref_backend;
                
                LOGIF(LT, (skygw_log_write_flush(LOGFILE_TRACE,
                                                "master bref %p bref %p %d %s %d:%d",
                                                *p_master_ref,
                                                &backend_ref[i],
                                                backend_ref[i].bref_state,
                                                b->backend_server->name,
                                                b->backend_server->port,
                                                b->backend_conn_count)));                
        }
        ss_dassert(!master_connected ||
        SERVER_IS_MASTER((*p_master_ref)->bref_backend->backend_server));
#endif
        
        /**
         * Successful cases
         */
        if (master_connected && 
                slaves_connected >= min_nslaves && 
                slaves_connected <= max_nslaves)
        {
                succp = true;
                
                if (slaves_connected == 0 && slaves_found > 0)
                {
                        LOGIF(LE, (skygw_log_write(
                                LOGFILE_ERROR,
                                "Warning : Couldn't connect to any of the %d "
                                "slaves. Routing to %s only.",
                                slaves_found,
                                (is_synced_master ? "Galera nodes" : "Master"))));
                        
                        LOGIF(LM, (skygw_log_write(
                                LOGFILE_MESSAGE,
                                "* Warning : Couldn't connect to any of the %d "
                                "slaves. Routing to %s only.",
                                slaves_found,
                                (is_synced_master ? "Galera nodes" : "Master"))));
                }
                else if (slaves_found == 0)
                {
                        LOGIF(LE, (skygw_log_write(
                                LOGFILE_ERROR,
                                "Warning : Couldn't find any slaves from existing "
                                "%d servers. Routing to %s only.",
                                router_nservers,
                                (is_synced_master ? "Galera nodes" : "Master"))));
                        
                        LOGIF(LM, (skygw_log_write(
                                LOGFILE_MESSAGE,
                                "* Warning : Couldn't find any slaves from existing "
                                "%d servers. Routing to %s only.",
                                router_nservers,
                                (is_synced_master ? "Galera nodes" : "Master"))));                        
                }
                else if (slaves_connected < max_nslaves)
                {
                        LOGIF(LT, (skygw_log_write_flush(
                                LOGFILE_TRACE,
                                "Note : Couldn't connect to maximum number of "
                                "slaves. Connected successfully to %d slaves "
                                "of %d of them.",
                                slaves_connected,
                                slaves_found)));
                }
                
                if (LOG_IS_ENABLED(LT))
                {
                        for (i=0; i<router_nservers; i++)
                        {
                                BACKEND* b = backend_ref[i].bref_backend;

                                if (BREF_IS_IN_USE((&backend_ref[i])))
                                {
                                        backend_type_t btype = BACKEND_TYPE(b);
                                        
                                        LOGIF(LT, (skygw_log_write(
                                                LOGFILE_TRACE,
                                                "Selected %s in \t%s:%d",
                                                (btype == BE_MASTER ? "master" : 
                                                (btype == BE_SLAVE ? "slave" : 
                                                "unknown node type")),
                                                b->backend_server->name,
                                                b->backend_server->port)));
                                }
                        } /* for */
                }
        }
        /**
         * Failure cases
         */
        else
        {          
                succp = false;
                
                if (!master_found)
                {
                        LOGIF(LE, (skygw_log_write(
                                LOGFILE_ERROR,
                                "Error : Couldn't find suitable %s from %d "
                                "candidates.",
                                (is_synced_master ? "Galera node" : "Master"),
                                router_nservers)));
                        
                        LOGIF(LM, (skygw_log_write(
                                LOGFILE_MESSAGE,
                                "Error : Couldn't find suitable %s from %d "
                                "candidates.",
                                (is_synced_master ? "Galera node" : "Master"),
                                router_nservers)));
 
                        LOGIF(LT, (skygw_log_write(
                                LOGFILE_TRACE,
                                "Error : Couldn't find suitable %s from %d "
                                "candidates.",
                                (is_synced_master ? "Galera node" : "Master"),
                                router_nservers)));
                }
                else if (!master_connected)
                {
                        LOGIF(LE, (skygw_log_write(
                                LOGFILE_ERROR,
                                "Error : Couldn't connect to any %s although "
                                "there exists at least one %s node in the "
                                "cluster.",
                                (is_synced_master ? "Galera node" : "Master"),
                                (is_synced_master ? "Galera node" : "Master"))));
                        
                        LOGIF(LM, (skygw_log_write(
                                LOGFILE_MESSAGE,
                                "Error : Couldn't connect to any %s although "
                                "there exists at least one %s node in the "
                                "cluster.",
                                (is_synced_master ? "Galera node" : "Master"),
                                (is_synced_master ? "Galera node" : "Master"))));

                        LOGIF(LT, (skygw_log_write(
                                LOGFILE_TRACE,
                                "Error : Couldn't connect to any %s although "
                                "there exists at least one %s node in the "
                                "cluster.",
                                (is_synced_master ? "Galera node" : "Master"),
                                (is_synced_master ? "Galera node" : "Master"))));
                }

                if (slaves_connected < min_nslaves)
                {
                        LOGIF(LE, (skygw_log_write(
                                LOGFILE_ERROR,
                                "Error : Couldn't establish required amount of "
                                "slave connections for router session.")));
                        
                        LOGIF(LM, (skygw_log_write(
                                LOGFILE_MESSAGE,
                                "Error : Couldn't establish required amount of "
                                "slave connections for router session.")));
                }
                
                /** Clean up connections */
                for (i=0; i<router_nservers; i++)
                {
                        if (BREF_IS_IN_USE((&backend_ref[i])))
                        {
                                ss_dassert(backend_ref[i].bref_backend->backend_conn_count > 0);
                                
                                /** disconnect opened connections */
                                dcb_close(backend_ref[i].bref_dcb);
                                bref_clear_state(&backend_ref[i], BREF_IN_USE);
                                /** Decrease backend's connection counter. */
                                atomic_add(&backend_ref[i].bref_backend->backend_conn_count, -1);
                        }
                }
                master_connected = false;
                slaves_connected = 0;
        }
return_succp:

        return succp;
}


/** 
 * Create a generic router session property strcture.
 */
static rses_property_t* rses_property_init(
	rses_property_type_t prop_type)
{
	rses_property_t* prop;
	
	prop = (rses_property_t*)calloc(1, sizeof(rses_property_t));
	if (prop == NULL)
	{
		goto return_prop;
	}
	prop->rses_prop_type = prop_type;
#if defined(SS_DEBUG)
	prop->rses_prop_chk_top = CHK_NUM_ROUTER_PROPERTY;
	prop->rses_prop_chk_tail = CHK_NUM_ROUTER_PROPERTY;
#endif
	
return_prop:
	CHK_RSES_PROP(prop);
	return prop;
}

/**
 * Property is freed at the end of router client session.
 */
static void rses_property_done(
	rses_property_t* prop)
{
	CHK_RSES_PROP(prop);
	
	switch (prop->rses_prop_type) {
	case RSES_PROP_TYPE_SESCMD:
		mysql_sescmd_done(&prop->rses_prop_data.sescmd);
		break;
	default:
		LOGIF(LD, (skygw_log_write(
                                   LOGFILE_DEBUG,
                                   "%lu [rses_property_done] Unknown property type %d "
                                   "in property %p",
                                   pthread_self(),
                                   prop->rses_prop_type,
                                   prop)));
		
		ss_dassert(false);
		break;
	}
	free(prop);
}

/**
 * Add property to the router_client_ses structure's rses_properties
 * array. The slot is determined by the type of property.
 * In each slot there is a list of properties of similar type.
 * 
 * Router client session must be locked.
 */
static void rses_property_add(
        ROUTER_CLIENT_SES* rses,
        rses_property_t*   prop)
{
        rses_property_t* p;
        
        CHK_CLIENT_RSES(rses);
        CHK_RSES_PROP(prop);
        ss_dassert(SPINLOCK_IS_LOCKED(&rses->rses_lock));
        
        prop->rses_prop_rsession = rses;
        p = rses->rses_properties[prop->rses_prop_type];
        
        if (p == NULL)
        {
                rses->rses_properties[prop->rses_prop_type] = prop;
        }
        else
        {
                while (p->rses_prop_next != NULL)
                {
                        p = p->rses_prop_next;
                }
                p->rses_prop_next = prop;
        }
}

/** 
 * Router session must be locked.
 * Return session command pointer if succeed, NULL if failed.
 */
static mysql_sescmd_t* rses_property_get_sescmd(
        rses_property_t* prop)
{
        mysql_sescmd_t* sescmd;
        
        CHK_RSES_PROP(prop);
        ss_dassert(prop->rses_prop_rsession == NULL ||
                SPINLOCK_IS_LOCKED(&prop->rses_prop_rsession->rses_lock));
        
        sescmd = &prop->rses_prop_data.sescmd;
        
        if (sescmd != NULL)
        {
                CHK_MYSQL_SESCMD(sescmd);
        }
        return sescmd;
}
       
/**
static void rses_begin_locked_property_action(
        rses_property_t* prop)
{
        CHK_RSES_PROP(prop);
        spinlock_acquire(&prop->rses_prop_lock);
}

static void rses_end_locked_property_action(
        rses_property_t* prop)
{
        CHK_RSES_PROP(prop);
        spinlock_release(&prop->rses_prop_lock);
}
*/

/**
 * Create session command property.
 */
static mysql_sescmd_t* mysql_sescmd_init (
        rses_property_t*   rses_prop,
        GWBUF*             sescmd_buf,
        unsigned char      packet_type,
        ROUTER_CLIENT_SES* rses)
{
        mysql_sescmd_t* sescmd;
        
        CHK_RSES_PROP(rses_prop);
        /** Can't call rses_property_get_sescmd with uninitialized sescmd */
        sescmd = &rses_prop->rses_prop_data.sescmd;
        sescmd->my_sescmd_prop = rses_prop; /*< reference to owning property */
#if defined(SS_DEBUG)
        sescmd->my_sescmd_chk_top  = CHK_NUM_MY_SESCMD;
        sescmd->my_sescmd_chk_tail = CHK_NUM_MY_SESCMD;
#endif
        /** Set session command buffer */
        sescmd->my_sescmd_buf  = sescmd_buf;
        sescmd->my_sescmd_packet_type = packet_type;
        
        return sescmd;
}


static void mysql_sescmd_done(
	mysql_sescmd_t* sescmd)
{
	CHK_RSES_PROP(sescmd->my_sescmd_prop);
	gwbuf_free(sescmd->my_sescmd_buf);
        memset(sescmd, 0, sizeof(mysql_sescmd_t));
}

/**
 * All cases where backend message starts at least with one response to session
 * command are handled here.
 * Read session commands from property list. If command is already replied,
 * discard packet. Else send reply to client. In both cases move cursor forward
 * until all session command replies are handled. 
 * 
 * Cases that are expected to happen and which are handled:
 * s = response not yet replied to client, S = already replied response,
 * q = query
 * 1. q+        for example : select * from mysql.user
 * 2. s+        for example : set autocommit=1
 * 3. S+        
 * 4. sq+
 * 5. Sq+
 * 6. Ss+
 * 7. Ss+q+
 * 8. S+q+
 * 9. s+q+
 */
static GWBUF* sescmd_cursor_process_replies(
        DCB*             client_dcb,
        GWBUF*           replybuf,
        backend_ref_t*   bref)
{
        const size_t     headerlen = 4; /*< mysql packet header */
        size_t           packetlen;
        uint8_t*         packet;
        mysql_sescmd_t*  scmd;
        sescmd_cursor_t* scur;
        
        scur = &bref->bref_sescmd_cur;        
        ss_dassert(SPINLOCK_IS_LOCKED(&(scur->scmd_cur_rses->rses_lock)));
        scmd = sescmd_cursor_get_command(scur);
               
        CHK_DCB(client_dcb);
        CHK_GWBUF(replybuf);
        
        /** 
         * Walk through packets in the message and the list of session 
         * commands. 
         */
        while (scmd != NULL && replybuf != NULL)
        {
                /** Faster backend has already responded to client : discard */
                if (scmd->my_sescmd_is_replied)
                {
                        CHK_GWBUF(replybuf);
                        packet = (uint8_t *)GWBUF_DATA(replybuf);
                        /** 
                         * If it is response to MYSQL_COM_STMT_PREPARE, then buffer 
                         * only includes the response.
                         */
                        if (scmd->my_sescmd_prop->rses_prop_data.sescmd.my_sescmd_packet_type == 
                                MYSQL_COM_STMT_PREPARE)
                        {
                                while (replybuf != NULL)
                                {
#if defined(SS_DEBUG)
                                        int buflen;
                                        
                                        buflen = GWBUF_LENGTH(replybuf);
                                        replybuf = gwbuf_consume(replybuf, buflen);
#else
                                        replybuf = gwbuf_consume(
                                                        replybuf, 
                                                        GWBUF_LENGTH(replybuf));
#endif
                                }
                        }
                        /** Only consume the leading packet */
                        else
                        {
                                packetlen = packet[0]+packet[1]*256+packet[2]*256*256;
                                replybuf = gwbuf_consume(replybuf, packetlen+headerlen);
                        }
                }
                /** Response is in the buffer and it will be sent to client. */
                else if (replybuf != NULL)
                {
                        /** Mark the rest session commands as replied */
                        scmd->my_sescmd_is_replied = true;
                }
                
                if (sescmd_cursor_next(scur))
                {
                        scmd = sescmd_cursor_get_command(scur);
                }
                else
                {
                        scmd = NULL;
                        /** All session commands are replied */
                        scur->scmd_cur_active = false;
                }
        }
        ss_dassert(replybuf == NULL || *scur->scmd_cur_ptr_property == NULL);
        
        return replybuf;
}



/**
 * Get the address of current session command.
 * 
 * Router session must be locked */
static mysql_sescmd_t* sescmd_cursor_get_command(
	sescmd_cursor_t* scur)
{
        mysql_sescmd_t* scmd;
        
        ss_dassert(SPINLOCK_IS_LOCKED(&(scur->scmd_cur_rses->rses_lock)));
        scur->scmd_cur_cmd = rses_property_get_sescmd(*scur->scmd_cur_ptr_property);
        
        CHK_MYSQL_SESCMD(scur->scmd_cur_cmd);
        
        scmd = scur->scmd_cur_cmd;
      
	return scmd;
}

/** router must be locked */
static bool sescmd_cursor_is_active(
	sescmd_cursor_t* sescmd_cursor)
{
	bool succp;
        ss_dassert(SPINLOCK_IS_LOCKED(&sescmd_cursor->scmd_cur_rses->rses_lock));

        succp = sescmd_cursor->scmd_cur_active;
	return succp;
}

/** router must be locked */
static void sescmd_cursor_set_active(
        sescmd_cursor_t* sescmd_cursor,
        bool             value)
{
        ss_dassert(SPINLOCK_IS_LOCKED(&sescmd_cursor->scmd_cur_rses->rses_lock));
        /** avoid calling unnecessarily */
        ss_dassert(sescmd_cursor->scmd_cur_active != value);
        sescmd_cursor->scmd_cur_active = value;
}

/** 
 * Clone session command's command buffer. 
 * Router session must be locked 
 */
static GWBUF* sescmd_cursor_clone_querybuf(
	sescmd_cursor_t* scur)
{
	GWBUF* buf;
	ss_dassert(scur->scmd_cur_cmd != NULL);
	
	buf = gwbuf_clone(scur->scmd_cur_cmd->my_sescmd_buf);
	
	CHK_GWBUF(buf);
	return buf;
}

static bool sescmd_cursor_history_empty(
        sescmd_cursor_t* scur)
{
        bool succp;
        
        CHK_SESCMD_CUR(scur);
        
        if (scur->scmd_cur_rses->rses_properties[RSES_PROP_TYPE_SESCMD] == NULL)
        {
                succp = true;
        }
        else
        {
                succp = false;
        }
        
        return succp;
}


static void sescmd_cursor_reset(
        sescmd_cursor_t* scur)
{
        ROUTER_CLIENT_SES* rses;
        CHK_SESCMD_CUR(scur);
        CHK_CLIENT_RSES(scur->scmd_cur_rses);
        rses = scur->scmd_cur_rses;

        scur->scmd_cur_ptr_property = &rses->rses_properties[RSES_PROP_TYPE_SESCMD];
        
        CHK_RSES_PROP((*scur->scmd_cur_ptr_property));
        scur->scmd_cur_active = false;
        scur->scmd_cur_cmd = &(*scur->scmd_cur_ptr_property)->rses_prop_data.sescmd;
}

static bool execute_sescmd_history(
        backend_ref_t* bref)
{
        bool             succp;
        sescmd_cursor_t* scur;
        CHK_BACKEND_REF(bref);
        
        scur = &bref->bref_sescmd_cur;
        CHK_SESCMD_CUR(scur);
 
        if (!sescmd_cursor_history_empty(scur))
        {
                sescmd_cursor_reset(scur);
                succp = execute_sescmd_in_backend(bref);
        }
        else
        {
                succp = true;
        }

        return succp;
}

/**
 * If session command cursor is passive, sends the command to backend for
 * execution. 
 *  
 * Returns true if command was sent or added successfully to the queue.
 * Returns false if command sending failed or if there are no pending session
 * 	commands.
 * 
 * Router session must be locked.
 */ 
static bool execute_sescmd_in_backend(
        backend_ref_t* backend_ref)
{
	DCB*             dcb;
	bool             succp;
	int              rc = 0;
	sescmd_cursor_t* scur;

        if (BREF_IS_CLOSED(backend_ref))
        {
                succp = false;
                goto return_succp;
        }
        dcb = backend_ref->bref_dcb;
        
	CHK_DCB(dcb);
 	CHK_BACKEND_REF(backend_ref);
	
        /** 
         * Get cursor pointer and copy of command buffer to cursor.
         */
        scur = &backend_ref->bref_sescmd_cur;

        /** Return if there are no pending ses commands */
	if (sescmd_cursor_get_command(scur) == NULL)
	{
		succp = false;
                LOGIF(LT, (skygw_log_write_flush(
                        LOGFILE_TRACE,
                        "Cursor had no pending session commands.")));
                
                goto return_succp;
	}

	if (!sescmd_cursor_is_active(scur))
        {
                /** Cursor is left active when function returns. */
                sescmd_cursor_set_active(scur, true);
        }
#if defined(SS_DEBUG)
        LOGIF(LT, tracelog_routed_query(scur->scmd_cur_rses, 
                                        "execute_sescmd_in_backend", 
                                        backend_ref, 
                                        sescmd_cursor_clone_querybuf(scur)));

        {
                GWBUF* tmpbuf = sescmd_cursor_clone_querybuf(scur);
                uint8_t* ptr = GWBUF_DATA(tmpbuf);
                unsigned char cmd = MYSQL_GET_COMMAND(ptr);
                
                LOGIF(LT, (skygw_log_write(
                        LOGFILE_TRACE,
                        "Just before write, fd %d : cmd %s.",
                        dcb->fd,
                        STRPACKETTYPE(cmd))));
        }
#endif
        switch (scur->scmd_cur_cmd->my_sescmd_packet_type) {
                case MYSQL_COM_CHANGE_USER:
                        rc = dcb->func.auth(
                                dcb, 
                                NULL, 
                                dcb->session, 
                                sescmd_cursor_clone_querybuf(scur));
                        break;

                case MYSQL_COM_QUERY:
                case MYSQL_COM_INIT_DB:
                default:
                        rc = dcb->func.write(
                                dcb, 
                                sescmd_cursor_clone_querybuf(scur));
                        break;
        }
        LOGIF(LT, (skygw_log_write_flush(
                LOGFILE_TRACE,
                "%lu [execute_sescmd_in_backend] Routed %s cmd %p.",
                pthread_self(),
                STRPACKETTYPE(scur->scmd_cur_cmd->my_sescmd_packet_type),
                scur->scmd_cur_cmd)));

        if (rc == 1)
        {
                succp = true;
        }
        else
        {
                succp = false;
        }
return_succp:
	return succp;
}


/**
 * Moves cursor to next property and copied address of its sescmd to cursor.
 * Current propery must be non-null.
 * If current property is the last on the list, *scur->scmd_ptr_property == NULL
 * 
 * Router session must be locked 
 */
static bool sescmd_cursor_next(
	sescmd_cursor_t* scur)
{
	bool             succp = false;
	rses_property_t* prop_curr;
	rses_property_t* prop_next;

        ss_dassert(scur != NULL);
        ss_dassert(*(scur->scmd_cur_ptr_property) != NULL);
        ss_dassert(SPINLOCK_IS_LOCKED(
                &(*(scur->scmd_cur_ptr_property))->rses_prop_rsession->rses_lock));

        /** Illegal situation */
	if (scur == NULL ||
           *scur->scmd_cur_ptr_property == NULL ||
            scur->scmd_cur_cmd == NULL)
	{
		/** Log error */
		goto return_succp;
	}
	prop_curr = *(scur->scmd_cur_ptr_property);

        CHK_MYSQL_SESCMD(scur->scmd_cur_cmd);
        ss_dassert(prop_curr == mysql_sescmd_get_property(scur->scmd_cur_cmd));
        CHK_RSES_PROP(prop_curr);

        /** Copy address of pointer to next property */
        scur->scmd_cur_ptr_property = &(prop_curr->rses_prop_next);
        prop_next = *scur->scmd_cur_ptr_property;
        ss_dassert(prop_next == *(scur->scmd_cur_ptr_property));
        
        
	/** If there is a next property move forward */
	if (prop_next != NULL)
	{
                CHK_RSES_PROP(prop_next);
                CHK_RSES_PROP((*(scur->scmd_cur_ptr_property)));

                /** Get pointer to next property's sescmd */
                scur->scmd_cur_cmd = rses_property_get_sescmd(prop_next);

                ss_dassert(prop_next == scur->scmd_cur_cmd->my_sescmd_prop);                
                CHK_MYSQL_SESCMD(scur->scmd_cur_cmd);
                CHK_RSES_PROP(scur->scmd_cur_cmd->my_sescmd_prop);
	}
	else
	{
		/** No more properties, can't proceed. */
		goto return_succp;
	}

	if (scur->scmd_cur_cmd != NULL)
	{
                succp = true;
        }
        else
        {
                ss_dassert(false); /*< Log error, sescmd shouldn't be NULL */
        }
return_succp:
	return succp;
}

static rses_property_t* mysql_sescmd_get_property(
	mysql_sescmd_t* scmd)
{
	CHK_MYSQL_SESCMD(scmd);
	return scmd->my_sescmd_prop;
}

static void tracelog_routed_query(
        ROUTER_CLIENT_SES* rses,
        char*              funcname,
        backend_ref_t*     bref,
        GWBUF*             buf)
{
        uint8_t*       packet = GWBUF_DATA(buf);
        unsigned char  packet_type = packet[4];
        size_t         len;
        size_t         buflen = GWBUF_LENGTH(buf);
        char*          querystr;
        char*          startpos = (char *)&packet[5];
        BACKEND*       b;
        backend_type_t be_type;
        DCB*           dcb;
        
        CHK_BACKEND_REF(bref);
        b = bref->bref_backend;
        CHK_BACKEND(b);
        dcb = bref->bref_dcb;
        CHK_DCB(dcb);
        
        be_type = BACKEND_TYPE(b);

        if (GWBUF_IS_TYPE_MYSQL(buf))
        {
                len  = packet[0];
                len += 256*packet[1];
                len += 256*256*packet[2];
                
                if (packet_type == '\x03') 
                {
                        querystr = (char *)malloc(len);
                        memcpy(querystr, startpos, len-1);
                        querystr[len-1] = '\0';
                        LOGIF(LT, (skygw_log_write_flush(
                                LOGFILE_TRACE,
                                "%lu [%s] %d bytes long buf, \"%s\" -> %s:%d %s dcb %p",
                                pthread_self(),
                                funcname,
                                buflen,
                                querystr,
                                b->backend_server->name,
                                b->backend_server->port, 
                                STRBETYPE(be_type),
                                dcb)));
                        free(querystr);
                }
                else if (packet_type == '\x22' || 
                        packet_type == 0x22 || 
                        packet_type == '\x26' || 
                        packet_type == 0x26 ||
                        true)
                {
                        querystr = (char *)malloc(len);
                        memcpy(querystr, startpos, len-1);
                        querystr[len-1] = '\0';
                        LOGIF(LT, (skygw_log_write_flush(
                                LOGFILE_TRACE,
                                "%lu [%s] %d bytes long buf, \"%s\" -> %s:%d %s dcb %p",
                                pthread_self(),
                                funcname,
                                buflen,
                                querystr,
                                b->backend_server->name,
                                b->backend_server->port, 
                                STRBETYPE(be_type),
                                dcb)));
                        free(querystr);                        
                }
        }
        gwbuf_free(buf);
}


/**
 * Return rc, rc < 0 if router session is closed. rc == 0 if there are no 
 * capabilities specified, rc > 0 when there are capabilities.
 */ 
static uint8_t getCapabilities (
        ROUTER* inst,
        void*   router_session)
{
        ROUTER_CLIENT_SES* rses = (ROUTER_CLIENT_SES *)router_session;
        uint8_t            rc;
        
        if (!rses_begin_locked_router_action(rses))
        {
                rc = 0xff;
                goto return_rc;
        }
        rc = rses->rses_capabilities;
        
        rses_end_locked_router_action(rses);
        
return_rc:
        return rc;
}

/**
 * Execute in backends used by current router session.
 * Save session variable commands to router session property
 * struct. Thus, they can be replayed in backends which are 
 * started and joined later.
 * 
 * Suppress redundant OK packets sent by backends.
 * 
 * The first OK packet is replied to the client.
 * Return true if succeed, false is returned if router session was closed or
 * if execute_sescmd_in_backend failed.
 */
static bool route_session_write(
        ROUTER_CLIENT_SES* router_cli_ses,
        GWBUF*             querybuf,
        ROUTER_INSTANCE*   inst,
        unsigned char      packet_type,
        skygw_query_type_t qtype)
{
        bool              succp;
        rses_property_t*  prop;
        backend_ref_t*    backend_ref;
        int               i;
  
        LOGIF(LT, (skygw_log_write(
                LOGFILE_TRACE,
                "Session write, query type\t%s, packet type %s, "
                "routing to all servers.",
                STRQTYPE(qtype),
                STRPACKETTYPE(packet_type))));

        backend_ref = router_cli_ses->rses_backend_ref;
        
        /**
         * These are one-way messages and server doesn't respond to them.
         * Therefore reply processing is unnecessary and session 
         * command property is not needed. It is just routed to all available
         * backends.
         */
        if (packet_type == MYSQL_COM_STMT_SEND_LONG_DATA ||
                packet_type == MYSQL_COM_QUIT ||
                packet_type == MYSQL_COM_STMT_CLOSE)
        {
                int rc;
               
                succp = true;
                
                /** Lock router session */
                if (!rses_begin_locked_router_action(router_cli_ses))
                {
                        succp = false;
                        goto return_succp;
                }
                                
                for (i=0; i<router_cli_ses->rses_nbackends; i++)
                {
                        DCB* dcb = backend_ref[i].bref_dcb;                        

                        if (BREF_IS_IN_USE((&backend_ref[i])))
                        {
                                rc = dcb->func.write(dcb, gwbuf_clone(querybuf));
                        
                                if (rc != 1)
                                {
                                        succp = false;
                                }
                        }
                }
                rses_end_locked_router_action(router_cli_ses);
                gwbuf_free(querybuf);
                goto return_succp;
        }
        /** Lock router session */
        if (!rses_begin_locked_router_action(router_cli_ses))
        {
                rses_property_done(prop);
                succp = false;
                goto return_succp;
        }
        
        prop = rses_property_init(RSES_PROP_TYPE_SESCMD);
        /** 
         * Additional reference is created to querybuf to 
         * prevent it from being released before properties
         * are cleaned up as a part of router sessionclean-up.
         */
        mysql_sescmd_init(prop, querybuf, packet_type, router_cli_ses);
        
        /** Add sescmd property to router client session */
        rses_property_add(router_cli_ses, prop);
         
        for (i=0; i<router_cli_ses->rses_nbackends; i++)
        {
                if (BREF_IS_IN_USE((&backend_ref[i])))
                {
                        sescmd_cursor_t* scur;
                        
                        scur = backend_ref_get_sescmd_cursor(&backend_ref[i]);
                        
                        /** 
                         * This backend_ref waits reply, flag it.
                         */
                        bref_set_state(get_bref_from_dcb(router_cli_ses, 
                                                         backend_ref[i].bref_dcb), 
                                       BREF_WAITING_RESULT);    
                        
                        /** 
                         * Start execution if cursor is not already executing.
                         * Otherwise, cursor will execute pending commands
                         * when it completes with previous commands.
                         */
                        if (sescmd_cursor_is_active(scur))
                        {
                                succp = true;
                                
                                LOGIF(LT, (skygw_log_write(
                                        LOGFILE_TRACE,
                                        "Backend %s:%d already executing sescmd.",
                                        backend_ref[i].bref_backend->backend_server->name,
                                        backend_ref[i].bref_backend->backend_server->port)));
                        }
                        else
                        {
                                succp = execute_sescmd_in_backend(&backend_ref[i]);
                                
                                if (!succp)
                                {
                                        LOGIF(LE, (skygw_log_write_flush(
                                                LOGFILE_ERROR,
                                                "Error : Failed to execute session "
                                                "command in %s:%d",
                                                backend_ref[i].bref_backend->backend_server->name,
                                                backend_ref[i].bref_backend->backend_server->port)));
                                }
                        }
                }
        }
        /** Unlock router session */
        rses_end_locked_router_action(router_cli_ses);
        
        atomic_add(&inst->stats.n_all, 1);
        
return_succp:
        return succp;
}

static void rwsplit_process_options(
        ROUTER_INSTANCE* router,
        char**           options)
{
        int               i;
        char*             value;
        select_criteria_t c;
        
        for (i = 0; options[i]; i++)
        {
                if ((value = strchr(options[i], '=')) == NULL)
                {
                        LOGIF(LE, (skygw_log_write(
                                LOGFILE_ERROR, "Warning : Unsupported "
                                "router option \"%s\" for "
                                "readwritesplit router.",
                                options[i])));
                }
                else
                {
                        *value = 0;
                        value++;
                        if (strcmp(options[i], "slave_selection_criteria") == 0)
                        {
                                c = GET_SELECT_CRITERIA(value);
                                ss_dassert(
                                        c == LEAST_GLOBAL_CONNECTIONS ||
                                        c == LEAST_ROUTER_CONNECTIONS ||
                                        c == LEAST_BEHIND_MASTER ||
                                        c == UNDEFINED_CRITERIA);
                               
                                if (c == UNDEFINED_CRITERIA)
                                {
                                        LOGIF(LE, (skygw_log_write(
                                                LOGFILE_ERROR, "Warning : Unknown "
                                                "slave selection criteria \"%s\". "
                                                "Allowed values are \"LEAST_GLOBAL_CONNECTIONS\", "
                                                "LEAST_ROUTER_CONNECTIONS, "
                                                "and \"LEAST_ROUTER_CONNECTIONS\".",
                                                STRCRITERIA(router->rwsplit_config.rw_slave_select_criteria))));
                                }
                                else
                                {
                                        router->rwsplit_config.rw_slave_select_criteria = c;
                                }
                        }
                }
        } /*< for */
}

/**
 * Error Handler routine to resolve backend failures. If it succeeds then there
 * are enough operative backends available and connected. Otherwise it fails, 
 * and session is terminated.
 *
 * @param       instance        The router instance
 * @param       router_session  The router session
 * @param       message         The error message to reply
 * @param       backend_dcb     The backend DCB
 * @param       action          The action: REPLY, REPLY_AND_CLOSE, NEW_CONNECTION
 * @param       succp           Result of action. 
 * 
 * Even if succp == true connecting to new slave may have failed. succp is to
 * tell whether router has enough master/slave connections to continue work.
 */

static void handleError (
        ROUTER*        instance,
        void*          router_session,
        GWBUF*         errmsgbuf,
        DCB*           backend_dcb,
        error_action_t action,
        bool*          succp)
{
        DCB*               client_dcb;
        SESSION*           session;
        ROUTER_INSTANCE*   inst    = (ROUTER_INSTANCE *)instance;
        ROUTER_CLIENT_SES* rses    = (ROUTER_CLIENT_SES *)router_session;
      
        CHK_DCB(backend_dcb);
#if defined(SS_DEBUG)
        backend_dcb->dcb_errhandle_called = true;
#endif
        session = backend_dcb->session;
        CHK_SESSION(session);
        
        switch (action) {
                case ERRACT_NEW_CONNECTION:
                {
                        CHK_CLIENT_RSES(rses);
                        
                        if (!rses_begin_locked_router_action(rses))
                        {
                                *succp = false;
                                return;
                        }
                        
                        *succp = handle_error_new_connection(inst, 
                                                             rses, 
                                                             backend_dcb, 
                                                             errmsgbuf);
                        rses_end_locked_router_action(rses);
                        break;
                }
                
                case ERRACT_REPLY_CLIENT:
                {
                        *succp = handle_error_reply_client(session, errmsgbuf);
                        break;       
                }
                
                default:
                        *succp = false;
                        break;
        }
}


static bool handle_error_reply_client(
        SESSION* ses,
        GWBUF*   errmsg)
{
        session_state_t sesstate;
        DCB*            client_dcb;
        bool            succp;

        spinlock_acquire(&ses->ses_lock);
        sesstate = ses->state;
        client_dcb = ses->client;
        spinlock_release(&ses->ses_lock);

        if (sesstate == SESSION_STATE_ROUTER_READY)
        {
                CHK_DCB(client_dcb);
                client_dcb->func.write(client_dcb, errmsg);
        }
        succp = false; /** false because new servers aren's selected. */

        return succp;
}

/**
 * This must be called with router lock
 */
static bool handle_error_new_connection(
        ROUTER_INSTANCE*   inst,
        ROUTER_CLIENT_SES* rses,
        DCB*               backend_dcb,
        GWBUF*             errmsg)
{
        SESSION*       ses;
        int            router_nservers;
        int            max_nslaves;
        backend_ref_t* bref;
        bool           succp;
        
        ss_dassert(SPINLOCK_IS_LOCKED(&rses->rses_lock));
        
        ses = backend_dcb->session;
        CHK_SESSION(ses);
        
        bref = get_bref_from_dcb(rses, backend_dcb);
        
        /** failed DCB has already been replaced */
        if (bref == NULL)
        {
                rses_end_locked_router_action(rses);
                succp = true;
                goto return_succp;
        }
        /** 
         * Error handler is already called for this DCB because
         * it's not polling anymore. It can be assumed that
         * it succeed because rses isn't closed.
         */
        if (backend_dcb->state != DCB_STATE_POLLING)
        {
                rses_end_locked_router_action(rses);
                succp = true;
                goto return_succp;
        }
        
        CHK_BACKEND_REF(bref);
        
        if (BREF_IS_WAITING_RESULT(bref))
        {
                DCB* client_dcb;
                client_dcb = ses->client;
                client_dcb->func.write(client_dcb, errmsg);
                bref_clear_state(bref, BREF_WAITING_RESULT);                                
        }
        bref_clear_state(bref, BREF_IN_USE);
        bref_set_state(bref, BREF_CLOSED);
        /** 
         * Remove callback because this DCB won't be used 
         * unless it is reconnected later, and then the callback
         * is set again.
         */
        dcb_remove_callback(backend_dcb, 
                            DCB_REASON_NOT_RESPONDING, 
                            &router_handle_state_switch, 
                            (void *)bref);
        
        router_nservers = router_get_servercount(inst);
        max_nslaves     = rses_get_max_slavecount(rses, router_nservers);
        /** 
         * Try to get replacement slave or at least the minimum 
         * number of slave connections for router session.
         */
        succp = select_connect_backend_servers(
                        &rses->rses_master_ref,
                        rses->rses_backend_ref,
                        router_nservers,
                        max_nslaves,
                        rses->rses_config.rw_slave_select_criteria,
                        ses,
                        inst);

return_succp:
        return succp;        
}


static void print_error_packet(
        ROUTER_CLIENT_SES* rses, 
        GWBUF*             buf, 
        DCB*               dcb)
{
#if defined(SS_DEBUG)
        if (GWBUF_IS_TYPE_MYSQL(buf))
        {
                while (gwbuf_length(buf) > 0)
                {
                        /** 
                         * This works with MySQL protocol only ! 
                         * Protocol specific packet print functions would be nice.
                         */
                        uint8_t* ptr = GWBUF_DATA(buf);
                        size_t   len = MYSQL_GET_PACKET_LEN(ptr);
                        
                        if (MYSQL_GET_COMMAND(ptr) == 0xff)
                        {
                                SERVER*        srv = NULL;
                                backend_ref_t* bref = rses->rses_backend_ref;
                                int            i;
                                char*          bufstr;
                                
                                for (i=0; i<rses->rses_nbackends; i++)
                                {
                                        if (bref[i].bref_dcb == dcb)
                                        {
                                                srv = bref[i].bref_backend->backend_server;
                                        }
                                }
                                ss_dassert(srv != NULL);
                                
                                bufstr = strndup(&ptr[7], len-3);
                                
                                LOGIF(LE, (skygw_log_write_flush(
                                        LOGFILE_ERROR,
                                        "Error : Backend server %s:%d responded with "
                                        "error : %s",
                                        srv->name,
                                        srv->port,
                                        bufstr)));                
                                free(bufstr);
                        }
                        buf = gwbuf_consume(buf, len+4);
                }
        }
        else
        {
                while ((buf = gwbuf_consume(buf, GWBUF_LENGTH(buf))) != NULL);
        }
#endif
}

static int router_get_servercount(
        ROUTER_INSTANCE* inst)
{
        int       router_nservers = 0;
        BACKEND** b = inst->servers;
        /** count servers */
        while (*(b++) != NULL) router_nservers++;
                                                                
        return router_nservers;
}

/** 
 * Find out the number of read backend servers.
 * Depending on the configuration value type, either copy direct count 
 * of slave connections or calculate the count from percentage value.
 */
static int rses_get_max_slavecount(
        ROUTER_CLIENT_SES* rses,
        int                router_nservers)
{
        int conf_max_nslaves;
        int max_nslaves;
        
        CHK_CLIENT_RSES(rses);
        
        if (rses->rses_config.rw_max_slave_conn_count > 0)
        {
                conf_max_nslaves = rses->rses_config.rw_max_slave_conn_count;
        }
        else
        {
                conf_max_nslaves = 
                (router_nservers*rses->rses_config.rw_max_slave_conn_percent)/100;
        }
        max_nslaves = MIN(router_nservers-1, MAX(1, conf_max_nslaves));
        
        return max_nslaves;
}

static backend_ref_t* get_bref_from_dcb(
        ROUTER_CLIENT_SES* rses,
        DCB*               dcb)
{
        backend_ref_t* bref;
        int            i = 0;
        CHK_DCB(dcb);
        CHK_CLIENT_RSES(rses);
        
        bref = rses->rses_backend_ref;
        
        while (i<rses->rses_nbackends)
        {
                if (bref->bref_dcb == dcb)
                {
                        break;
                }
                bref++;
                i += 1;
        }
        
        if (i == rses->rses_nbackends)
        {
                bref = NULL;
        }
        return bref;
}

static int router_handle_state_switch(
        DCB*       dcb,
        DCB_REASON reason,
        void*      data)
{
        backend_ref_t*     bref;
        int                rc = 1;
        ROUTER_CLIENT_SES* rses;
        SESSION*           ses;
        SERVER*            srv;
        
        CHK_DCB(dcb);
        bref = (backend_ref_t *)data;
        CHK_BACKEND_REF(bref);
       
        srv = bref->bref_backend->backend_server;
        
        if (SERVER_IS_RUNNING(srv) && SERVER_IS_IN_CLUSTER(srv))
        {
                goto return_rc;
        }
        ses = dcb->session;
        CHK_SESSION(ses);

        rses = (ROUTER_CLIENT_SES *)dcb->session->router_session;
        CHK_CLIENT_RSES(rses);

        switch (reason) {
                case DCB_REASON_NOT_RESPONDING:
                        dcb->func.hangup(dcb);
                        break;
                        
                default:
                        break;
        }
        
return_rc:
        return rc;
}


static sescmd_cursor_t* backend_ref_get_sescmd_cursor (
        backend_ref_t* bref)
{
        sescmd_cursor_t* scur;
        CHK_BACKEND_REF(bref);
        
        scur = &bref->bref_sescmd_cur;
        CHK_SESCMD_CUR(scur);
        
        return scur;
}

#if defined(PREP_STMT_CACHING)
#define MAX_STMT_LEN 1024

static prep_stmt_t* prep_stmt_init(
        prep_stmt_type_t type,
        void*            id)
{
        prep_stmt_t* pstmt;
        
        pstmt = (prep_stmt_t *)calloc(1, sizeof(prep_stmt_t));
        
        if (pstmt != NULL)
        {
                #if defined(SS_DEBUG)
                pstmt->pstmt_chk_top  = CHK_NUM_PREP_STMT;
                pstmt->pstmt_chk_tail = CHK_NUM_PREP_STMT;
                #endif
                pstmt->pstmt_state = PREP_STMT_ALLOC;
                pstmt->pstmt_type  = type;
                
                if (type == PREP_STMT_NAME)
                {
                        pstmt->pstmt_id.name = strndup((char *)id, MAX_STMT_LEN);
                }
                else
                {
                        pstmt->pstmt_id.seq = 0;
                }
        }
        CHK_PREP_STMT(pstmt);
        return pstmt;
}

static void prep_stmt_done(
        prep_stmt_t* pstmt)
{
        CHK_PREP_STMT(pstmt);
        
        if (pstmt->pstmt_type == PREP_STMT_NAME)
        {
                free(pstmt->pstmt_id.name);
        }
        free(pstmt);
}

static bool prep_stmt_drop(
        prep_stmt_t* pstmt)
{
        CHK_PREP_STMT(pstmt);
        
        pstmt->pstmt_state = PREP_STMT_DROPPED;
        return true;
}
#endif /*< PREP_STMT_CACHING */<|MERGE_RESOLUTION|>--- conflicted
+++ resolved
@@ -1415,21 +1415,8 @@
         if (writebuf != NULL && client_dcb != NULL)
         {
                 /** Write reply to client DCB */
-<<<<<<< HEAD
-                client_dcb->func.write(client_dcb, writebuf);
+		SESSION_ROUTE_REPLY(backend_dcb->session, writebuf);
                 bref_clear_state(bref, BREF_WAITING_RESULT);
-=======
-		SESSION_ROUTE_REPLY(backend_dcb->session, writebuf);
-
-                LOGIF(LT, (skygw_log_write_flush(
-                        LOGFILE_TRACE,
-                        "%lu [clientReply:rwsplit] client dcb %p, "
-                        "backend dcb %p. End of normal reply.",
-                        pthread_self(),
-                        client_dcb,
-                        backend_dcb)));
-                bref_clear_state(backend_ref, BREF_WAITING_RESULT);
->>>>>>> 792ae454
         }
         /** Unlock router session */
         rses_end_locked_router_action(router_cli_ses);
