/*
 * Copyright (c) 2016 MariaDB Corporation Ab
 * Copyright (c) 2023 MariaDB plc, Finnish Branch
 *
 * Use of this software is governed by the Business Source License included
 * in the LICENSE.TXT file and at www.mariadb.com/bsl11.
 *
 * Change Date: 2027-04-10
 *
 * On the date above, in accordance with the Business Source License, use
 * of this software will be governed by version 2 or later of the General
 * Public License.
 */

#include "rwsplitsession.hh"

#include <utility>

#include <mysqld_error.h>

#include <maxbase/format.hh>

using std::chrono::seconds;
using maxscale::Parser;
using maxscale::RWBackend;
using mariadb::QueryClassifier;
using RouteInfo = QueryClassifier::RouteInfo;

/**
 * The functions that support the routing of queries to back end
 * servers. All the functions in this module are internal to the read
 * write split router, and not intended to be called from anywhere else.
 */

namespace
{
const auto set_last_gtid = mariadb::create_query(
    "SET @@session.session_track_system_variables = CASE @@session.session_track_system_variables "
    "WHEN '*' THEN '*' WHEN '' THEN 'last_gtid' ELSE "
    "CONCAT(@@session.session_track_system_variables, ',last_gtid') END;");
}

bool RWSplitSession::prepare_connection(RWBackend* target)
{
    mxb_assert(!target->in_use());
    bool rval = target->connect();

    if (rval)
    {
        MXB_INFO("Connected to '%s'", target->name());
        mxb_assert(!target->is_waiting_result());

        if (m_config->causal_reads != CausalReads::NONE)
        {
            target->write(set_last_gtid.shallow_clone(), mxs::Backend::IGNORE_RESPONSE);
        }

        if (m_set_trx && target == m_current_master)
        {
            MXB_INFO("Re-executing SET TRANSACTION: %s", get_sql_string(m_set_trx).c_str());
            target->write(m_set_trx.shallow_clone(), mxs::Backend::IGNORE_RESPONSE);
        }
    }

    return rval;
}

void RWSplitSession::retry_query(GWBUF&& querybuf, int delay)
{
    mxb_assert(querybuf);

    // Route the query again later
    m_pSession->delay_routing(
        this, GWBUF(), std::chrono::seconds(delay), [this](GWBUF&&){
        mxb_assert(!m_pending_retries.empty());
        GWBUF buffer = std::move(m_pending_retries.front());
        m_pending_retries.erase(m_pending_retries.begin());

        if (m_canceled_retries > 0)
        {
            --m_canceled_retries;
            MXB_INFO("Discarding retried query: %s", get_sql_string(buffer).c_str());

            mxb_assert_message(replaying_trx(),
                               "Only transaction replay should cause retried queries to be discarded");
            return true;
        }


        return route_query(std::move(buffer));
    });

    ++m_retry_duration;

    m_pending_retries.push_back(std::move(querybuf));
}

bool RWSplitSession::have_connected_slaves() const
{
    return std::any_of(m_raw_backends.begin(), m_raw_backends.end(), [](auto b) {
        return b->is_slave() && b->in_use();
    });
}

bool RWSplitSession::should_try_trx_on_slave(route_target_t route_target) const
{
    return m_config->optimistic_trx                 // Optimistic transactions are enabled
           && !is_locked_to_master()                // Not locked to master
           && m_state == ROUTING                    // In normal routing mode
           && TARGET_IS_MASTER(route_target)        // The target type is master
           && have_connected_slaves()               // At least one connected slave
           && route_info().is_trx_still_read_only();// The start of the transaction is a read-only statement
}

void RWSplitSession::track_optimistic_trx(GWBUF& buffer, const RoutingPlan& plan)
{
    if (plan.type == RoutingPlan::Type::OTRX_START)
    {
        mxb_assert(plan.route_target == TARGET_SLAVE);
        m_state = OTRX_STARTING;
    }
    else if (plan.type == RoutingPlan::Type::OTRX_END)
    {
        mxb_assert(plan.route_target == TARGET_LAST_USED);

        if (trx_is_ending())
        {
            m_state = ROUTING;
        }
        else if (!route_info().is_trx_still_read_only())
        {
            // Not a plain SELECT, roll it back on the slave and start it on the master
            MXB_INFO("Rolling back current optimistic transaction");

            /**
             * Store the actual statement we were attempting to execute and
             * replace it with a ROLLBACK. The storing of the statement is
             * done here to avoid storage of the ROLLBACK.
             */
            m_current_query.buffer = std::exchange(buffer, mariadb::create_query("ROLLBACK"));
            m_state = OTRX_ROLLBACK;
        }
    }
    else if (m_state == OTRX_STARTING)
    {
        mxb_assert(plan.route_target == TARGET_LAST_USED);
        m_state = OTRX_ACTIVE;
    }
}

/**
 * Route query to all backends
 *
 * @param buffer Query to route
 */
void RWSplitSession::handle_target_is_all(GWBUF&& buffer)
{
    if (route_info().multi_part_packet())
    {
        continue_large_session_write(std::move(buffer));
    }
    else
    {
        route_session_write(std::move(buffer));
    }
}

std::optional<std::string> RWSplitSession::handle_routing_failure(GWBUF&& buffer, const RoutingPlan& plan)
{
    auto old_wait_gtid = m_wait_gtid;

    if (m_wait_gtid == READING_GTID)
    {
        mxb_assert(get_sql(buffer) == "SELECT @@gtid_current_pos");
        buffer = reset_gtid_probe();
    }

<<<<<<< HEAD
    mxb_assert_message(
        !std::all_of(m_raw_backends.begin(), m_raw_backends.end(), std::mem_fn(&mxs::RWBackend::has_failed)),
        "At least one functional backend should exist if a query was routed.");

    if (replaying_trx())
=======
    if (std::all_of(m_raw_backends.begin(), m_raw_backends.end(), std::mem_fn(&mxs::RWBackend::has_failed)))
    {
        MXB_ERROR("All backends are permanently unusable for %s (%s: %s), closing connection.\n%s",
                  route_target_to_string(res.route_target), mariadb::cmd_to_string(buffer.data()[4]),
                  get_sql_string(buffer).c_str(), get_verbose_status().c_str());
        ok = false;
    }
    else if (replaying_trx())
>>>>>>> 84c7e49a
    {
        try
        {
            restart_trx_replay();
        }
        catch (const RWSException& e)
        {
            return mxb::string_printf("A transaction is open that could not be retried: %s", e.what());
        }
    }
    else if (should_migrate_trx() || (trx_is_open() && old_wait_gtid == READING_GTID))
    {
        // If the connection to the previous transaction target is still open, we must close it to prevent the
        // transaction from being accidentally committed whenever a new transaction is started on it.
        discard_connection(m_trx.target(), "Closed due to transaction migration");

        try
        {
            // We're inside of a exception handler and this function might throw. If we fail to migrate the
            // transaction, we'll just return an error to the calling function instead of throwing another
            // exception.
            start_trx_migration(std::move(buffer));
        }
        catch (const RWSException& e)
        {
            return mxb::string_printf("A transaction is open that could not be retried: %s", e.what());
        }
    }
    else if (can_retry_query())
    {
        MXB_INFO("Delaying routing: %s", get_sql_string(buffer).c_str());
        retry_query(std::move(buffer));
    }
    else if (m_config->master_failure_mode == RW_ERROR_ON_WRITE)
    {
        MXB_INFO("Sending read-only error, no valid target found for %s",
                 route_target_to_string(plan.route_target));
        set_response(mariadb::create_error_packet(1, ER_OPTION_PREVENTS_STATEMENT, "HY000",
                                                  "The MariaDB server is running with the --read-only"
                                                  " option so it cannot execute this statement"));
        discard_connection(m_current_master, "The original primary is not available");
    }
    else if (plan.route_target == TARGET_MASTER
             && (!m_config->delayed_retry || m_retry_duration >= m_config->delayed_retry_timeout.count()))
    {
        // Cannot retry the query, log a message that routing has failed
        return get_master_routing_failure(plan.target != nullptr, m_current_master, plan.target);
    }
    else
    {
        return mxb::string_printf(
            "Could not find valid server for target type %s (%s: %s), closing connection. %s",
            route_target_to_string(plan.route_target), mariadb::cmd_to_string(buffer),
            get_sql_string(buffer).c_str(), get_verbose_status().c_str());
    }

    return {};
}

void RWSplitSession::send_readonly_error()
{
    int errnum = ER_OPTION_PREVENTS_STATEMENT;
    const char sqlstate[] = "HY000";
    const char errmsg[] = "The MariaDB server is running with the --read-only"
                          " option so it cannot execute this statement";

    mxs::ReplyRoute route;
    mxs::Reply reply;
    reply.set_error(errnum, sqlstate, sqlstate + sizeof(sqlstate) - 1, errmsg, errmsg + sizeof(errmsg) - 1);
    RouterSession::clientReply(mariadb::create_error_packet(1, errnum, sqlstate, errmsg), route, reply);
}

bool RWSplitSession::query_not_supported(const GWBUF& querybuf)
{
    bool unsupported = false;
    const RouteInfo& info = route_info();
    route_target_t route_target = info.target();
    GWBUF err;

    if (mxs_mysql_is_ps_command(info.command()) && info.stmt_id() == 0)
    {
        if (protocol_data().will_respond(querybuf))
        {
            // Unknown PS ID, can't route this query
            std::stringstream ss;
            ss << "Unknown prepared statement handler (" << extract_binary_ps_id(querybuf)
               << ") for " << mariadb::cmd_to_string(info.command()) << " given to MaxScale";
            err = mariadb::create_error_packet(1, ER_UNKNOWN_STMT_HANDLER, "HY000", ss.str().c_str());
            mxs::unexpected_situation(ss.str().c_str());
        }
        else
        {
            // The command doesn't expect a response which means we mustn't send one. Sending an unexpected
            // error will cause the client to go out of sync.
            unsupported = true;
        }
    }
    else if (TARGET_IS_ALL(route_target) && (TARGET_IS_MASTER(route_target) || TARGET_IS_SLAVE(route_target)))
    {
        // Conflicting routing targets. Return an error to the client.
        MXB_ERROR("Can't route %s '%s'. SELECT with session data modification is not "
                  "supported with `use_sql_variables_in=all`.",
                  mariadb::cmd_to_string(info.command()),
                  get_sql_string(querybuf).c_str());

        err = mariadb::create_error_packet(1, 1064, "42000", "Routing query to backend failed. "
                                                             "See the error log for further details.");
    }

    if (!err.empty())
    {
        set_response(std::move(err));
        unsupported = true;
    }

    return unsupported;
}

bool RWSplitSession::reuse_prepared_stmt(const GWBUF& buffer)
{
    const RouteInfo& info = route_info();

    if (info.command() == MXS_COM_STMT_PREPARE)
    {
        auto it = m_ps_cache.find(get_sql_string(buffer));

        if (it != m_ps_cache.end())
        {
            set_response(it->second.shallow_clone());
            return true;
        }
    }
    else if (info.command() == MXS_COM_STMT_CLOSE)
    {
        return true;
    }

    return false;
}

/**
 * Routes a query to one or more backends
 *
 * @param buffer The query to route
 * @param plan   The routing plan
 */
void RWSplitSession::route_stmt(GWBUF&& buffer, const RoutingPlan& plan)
{
    const RouteInfo& info = route_info();
    route_target_t route_target = info.target();
    mxb_assert_message(m_state != OTRX_ROLLBACK, "OTRX_ROLLBACK should never happen when routing queries");

    if (m_config->reuse_ps && reuse_prepared_stmt(buffer))
    {
        mxb::atomic::add(&m_router->stats().n_ps_reused, 1, mxb::atomic::RELAXED);
    }
    else if (query_not_supported(buffer))
    {
        // A response was already sent to the client
    }
    else if (TARGET_IS_ALL(route_target))
    {
        handle_target_is_all(std::move(buffer));
    }
    else
    {
        route_single_stmt(std::move(buffer), plan);
    }

    update_statistics(plan);

    // The query was successfully routed, reset the retry duration and store the routing plan
    m_retry_duration = 0;
    m_prev_plan = plan;
}

void RWSplitSession::route_single_stmt(GWBUF&& buffer, const RoutingPlan& plan)
{
    auto target = plan.target;

    if (plan.route_target == TARGET_MASTER && target != m_current_master)
    {
        if (should_replace_master(target))
        {
            MXB_INFO("Replacing old primary '%s' with new primary '%s'",
                     m_current_master ? m_current_master->name() : "<no previous master>",
                     target->name());
            replace_master(target);
        }
        else if (target)
        {
            throw RWSException(std::move(buffer),
                               mxb::cat("Cannot replace old primary with '", target->name(), "'"));
        }
    }

    if (!target)
    {
        throw RWSException(std::move(buffer), "Could not find a valid target");
    }

    if (!target->in_use() && !prepare_connection(target))
    {
        throw RWSException(std::move(buffer), "Failed to connect to '", target->name(), "'");
    }

    track_optimistic_trx(buffer, plan);
    handle_got_target(std::move(buffer), target, plan.route_target);
}

RWBackend* RWSplitSession::get_target(const GWBUF& buffer, route_target_t route_target)
{
    RWBackend* rval = nullptr;

    if (trx_is_open() && m_trx.target() && trx_target_still_valid() && m_wait_gtid != READING_GTID)
    {
        // A transaction that has an existing target. Continue using it as long as it remains valid.
        return m_trx.target();
    }
    else if (route_info().is_ps_continuation())
    {
        return get_ps_continuation_backend();
    }

    // We can't use a switch here as the route_target is a bitfield where multiple values are set at one time.
    // Mostly this happens when the type is TARGET_NAMED_SERVER and TARGET_SLAVE due to a routing hint.
    if (TARGET_IS_NAMED_SERVER(route_target) || TARGET_IS_RLAG_MAX(route_target))
    {
        // If transaction replay is enabled and a transaction is open, hints must be ignored. This prevents
        // them from overriding the transaction target which is what would otherwise happen and which causes
        // problems.
        if (m_config->transaction_replay && trx_is_open() && m_trx.target())
        {
            MXB_INFO("Transaction replay is enabled, ignoring routing hint while inside a transaction.");
        }
        else
        {
            return handle_hinted_target(buffer, route_target);
        }
    }

    if (TARGET_IS_LAST_USED(route_target))
    {
        rval = get_last_used_backend();
    }
    else if (TARGET_IS_SLAVE(route_target))
    {
        rval = get_slave_backend(get_max_replication_lag());
    }
    else
    {
        mxb_assert(TARGET_IS_MASTER(route_target));
        rval = get_master_backend();
    }

    return rval;
}

RWSplitSession::RoutingPlan RWSplitSession::resolve_route(const GWBUF& buffer, const RouteInfo& info)
{
    RoutingPlan rval;
    rval.route_target = info.target();

    if (m_config->max_slave_connections == 0 && rval.route_target == TARGET_SLAVE)
    {
        // With max_slave_connections=0, all reads can be treated as writes. This will correctly trigger a
        // master migration if the current one no longer qualifies for it and a replacement is available.
        // Otherwise, the migration would not happen until the next write.
        rval.route_target = TARGET_MASTER;
    }

    if (info.multi_part_packet())
    {
        /** We're processing a large query that's split across multiple packets.
         * Route it to the same backend where we routed the previous packet. */
        rval.route_target = TARGET_LAST_USED;
    }
    else if (trx_is_starting() && !trx_is_read_only() && should_try_trx_on_slave(rval.route_target))
    {
        // A normal transaction is starting and it qualifies for speculative routing
        rval.type = RoutingPlan::Type::OTRX_START;
        rval.route_target = TARGET_SLAVE;
    }
    else if (m_state == OTRX_STARTING || m_state == OTRX_ACTIVE)
    {
        if (trx_is_ending() || !info.is_trx_still_read_only())
        {
            rval.type = RoutingPlan::Type::OTRX_END;
        }

        rval.route_target = TARGET_LAST_USED;
    }

    if (rval.route_target != TARGET_ALL)
    {
        rval.target = get_target(buffer, rval.route_target);
    }

    return rval;
}

bool RWSplitSession::write_session_command(RWBackend* backend, GWBUF&& buffer, uint8_t cmd)
{
    bool ok = true;
    mxs::Backend::response_type type = mxs::Backend::NO_RESPONSE;

    if (protocol_data().will_respond(buffer))
    {
        type = backend == m_sescmd_replier ? mxs::Backend::EXPECT_RESPONSE : mxs::Backend::IGNORE_RESPONSE;
    }

    if (backend->write(std::move(buffer), type))
    {
        auto& stats = m_router->local_server_stats()[backend->target()];
        stats.inc_total();
        stats.inc_read();
        MXB_INFO("Route query to %s: %s", backend == m_current_master ? "primary" : "replica",
                 backend->name());
    }
    else
    {
        MXB_ERROR("Failed to execute session command in %s", backend->name());
        backend->close();

        // The failure is fatal if it's m_sescmd_replier that failed
        if (backend == m_sescmd_replier)
        {
            ok = false;
        }
    }

    return ok;
}

/**
 * Route query to all backends
 *
 * @param buffer  The query to be routed
 */
void RWSplitSession::route_session_write(GWBUF&& buffer)
{
    MXB_INFO("Session write, routing to all servers.");
    bool ok = true;
    uint8_t command = route_info().command();
    uint32_t type = route_info().type_mask();

    if (!have_open_connections() || need_master_for_sescmd())
    {
        MXB_INFO("No connections available for session command");

        if (command == MXS_COM_QUIT)
        {
            // We have no open connections and opening one just to close it is pointless.
            MXB_INFO("Ignoring COM_QUIT");
            return;
        }
        else if (can_recover_servers())
        {
            MXB_INFO("Attempting to create a connection");
            // No connections are open, create one and execute the session command on it
            create_one_connection_for_sescmd();
        }
    }

    // Pick a new replier for each new session command. This allows the source server to change over
    // the course of the session. The replier will usually be the current master server.
    m_sescmd_replier = nullptr;

    for (RWBackend* backend : m_raw_backends)
    {
        if (backend->in_use())
        {
            if (!m_sescmd_replier || backend == m_current_master)
            {
                // Return the result from this backend to the client
                m_sescmd_replier = backend;
            }
        }
    }

    if (trx_is_open() && m_trx.target() && m_trx.target()->in_use())
    {
        // A transaction is open on a backend, use it instead.
        m_sescmd_replier = m_trx.target();
    }

    if (m_sescmd_replier && need_master_for_sescmd())
    {
        MXB_INFO("Cannot use '%s' for session command: transaction is open.", m_sescmd_replier->name());
        m_sescmd_replier = nullptr;
    }

    if (m_sescmd_replier)
    {
        for (RWBackend* backend : m_raw_backends)
        {
            if (backend->in_use() && !write_session_command(backend, buffer.shallow_clone(), command))
            {
                throw RWSException("Could not route session command",
                                   " (", mariadb::cmd_to_string(command), ": ", get_sql(buffer), ").");
            }
        }

        if (command == MXS_COM_STMT_CLOSE)
        {
            auto stmt_id = route_info().stmt_id();
            auto it = std::find(m_exec_map.begin(), m_exec_map.end(), ExecInfo {stmt_id});

            if (it != m_exec_map.end())
            {
                m_exec_map.erase(it);
            }
        }

        m_current_query.buffer = std::move(buffer);

        if (protocol_data().will_respond(m_current_query.buffer))
        {
            m_expected_responses++;
            mxb_assert(m_expected_responses == 1);
            MXB_INFO("Will return response from '%s' to the client", m_sescmd_replier->name());
        }

<<<<<<< HEAD
        if (trx_is_open() && !m_trx.target())
=======
    if (!ok)
    {
        if (replaying_trx())
        {
            ok = restart_trx_replay();
        }
        else if (can_retry_query())
>>>>>>> 84c7e49a
        {
            m_trx.set_target(m_sescmd_replier);
        }
        else
        {
            mxb_assert_message(!trx_is_open() || m_trx.target() == m_sescmd_replier,
                               "Trx target is %s when m_sescmd_replier is %s while trx is open",
                               m_trx.target() ? m_trx.target()->name() : "nullptr",
                               m_sescmd_replier->name());
        }
    }
    else
    {
        throw RWSException(std::move(buffer), "No valid candidates for session command ",
                           "(", mariadb::cmd_to_string(command), ": ", get_sql(buffer), ").");
    }
}

RWBackend* RWSplitSession::get_hinted_backend(const char* name)
{
    RWBackend* rval = nullptr;

    for (auto backend : m_raw_backends)
    {
        /** The server must be a valid slave, relay server, or master */
        if ((backend->in_use() || (can_recover_servers() && backend->can_connect()))
            && strcasecmp(name, backend->name()) == 0)
        {
            rval = backend;
            break;
        }
    }

    return rval;
}

RWBackend* RWSplitSession::get_master_backend()
{
    RWBackend* rval = nullptr;

    if (RWBackend* master = get_root_master())
    {
        if (is_valid_for_master(master))
        {
            rval = master;
        }
    }

    return rval;
}

RWBackend* RWSplitSession::get_last_used_backend()
{
    return m_prev_plan.target ? m_prev_plan.target : get_master_backend();
}

/**
 * @brief Get the maximum replication lag for this router
 *
 * @param   rses    Router client session
 * @return  Replication lag from configuration or very large number
 */
int RWSplitSession::get_max_replication_lag()
{
    int conf_max_rlag = mxs::Target::RLAG_UNDEFINED;

    /** if there is no configured value, then longest possible int is used */
    if (m_config->max_replication_lag.count() > 0)
    {
        conf_max_rlag = m_config->max_replication_lag.count();
    }

    return conf_max_rlag;
}

/**
 * Handle hinted target query
 */
RWBackend* RWSplitSession::handle_hinted_target(const GWBUF& querybuf, route_target_t route_target)
{
    RWBackend* target = nullptr;

    for (const Hint& hint : querybuf.hints())
    {
        if (hint.type == Hint::Type::ROUTE_TO_NAMED_SERVER)
        {
            // Set the name of searched backend server.
            const char* named_server = hint.data.c_str();
            target = get_hinted_backend(named_server);
            MXB_INFO("Hint: route to server '%s', %s.", named_server,
                     target ? "found target" : "target not valid");
        }
        else if (hint.type == Hint::Type::PARAMETER
                 && (mxb::sv_case_eq(hint.data, "max_replication_lag")
                     || mxb::sv_case_eq(hint.data, "max_slave_replication_lag")))
        {
            auto hint_max_rlag = strtol(hint.value.c_str(), nullptr, 10);
            if (hint_max_rlag > 0)
            {
                target = get_slave_backend(hint_max_rlag);
                MXB_INFO("Hint: %s=%s, %s.", hint.data.c_str(), hint.value.c_str(),
                         target ? "found target" : "target not valid");
            }
            else
            {
                MXB_INFO("Ignoring invalid hint value: %s", hint.value.c_str());
            }
        }

        if (target)
        {
            break;
        }
    }

    if (!target)
    {
        // If no target so far, pick any available. TODO: should this be error instead?
        // Erroring here is more appropriate when namedserverfilter allows setting multiple target types
        // e.g. target=server1,->slave

        target = route_target & TARGET_SLAVE ?
            get_slave_backend(get_max_replication_lag()) : get_master_backend();
    }
    return target;
}

std::string RWSplitSession::get_master_routing_failure(bool found,
                                                       RWBackend* old_master,
                                                       RWBackend* curr_master)
{
    std::string errmsg;

    if (m_config->delayed_retry && m_retry_duration >= m_config->delayed_retry_timeout.count())
    {
        errmsg = get_delayed_retry_failure_reason();
    }
    else if (!found)
    {
        errmsg = mxb::string_printf("Could not find a valid master connection");
    }
    else if (old_master && curr_master && old_master->in_use())
    {
        /** We found a master but it's not the same connection */
        mxb_assert(old_master != curr_master);
        errmsg = mxb::string_printf(
            "Master server changed from '%s' to '%s'",
            old_master->name(),
            curr_master->name());
    }
    else if (old_master && old_master->in_use())
    {
        // TODO: Figure out if this is an impossible situation
        mxb_assert(!curr_master);
        /** We have an original master connection but we couldn't find it */
        errmsg = mxb::string_printf(
            "The connection to primary server '%s' is not available",
            old_master->name());
    }
    else
    {
        /** We never had a master connection, the session must be in read-only mode */
        if (m_config->master_failure_mode != RW_FAIL_INSTANTLY)
        {
            errmsg = mxb::string_printf(
                "Session is in read-only mode because it was created "
                "when no primary was available");
        }
        else
        {
            mxb_assert(old_master && !old_master->in_use());
            errmsg = "Was supposed to route to primary but the primary connection is closed";
        }
    }

    return mxb::string_printf("Write query received from %s@%s. %s. Closing client connection.",
                              m_pSession->user().c_str(),
                              m_pSession->client_remote().c_str(),
                              errmsg.c_str());
}

bool RWSplitSession::should_replace_master(RWBackend* target)
{
    return m_config->master_reconnection
           &&   // We have a target server and it's not the current master
           target && target != m_current_master
           &&   // We are not inside a transaction (also checks for autocommit=1)
           (!trx_is_open() || trx_is_starting() || (replaying_trx() && !m_trx.target()))
           &&   // We are not locked to the old master
           !is_locked_to_master()
           &&   // The server is actually labeled as a master
           target->is_master();
}

void RWSplitSession::discard_connection(mxs::RWBackend* target, const std::string& error)
{
    if (target && target->in_use())
    {
        MXB_INFO("Discarding connection to '%s': %s", target->name(), error.c_str());
        target->close();

        if (target == m_current_master)
        {
            m_qc.master_replaced();
        }
    }
}

void RWSplitSession::replace_master(RWBackend* target)
{
    discard_connection(m_current_master, "The original primary is not available");
    m_current_master = target;
}

bool RWSplitSession::trx_target_still_valid() const
{
    bool ok = false;

    if (auto target = m_trx.target(); target != nullptr && target->in_use())
    {
        ok = target->is_master() || (trx_is_read_only() && target->is_slave());
    }

    return ok;
}

bool RWSplitSession::should_migrate_trx() const
{
    bool migrate = false;

    if (m_config->transaction_replay
        && !replaying_trx()     // Transaction replay is not active
        && trx_is_open()        // We have an open transaction
        && m_can_replay_trx)    // The transaction can be replayed
    {
        if (!trx_target_still_valid())
        {
            migrate = true;
        }
    }

    return migrate;
}

void RWSplitSession::start_trx_migration(GWBUF&& querybuf)
{
    if (mxb_log_should_log(LOG_INFO) && m_trx.target())
    {
        MXB_INFO("Transaction target '%s' is no longer valid, replaying transaction", m_trx.target()->name());
    }

    /**
     * Stash the current query so that the transaction replay treats
     * it as if the query was interrupted.
     */
    m_current_query.buffer = std::move(querybuf);

    /**
     * After the transaction replay has been started, the rest of
     * the query processing needs to be skipped. This is done to avoid
     * the error logging done when no valid target is found for a query
     * as well as to prevent retrying of queries in the wrong order.
     */
    start_trx_replay();
}

void RWSplitSession::restart_trx_replay()
{
    mxb_assert(m_config->transaction_replay);
    MXB_INFO("Restarting transaction replay, no valid targets found. Last target was: %s",
             m_trx.target() ? m_trx.target()->name() : "<none>");

    // During transaction replay, whenever the routing of a query fails due to
    // a lack of valid targets, close the connection to the transaction target
    // and replay the whole transaction from the beginning. This will make sure
    // that any partially replayed transactions are closed as soon as possible.
    // Leaving the connection open causes any transactions that it has to also remain
    // open on the replay target which may prevent other operations from proceeding.
    //
    // In particular, this would happen if mariadbmon did a switchover while readwritesplit
    // was replaying a transaction on the server being demoted. As the switchover removes
    // the Master label from the demotion target before putting it into read-only mode,
    // a deadlock occurs where the monitor waits for the `SET GLOBAL read_only=1` to
    // complete which is blocked by the earlier transaction that readwritesplit has open
    // that in turn is waiting for a server with a Master label to appear. This cycle is
    // currently broken by the discard_connect() call that closes the connection which
    // rolls back all transactions.
    discard_connection(m_trx.target(), "Closed due to restart of transaction replay");
    start_trx_replay();
}

/**
 * @brief Handle writing to a target server
 *
 * @param buffer       The query to route
 * @param target       The target where the query is sent
 * @param route_target The target type
 */
void RWSplitSession::handle_got_target(GWBUF&& buffer, RWBackend* target, route_target_t route_target)
{
    mxb_assert_message(target->in_use(), "Target must be in use before routing to it");

    MXB_INFO("Route query to %s: %s <", target == m_current_master ? "primary" : "replica", target->name());

    if (route_info().multi_part_packet() || route_info().load_data_active())
    {
        // Trailing multi-part packet, route it directly. Never stored or retried.
        if (!target->write(std::move(buffer), mxs::Backend::NO_RESPONSE))
        {
            throw RWSException("Failed to route query to '", target->name(), "'");
        }

        return;
    }

    uint8_t cmd = mariadb::get_command(buffer);

    // Attempt a causal read only when the query is routed to a slave
    bool is_causal_read = !is_locked_to_master() && target->is_slave() && should_do_causal_read();
    bool add_prefix = is_causal_read && cmd == MXS_COM_QUERY;
    bool send_sync = is_causal_read && cmd == MXS_COM_STMT_EXECUTE;

    if (send_sync && !send_sync_query(target))
    {
        throw RWSException(std::move(buffer), "Failed to send sync query");
    }

    bool will_respond = parser().command_will_respond(cmd);
    auto response = will_respond ? mxs::Backend::EXPECT_RESPONSE : mxs::Backend::NO_RESPONSE;

    if (!target->write(add_prefix ? add_prefix_wait_gtid(buffer) : buffer.shallow_clone(), response))
    {
        // Don't retry this even if we still have a reference to the buffer. If we do, all components below
        // this router will not be able to know that this is a replayed query and not a real one.
        throw RWSException("Failed to route query to '", target->name(), "'");
    }

    if (will_respond)
    {
        ++m_expected_responses;     // The server will reply to this command
    }

    if (Parser::type_mask_contains(route_info().type_mask(), mxs::sql::TYPE_NEXT_TRX))
    {
        m_set_trx = buffer.shallow_clone();
    }

    if (trx_is_open())
    {
        observe_trx(target);
    }

    if (cmd == MXS_COM_STMT_PREPARE || cmd == MXS_COM_STMT_EXECUTE || cmd == MXS_COM_STMT_SEND_LONG_DATA)
    {
        observe_ps_command(buffer, target, cmd);
    }

    if (TARGET_IS_SLAVE(route_target))
    {
        target->select_started();
    }

    if (m_wait_gtid == GTID_READ_DONE)
    {
        // GTID sync done but causal read wasn't started because the conditions weren't met. Go back to
        // the default state since this now a normal read.
        m_wait_gtid = NONE;
    }

    if (is_causal_read)
    {
        buffer.add_hint(Hint::Type::ROUTE_TO_MASTER);

        if (add_prefix)
        {
            m_wait_gtid = WAITING_FOR_HEADER;
        }
    }

    // If delayed query retry is enabled, we need to store the current statement
    const bool store = m_state != OTRX_ROLLBACK && m_wait_gtid != READING_GTID
        && (m_config->delayed_retry || (TARGET_IS_SLAVE(route_target) && m_config->retry_failed_reads));

    if (store)
    {
        m_current_query.buffer = std::move(buffer);
    }
}

void RWSplitSession::observe_trx(RWBackend* target)
{
    if (m_config->transaction_replay && m_config->trx_retry_safe_commit
        && parser().type_mask_contains(route_info().type_mask(), mxs::sql::TYPE_COMMIT))
    {
        MXB_INFO("Transaction is about to commit, skipping replay if it fails.");
        m_can_replay_trx = false;
    }

    if (m_wait_gtid == READING_GTID)
    {
        // Ignore transaction target if a sync query is in progress. This prevents the transaction from
        // being assigned based on the target of the sync query which would end up causing all read-only
        // transactions to be routed to the master.
        MXB_INFO("Doing GTID sync on '%s' while transaction is open, transaction target is '%s'",
                 target->name(), m_trx.target() ? m_trx.target()->name() : "<none>");
    }
    else if (!m_trx.target())
    {
        MXB_INFO("Transaction starting on '%s'", target->name());
        m_trx.set_target(target);
    }
    else if (trx_is_starting())
    {
        MXB_INFO("Transaction did not finish on '%s' before a new one started on '%s'",
                 m_trx.target()->name(), target->name());
        m_trx.close();
        m_trx.set_target(target);
    }
    else
    {
        mxb_assert(m_trx.target() == target);
    }
}

void RWSplitSession::observe_ps_command(GWBUF& buffer, RWBackend* target, uint8_t cmd)
{
    if (cmd == MXS_COM_STMT_EXECUTE || cmd == MXS_COM_STMT_SEND_LONG_DATA)
    {
        // Track the targets of the COM_STMT_EXECUTE statements. This information is used to route all
        // COM_STMT_FETCH commands to the same server where the COM_STMT_EXECUTE was done.
        auto stmt_id = route_info().stmt_id();
        auto it = std::find(m_exec_map.begin(), m_exec_map.end(), ExecInfo {stmt_id});

        if (it == m_exec_map.end())
        {
            m_exec_map.emplace_back(stmt_id, target);
        }
        else
        {
            it->target = target;
        }

        MXB_INFO("%s on %s", mariadb::cmd_to_string(cmd), target->name());
    }
}

/**
 * Get the backend where the last binary protocol command was executed
 */
mxs::RWBackend* RWSplitSession::get_ps_continuation_backend()
{
    mxs::RWBackend* target = nullptr;
    auto cmd = route_info().command();
    auto stmt_id = route_info().stmt_id();
    auto it = std::find(m_exec_map.begin(), m_exec_map.end(), ExecInfo {stmt_id});

    if (it != m_exec_map.end() && it->target)
    {
        auto prev_target = it->target;

        if (prev_target->in_use())
        {
            target = prev_target;
            MXB_INFO("%s on %s", mariadb::cmd_to_string(cmd), target->name());
        }
        else
        {
            MXB_ERROR("Old COM_STMT_EXECUTE target %s not in use, cannot "
                      "proceed with %s", prev_target->name(), mariadb::cmd_to_string(cmd));
        }
    }
    else
    {
        MXB_WARNING("Unknown statement ID %u used in %s", stmt_id, mariadb::cmd_to_string(cmd));
    }

    return target;
}<|MERGE_RESOLUTION|>--- conflicted
+++ resolved
@@ -175,22 +175,11 @@
         buffer = reset_gtid_probe();
     }
 
-<<<<<<< HEAD
     mxb_assert_message(
         !std::all_of(m_raw_backends.begin(), m_raw_backends.end(), std::mem_fn(&mxs::RWBackend::has_failed)),
         "At least one functional backend should exist if a query was routed.");
 
     if (replaying_trx())
-=======
-    if (std::all_of(m_raw_backends.begin(), m_raw_backends.end(), std::mem_fn(&mxs::RWBackend::has_failed)))
-    {
-        MXB_ERROR("All backends are permanently unusable for %s (%s: %s), closing connection.\n%s",
-                  route_target_to_string(res.route_target), mariadb::cmd_to_string(buffer.data()[4]),
-                  get_sql_string(buffer).c_str(), get_verbose_status().c_str());
-        ok = false;
-    }
-    else if (replaying_trx())
->>>>>>> 84c7e49a
     {
         try
         {
@@ -614,17 +603,7 @@
             MXB_INFO("Will return response from '%s' to the client", m_sescmd_replier->name());
         }
 
-<<<<<<< HEAD
         if (trx_is_open() && !m_trx.target())
-=======
-    if (!ok)
-    {
-        if (replaying_trx())
-        {
-            ok = restart_trx_replay();
-        }
-        else if (can_retry_query())
->>>>>>> 84c7e49a
         {
             m_trx.set_target(m_sescmd_replier);
         }
