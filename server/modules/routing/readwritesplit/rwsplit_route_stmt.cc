--- conflicted
+++ resolved
@@ -483,16 +483,10 @@
 
     if (backend->write(buffer.release(), type))
     {
-<<<<<<< HEAD
-        m_server_stats[backend->target()].inc_total();
-        m_server_stats[backend->target()].inc_read();
-        MXB_INFO("Route query to %s: %s", backend == m_current_master ? "primary" : "replica", backend->name());
-=======
         auto& stats = m_router->local_server_stats()[backend->target()];
         stats.inc_total();
         stats.inc_read();
-        MXB_INFO("Route query to %s: %s", backend == m_current_master ? "master" : "slave", backend->name());
->>>>>>> 9829e1ce
+        MXB_INFO("Route query to %s: %s", backend == m_current_master ? "primary" : "replica", backend->name());
     }
     else
     {
