/*
 * Copyright (c) 2016 MariaDB Corporation Ab
 * Copyright (c) 2023 MariaDB plc, Finnish Branch
 *
 * Use of this software is governed by the Business Source License included
 * in the LICENSE.TXT file and at www.mariadb.com/bsl11.
 *
 * Change Date: 2027-11-30
 *
 * On the date above, in accordance with the Business Source License, use
 * of this software will be governed by version 2 or later of the General
 * Public License.
 */

#include "rwsplitsession.hh"

#include <utility>

#include <mysqld_error.h>

#include <maxbase/format.hh>

using std::chrono::seconds;
using maxscale::Parser;
using maxscale::RWBackend;
using mariadb::QueryClassifier;
using RouteInfo = QueryClassifier::RouteInfo;

/**
 * The functions that support the routing of queries to back end
 * servers. All the functions in this module are internal to the read
 * write split router, and not intended to be called from anywhere else.
 */

bool RWSplitSession::prepare_connection(RWBackend* target)
{
    mxb_assert(!target->in_use());
    bool rval = target->connect();

    if (rval)
    {
        MXB_INFO("Connected to '%s'", target->name());
        mxb_assert(!target->is_waiting_result());

        if (m_set_trx && target == m_current_master)
        {
            MXB_INFO("Re-executing SET TRANSACTION: %s", get_sql_string(m_set_trx).c_str());
            target->write(m_set_trx.shallow_clone(), mxs::Backend::IGNORE_RESPONSE);
        }
    }

    return rval;
}

bool RWSplitSession::prepare_target(RWBackend* target, route_target_t route_target)
{
    mxb_assert(target->in_use() || (!target->has_failed() && can_recover_servers()));
    return target->in_use() || prepare_connection(target);
}

void RWSplitSession::retry_query(GWBUF&& querybuf, int delay)
{
    mxb_assert(querybuf);

    // Route the query again later
    m_pSession->delay_routing(
        this, std::move(querybuf), std::chrono::seconds(delay), [this](GWBUF&& buffer){
        mxb_assert(m_pending_retries > 0);
        --m_pending_retries;

        return route_query(std::move(buffer));
    });

    ++m_retry_duration;

    mxb_assert(m_pending_retries >= 0);
    ++m_pending_retries;
}

bool RWSplitSession::have_connected_slaves() const
{
    return std::any_of(m_raw_backends.begin(), m_raw_backends.end(), [](auto b) {
        return b->is_slave() && b->in_use();
    });
}

bool RWSplitSession::should_try_trx_on_slave(route_target_t route_target) const
{
    return m_config->optimistic_trx                 // Optimistic transactions are enabled
           && !is_locked_to_master()                // Not locked to master
           && m_state == ROUTING                    // In normal routing mode
           && TARGET_IS_MASTER(route_target)        // The target type is master
           && have_connected_slaves()               // At least one connected slave
           && route_info().is_trx_still_read_only();// The start of the transaction is a read-only statement
}

void RWSplitSession::track_optimistic_trx(GWBUF& buffer, const RoutingPlan& res)
{
    if (res.type == RoutingPlan::Type::OTRX_START)
    {
        mxb_assert(res.route_target == TARGET_SLAVE);
        m_state = OTRX_STARTING;
    }
    else if (res.type == RoutingPlan::Type::OTRX_END)
    {
        mxb_assert(res.route_target == TARGET_LAST_USED);

        if (trx_is_ending())
        {
            m_state = ROUTING;
        }
        else if (!route_info().is_trx_still_read_only())
        {
            // Not a plain SELECT, roll it back on the slave and start it on the master
            MXB_INFO("Rolling back current optimistic transaction");

            /**
             * Store the actual statement we were attempting to execute and
             * replace it with a ROLLBACK. The storing of the statement is
             * done here to avoid storage of the ROLLBACK.
             */
            m_current_query.buffer = std::exchange(buffer, mariadb::create_query("ROLLBACK"));
            m_state = OTRX_ROLLBACK;
        }
    }
    else if (m_state == OTRX_STARTING)
    {
        mxb_assert(res.route_target == TARGET_LAST_USED);
        m_state = OTRX_ACTIVE;
    }
}

/**
 * Route query to all backends
 *
 * @param querybuf Query to route
 *
 * @return True if routing was successful
 */
bool RWSplitSession::handle_target_is_all(GWBUF&& buffer, const RoutingPlan& res)
{
    const RouteInfo& info = route_info();
    bool result = false;

    if (route_info().multi_part_packet())
    {
        continue_large_session_write(std::move(buffer), info.type_mask());
        result = true;
    }
<<<<<<< HEAD
    else if (route_session_write(std::move(buffer), info.command(), info.type_mask()))
=======
    else if (route_session_write(buffer.release(), info.command(), info.type_mask(), res))
>>>>>>> 8b4f3f30
    {
        result = true;
    }

    return result;
}

bool RWSplitSession::handle_routing_failure(GWBUF&& buffer, const RoutingPlan& res)
{
    bool ok = true;
    auto old_wait_gtid = m_wait_gtid;

    if (m_wait_gtid == READING_GTID)
    {
        mxb_assert(get_sql(buffer) == "SELECT @@gtid_current_pos");
        buffer = reset_gtid_probe();
    }

    if (std::all_of(m_raw_backends.begin(), m_raw_backends.end(), std::mem_fn(&mxs::RWBackend::has_failed)))
    {
        MXB_ERROR("All backends are permanently unusable for %s (%s: %s), closing connection.\n%s",
                  route_target_to_string(res.route_target), mariadb::cmd_to_string(buffer.data()[4]),
                  get_sql_string(buffer).c_str(), get_verbose_status().c_str());
        ok = false;
    }
    else if (should_migrate_trx() || (trx_is_open() && old_wait_gtid == READING_GTID))
    {
        // If the connection to the previous transaction target is still open, we must close it to prevent the
        // transaction from being accidentally committed whenever a new transaction is started on it.
        discard_connection(m_trx.target(), "Closed due to transaction migration");

        ok = start_trx_migration(std::move(buffer));
    }
    else if (can_retry_query() || can_continue_trx_replay())
    {
        MXB_INFO("Delaying routing: %s", get_sql_string(buffer).c_str());
        retry_query(std::move(buffer));
    }
    else if (m_config->master_failure_mode == RW_ERROR_ON_WRITE)
    {
        MXB_INFO("Sending read-only error, no valid target found for %s",
                 route_target_to_string(res.route_target));
        set_response(mariadb::create_error_packet(1, ER_OPTION_PREVENTS_STATEMENT, "HY000",
                                                  "The MariaDB server is running with the --read-only"
                                                  " option so it cannot execute this statement"));
        discard_connection(m_current_master, "The original primary is not available");
    }
    else if (res.route_target == TARGET_MASTER
             && (!m_config->delayed_retry || m_retry_duration >= m_config->delayed_retry_timeout.count()))
    {
        // Cannot retry the query, log a message that routing has failed
        log_master_routing_failure(res.target != nullptr, m_current_master, res.target);
        ok = false;
    }

    else
    {
        MXB_ERROR("Could not find valid server for target type %s (%s: %s), closing connection. %s",
                  route_target_to_string(res.route_target), mariadb::cmd_to_string(buffer.data()[4]),
                  get_sql_string(buffer).c_str(), get_verbose_status().c_str());
        ok = false;
    }

    return ok;
}

void RWSplitSession::send_readonly_error()
{
    int errnum = ER_OPTION_PREVENTS_STATEMENT;
    const char sqlstate[] = "HY000";
    const char errmsg[] = "The MariaDB server is running with the --read-only"
                          " option so it cannot execute this statement";

    mxs::ReplyRoute route;
    mxs::Reply reply;
    reply.set_error(errnum, sqlstate, sqlstate + sizeof(sqlstate) - 1, errmsg, errmsg + sizeof(errmsg) - 1);
    RouterSession::clientReply(mariadb::create_error_packet(1, errnum, sqlstate, errmsg), route, reply);
}

bool RWSplitSession::query_not_supported(const GWBUF& querybuf)
{
    bool unsupported = false;
    const RouteInfo& info = route_info();
    route_target_t route_target = info.target();
    GWBUF err;

    if (mxs_mysql_is_ps_command(info.command()) && info.stmt_id() == 0)
    {
        if (protocol_data().will_respond(querybuf))
        {
            // Unknown PS ID, can't route this query
            std::stringstream ss;
            ss << "Unknown prepared statement handler (" << extract_binary_ps_id(querybuf)
               << ") for " << mariadb::cmd_to_string(info.command()) << " given to MaxScale";
            err = mariadb::create_error_packet(1, ER_UNKNOWN_STMT_HANDLER, "HY000", ss.str().c_str());
            mxs::unexpected_situation(ss.str().c_str());
        }
        else
        {
            // The command doesn't expect a response which means we mustn't send one. Sending an unexpected
            // error will cause the client to go out of sync.
            unsupported = true;
        }
    }
    else if (TARGET_IS_ALL(route_target) && (TARGET_IS_MASTER(route_target) || TARGET_IS_SLAVE(route_target)))
    {
        // Conflicting routing targets. Return an error to the client.
        MXB_ERROR("Can't route %s '%s'. SELECT with session data modification is not "
                  "supported with `use_sql_variables_in=all`.",
                  mariadb::cmd_to_string(info.command()),
                  get_sql_string(querybuf).c_str());

        err = mariadb::create_error_packet(1, 1064, "42000", "Routing query to backend failed. "
                                                             "See the error log for further details.");
    }

    if (!err.empty())
    {
        set_response(std::move(err));
        unsupported = true;
    }

    return unsupported;
}

bool RWSplitSession::reuse_prepared_stmt(const GWBUF& buffer)
{
    const RouteInfo& info = route_info();

    if (info.command() == MXS_COM_STMT_PREPARE)
    {
        auto it = m_ps_cache.find(get_sql_string(buffer));

        if (it != m_ps_cache.end())
        {
            set_response(it->second.shallow_clone());
            return true;
        }
    }
    else if (info.command() == MXS_COM_STMT_CLOSE)
    {
        return true;
    }

    return false;
}

/**
 * Routes a buffer containing a single packet
 *
 * @param buffer The buffer to route
 *
 * @return True if routing succeed or if it failed due to unsupported query.
 *         false if backend failure was encountered.
 */
bool RWSplitSession::route_stmt(GWBUF&& buffer, const RoutingPlan& res)
{
    const RouteInfo& info = route_info();
    route_target_t route_target = info.target();
    mxb_assert_message(m_state != OTRX_ROLLBACK, "OTRX_ROLLBACK should never happen when routing queries");

    if (m_config->reuse_ps && reuse_prepared_stmt(buffer))
    {
        mxb::atomic::add(&m_router->stats().n_ps_reused, 1, mxb::atomic::RELAXED);
        return true;
    }

    if (query_not_supported(buffer))
    {
        return true;
    }
    else if (TARGET_IS_ALL(route_target))
    {
        return handle_target_is_all(std::move(buffer), res);
    }
    else
    {
        return route_single_stmt(std::move(buffer), res);
    }
}

bool RWSplitSession::route_single_stmt(GWBUF&& buffer, const RoutingPlan& res)
{
    bool ok = true;
    auto target = res.target;

    if (res.route_target == TARGET_MASTER && target != m_current_master)
    {
        if (should_replace_master(target))
        {
            MXB_INFO("Replacing old primary '%s' with new primary '%s'",
                     m_current_master ? m_current_master->name() : "<no previous master>",
                     target->name());
            replace_master(target);
        }
        else if (target)
        {
            MXB_INFO("Cannot replace old primary with '%s'", target->name());
            target = nullptr;
        }
    }

    if (target)
    {
        update_statistics(res);

        track_optimistic_trx(buffer, res);

        // We have a valid target, reset retry duration
        m_retry_duration = 0;

        if (!prepare_target(target, res.route_target))
        {
            // The connection to target was down and we failed to reconnect
            ok = false;
        }
        else
        {
            // If delayed query retry is enabled, we need to store the current statement
            bool store_stmt = m_state != OTRX_ROLLBACK
                && (m_config->delayed_retry
                    || (TARGET_IS_SLAVE(res.route_target) && m_config->retry_failed_reads));

            if (handle_got_target(std::move(buffer), target, store_stmt))
            {
                // Target server was found and is in the correct state. Store the original routing plan but
                // set the target as the actual target we routed it to.
                ok = true;
                m_prev_plan = res;
                m_prev_plan.target = target;

                mxb::atomic::add(&m_router->stats().n_queries, 1, mxb::atomic::RELAXED);
            }
        }
    }
    else
    {
        ok = handle_routing_failure(std::move(buffer), res);
    }

    return ok;
}

RWBackend* RWSplitSession::get_target(const GWBUF& buffer, route_target_t route_target)
{
    RWBackend* rval = nullptr;
    const RouteInfo& info = route_info();

    // We can't use a switch here as the route_target is a bitfield where multiple values are set at one time.
    // Mostly this happens when the type is TARGET_NAMED_SERVER and TARGET_SLAVE due to a routing hint.
    if (TARGET_IS_NAMED_SERVER(route_target) || TARGET_IS_RLAG_MAX(route_target))
    {
        // If transaction replay is enabled and a transaction is open, hints must be ignored. This prevents
        // them from overriding the transaction target which is what would otherwise happen and which causes
        // problems.
        if (m_config->transaction_replay && trx_is_open() && m_trx.target())
        {
            MXB_INFO("Transaction replay is enabled, ignoring routing hint while inside a transaction.");
        }
        else
        {
            return handle_hinted_target(buffer, route_target);
        }
    }

    if (TARGET_IS_LAST_USED(route_target))
    {
        rval = get_last_used_backend();
    }
    else if (TARGET_IS_SLAVE(route_target))
    {
        rval = handle_slave_is_target(info.command(), info.stmt_id());
    }
    else if (TARGET_IS_MASTER(route_target))
    {
        rval = handle_master_is_target();
    }
    else
    {
        MXB_ERROR("Unexpected target type: %s", route_target_to_string(route_target));
        mxb_assert(!true);
    }

    return rval;
}

RWSplitSession::RoutingPlan RWSplitSession::resolve_route(const GWBUF& buffer, const RouteInfo& info)
{
    RoutingPlan rval;
    rval.route_target = info.target();

    if (info.multi_part_packet())
    {
        /** We're processing a large query that's split across multiple packets.
         * Route it to the same backend where we routed the previous packet. */
        rval.route_target = TARGET_LAST_USED;
    }
    else if (trx_is_starting() && !trx_is_read_only() && should_try_trx_on_slave(rval.route_target))
    {
        // A normal transaction is starting and it qualifies for speculative routing
        rval.type = RoutingPlan::Type::OTRX_START;
        rval.route_target = TARGET_SLAVE;
    }
    else if (m_state == OTRX_STARTING || m_state == OTRX_ACTIVE)
    {
        if (trx_is_ending() || !info.is_trx_still_read_only())
        {
            rval.type = RoutingPlan::Type::OTRX_END;
        }

        rval.route_target = TARGET_LAST_USED;
    }

    if (rval.route_target != TARGET_ALL)
    {
        rval.target = get_target(buffer, rval.route_target);
    }

    return rval;
}

bool RWSplitSession::write_session_command(RWBackend* backend, GWBUF&& buffer, uint8_t cmd)
{
    bool ok = true;
    mxs::Backend::response_type type = mxs::Backend::NO_RESPONSE;

    if (protocol_data().will_respond(buffer))
    {
        type = backend == m_sescmd_replier ? mxs::Backend::EXPECT_RESPONSE : mxs::Backend::IGNORE_RESPONSE;
    }

    if (backend->write(std::move(buffer), type))
    {
        auto& stats = m_router->local_server_stats()[backend->target()];
        stats.inc_total();
        stats.inc_read();
        MXB_INFO("Route query to %s: %s", backend == m_current_master ? "primary" : "replica",
                 backend->name());
    }
    else
    {
        MXB_ERROR("Failed to execute session command in %s", backend->name());
        backend->close();

        if (m_config->master_failure_mode == RW_FAIL_INSTANTLY && backend == m_current_master)
        {
            ok = false;
        }
    }

    return ok;
}

/**
 * Execute in backends used by current router session.
 * Save session variable commands to router session property
 * struct. Thus, they can be replayed in backends which are
 * started and joined later.
 *
 * Suppress redundant OK packets sent by backends.
 *
 * The first OK packet is replied to the client.
 *
 * @param querybuf      GWBUF including the query to be routed
 * @param inst          Router instance
 * @param packet_type       Type of MySQL packet
 * @param qtype         Query type from query_classifier
 *
 * @return True if at least one backend is used and routing succeed to all
 * backends being used, otherwise false.
 *
 */
<<<<<<< HEAD
bool RWSplitSession::route_session_write(GWBUF&& buffer, uint8_t command, uint32_t type)
=======
bool RWSplitSession::route_session_write(GWBUF* querybuf, uint8_t command, uint32_t type,
                                         const RoutingPlan& plan)
>>>>>>> 8b4f3f30
{
    MXB_INFO("Session write, routing to all servers.");
    bool ok = true;
    std::ostringstream error;

    if (!have_open_connections() || need_master_for_sescmd())
    {
        MXB_INFO("No connections available for session command");

        if (command == MXS_COM_QUIT)
        {
            // We have no open connections and opening one just to close it is pointless.
            MXB_INFO("Ignoring COM_QUIT");
            return true;
        }
        else if (can_recover_servers())
        {
            MXB_INFO("Attempting to create a connection");
            // No connections are open, create one and execute the session command on it
            create_one_connection_for_sescmd();
        }
    }

    // Pick a new replier for each new session command. This allows the source server to change over
    // the course of the session. The replier will usually be the current master server.
    m_sescmd_replier = nullptr;

    for (RWBackend* backend : m_raw_backends)
    {
        if (backend->in_use())
        {
            if (!m_sescmd_replier || backend == m_current_master)
            {
                // Return the result from this backend to the client
                m_sescmd_replier = backend;
            }
        }
    }

    if (trx_is_open() && m_trx.target() && m_trx.target()->in_use())
    {
        // A transaction is open on a backend, use it instead.
        m_sescmd_replier = m_trx.target();
    }

    if (m_sescmd_replier && need_master_for_sescmd())
    {
        MXB_INFO("Cannot use '%s' for session command: transaction is open.", m_sescmd_replier->name());
        m_sescmd_replier = nullptr;
    }

    if (m_sescmd_replier)
    {
        for (RWBackend* backend : m_raw_backends)
        {
            if (backend->in_use() && !write_session_command(backend, buffer.shallow_clone(), command))
            {
                ok = false;
            }
        }

        if (ok)
        {
            if (command == MXS_COM_STMT_CLOSE)
            {
                // Remove the command from the PS mapping
                m_qc.ps_erase(&buffer);

                auto stmt_id = route_info().stmt_id();
                auto it = std::find(m_exec_map.begin(), m_exec_map.end(), ExecInfo {stmt_id});

                if (it != m_exec_map.end())
                {
                    m_exec_map.erase(it);
                }
            }
            else if (Parser::type_mask_contains(type, mxs::sql::TYPE_PREPARE_NAMED_STMT)
                     || Parser::type_mask_contains(type, mxs::sql::TYPE_PREPARE_STMT))
            {
                mxb_assert(buffer.id() != 0
                           || Parser::type_mask_contains(type, mxs::sql::TYPE_PREPARE_NAMED_STMT));
                m_qc.ps_store(&buffer, buffer.id());
            }
            else if (Parser::type_mask_contains(type, mxs::sql::TYPE_DEALLOC_PREPARE))
            {
                mxb_assert(!mxs_mysql_is_ps_command(route_info().command()));
                m_qc.ps_erase(&buffer);
            }

            // TODO: Fix this
            // m_router->update_max_sescmd_sz(protocol_data().history().size());

            m_current_query.buffer = std::move(buffer);

<<<<<<< HEAD
            if (protocol_data().will_respond(m_current_query.buffer))
=======
            // Session command routed, reset retry duration
            m_retry_duration = 0;

            m_prev_plan = plan;

            mxb::atomic::add(&m_router->stats().n_all, 1, mxb::atomic::RELAXED);
            mxb::atomic::add(&m_router->stats().n_queries, 1, mxb::atomic::RELAXED);

            if (mxs_mysql_command_will_respond(command))
>>>>>>> 8b4f3f30
            {
                m_expected_responses++;
                mxb_assert(m_expected_responses == 1);
                MXB_INFO("Will return response from '%s' to the client", m_sescmd_replier->name());
            }

            if (trx_is_open() && !m_trx.target())
            {
                m_trx.set_target(m_sescmd_replier);
            }
            else
            {
                mxb_assert_message(!trx_is_open() || m_trx.target() == m_sescmd_replier,
                                   "Trx target is %s when m_sescmd_replier is %s while trx is open",
                                   m_trx.target() ? m_trx.target()->name() : "nullptr",
                                   m_sescmd_replier->name());
            }
        }
        else
        {
            error << "Could not route session command "
                  << "(" << mariadb::cmd_to_string(command) << ": "
                  << get_sql(buffer) << ").";
        }
    }
    else
    {
        error << "No valid candidates for session command "
              << "(" << mariadb::cmd_to_string(command) << ": "
              << get_sql(buffer) << ").";
        ok = false;
    }

    if (!ok)
    {
        if (can_retry_query() || can_continue_trx_replay())
        {
            MXB_INFO("Delaying routing: %s", get_sql_string(buffer).c_str());
            retry_query(std::move(buffer));
            ok = true;
        }
        else
        {
            if (m_retry_duration >= m_config->delayed_retry_timeout.count())
            {
                error << " Retry took too long (" << m_retry_duration << " seconds).";
            }

            error << " Connection status: " << get_verbose_status();

            MXB_ERROR("%s", error.str().c_str());
        }
    }

    return ok;
}

RWBackend* RWSplitSession::get_hinted_backend(const char* name)
{
    RWBackend* rval = nullptr;

    for (auto backend : m_raw_backends)
    {
        /** The server must be a valid slave, relay server, or master */
        if ((backend->in_use() || (can_recover_servers() && backend->can_connect()))
            && strcasecmp(name, backend->name()) == 0)
        {
            rval = backend;
            break;
        }
    }

    return rval;
}

RWBackend* RWSplitSession::get_master_backend()
{
    RWBackend* rval = nullptr;

    if (RWBackend* master = get_root_master())
    {
        if (is_valid_for_master(master))
        {
            rval = master;
        }
    }

    return rval;
}

RWBackend* RWSplitSession::get_last_used_backend()
{
    return m_prev_plan.target ? m_prev_plan.target : get_master_backend();
}

/**
 * Provide the router with a reference to a suitable backend
 *
 * @param btype    Backend type
 * @param name     Name of the requested backend. May be nullptr if any name is accepted.
 * @param max_rlag Maximum replication lag
 *
 * @return The backend if one was found
 */
RWBackend* RWSplitSession::get_target_backend(backend_type_t btype, const char* name, int max_rlag)
{
    RWBackend* rval = nullptr;

    if (trx_is_open() && m_trx.target() && m_wait_gtid != READING_GTID)
    {
        // A transaction that has an existing target. Continue using it as long as it remains valid.
        if (trx_target_still_valid())
        {
            rval = m_trx.target();
        }
    }
    else if (name)
    {
        // Choose backend by name from a hint
        rval = get_hinted_backend(name);
    }
    else if (btype == BE_SLAVE)
    {
        rval = get_slave_backend(max_rlag);
    }
    else if (btype == BE_MASTER)
    {
        rval = get_master_backend();
    }

    return rval;
}

/**
 * @brief Get the maximum replication lag for this router
 *
 * @param   rses    Router client session
 * @return  Replication lag from configuration or very large number
 */
int RWSplitSession::get_max_replication_lag()
{
    int conf_max_rlag = mxs::Target::RLAG_UNDEFINED;

    /** if there is no configured value, then longest possible int is used */
    if (m_config->max_replication_lag.count() > 0)
    {
        conf_max_rlag = m_config->max_replication_lag.count();
    }

    return conf_max_rlag;
}

/**
 * @brief Handle hinted target query
 *
 * One of the possible types of handling required when a request is routed
 *
 *  @param ses          Router session
 *  @param querybuf     Buffer containing query to be routed
 *  @param route_target Target for the query
 *  @param target_dcb   DCB for the target server
 *
 *  @return bool - true if succeeded, false otherwise
 */
RWBackend* RWSplitSession::handle_hinted_target(const GWBUF& querybuf, route_target_t route_target)
{
    int config_max_rlag = get_max_replication_lag();    // From router configuration.
    RWBackend* target = nullptr;

    for (const Hint& hint : querybuf.hints())
    {
        if (hint.type == Hint::Type::ROUTE_TO_NAMED_SERVER)
        {
            // Set the name of searched backend server.
            const char* named_server = hint.data.c_str();
            target = get_target_backend(BE_UNDEFINED, named_server, config_max_rlag);
            MXB_INFO("Hint: route to server '%s', %s.", named_server,
                     target ? "found target" : "target not valid");
        }
        else if (hint.type == Hint::Type::PARAMETER
                 && (mxb::sv_case_eq(hint.data, "max_replication_lag")
                     || mxb::sv_case_eq(hint.data, "max_slave_replication_lag")))
        {
            auto hint_max_rlag = strtol(hint.value.c_str(), nullptr, 10);
            if (hint_max_rlag > 0)
            {
                target = get_target_backend(BE_SLAVE, nullptr, hint_max_rlag);
                MXB_INFO("Hint: %s=%s, %s.", hint.data.c_str(), hint.value.c_str(),
                         target ? "found target" : "target not valid");
            }
            else
            {
                MXB_INFO("Ignoring invalid hint value: %s", hint.value.c_str());
            }
        }

        if (target)
        {
            break;
        }
    }

    if (!target)
    {
        // If no target so far, pick any available. TODO: should this be error instead?
        // Erroring here is more appropriate when namedserverfilter allows setting multiple target types
        // e.g. target=server1,->slave

        backend_type_t btype = route_target & TARGET_SLAVE ? BE_SLAVE : BE_MASTER;
        target = get_target_backend(btype, nullptr, config_max_rlag);
    }
    return target;
}

/**
 * Handle slave target type
 *
 * @param cmd     Command being executed
 * @param stmt_id Prepared statement ID
 *
 * @return The target backend if one was found
 */
RWBackend* RWSplitSession::handle_slave_is_target(uint8_t cmd, uint32_t stmt_id)
{
    int rlag_max = get_max_replication_lag();
    RWBackend* target = nullptr;

    if (route_info().is_ps_continuation())
    {
        auto it = std::find(m_exec_map.begin(), m_exec_map.end(), ExecInfo {stmt_id});

        if (it != m_exec_map.end() && it->target)
        {
            auto prev_target = it->target;

            if (prev_target->in_use())
            {
                target = prev_target;
                MXB_INFO("%s on %s", mariadb::cmd_to_string(cmd), target->name());
            }
            else
            {
                MXB_ERROR("Old COM_STMT_EXECUTE target %s not in use, cannot "
                          "proceed with %s", prev_target->name(), mariadb::cmd_to_string(cmd));
            }
        }
        else
        {
            MXB_WARNING("Unknown statement ID %u used in %s", stmt_id, mariadb::cmd_to_string(cmd));
        }
    }
    else
    {
        target = get_target_backend(BE_SLAVE, nullptr, rlag_max);
    }

    if (!target)
    {
        MXB_INFO("Was supposed to route to replica but finding suitable one failed.");
    }

    return target;
}

/**
 * @brief Log master write failure
 */
void RWSplitSession::log_master_routing_failure(bool found,
                                                RWBackend* old_master,
                                                RWBackend* curr_master)
{
    std::string errmsg;

    if (m_config->delayed_retry && m_retry_duration >= m_config->delayed_retry_timeout.count())
    {
        errmsg = mxb::string_printf("'delayed_retry_timeout' exceeded before a primary could be found");
    }
    else if (!found)
    {
        errmsg = mxb::string_printf("Could not find a valid master connection");
    }
    else if (old_master && curr_master && old_master->in_use())
    {
        /** We found a master but it's not the same connection */
        mxb_assert(old_master != curr_master);
        errmsg = mxb::string_printf(
            "Master server changed from '%s' to '%s'",
            old_master->name(),
            curr_master->name());
    }
    else if (old_master && old_master->in_use())
    {
        // TODO: Figure out if this is an impossible situation
        mxb_assert(!curr_master);
        /** We have an original master connection but we couldn't find it */
        errmsg = mxb::string_printf(
            "The connection to primary server '%s' is not available",
            old_master->name());
    }
    else
    {
        /** We never had a master connection, the session must be in read-only mode */
        if (m_config->master_failure_mode != RW_FAIL_INSTANTLY)
        {
            errmsg = mxb::string_printf(
                "Session is in read-only mode because it was created "
                "when no primary was available");
        }
        else
        {
            mxb_assert(old_master && !old_master->in_use());
            errmsg = "Was supposed to route to primary but the primary connection is closed";
        }
    }

    MXB_WARNING("Write query received from %s@%s. %s. Closing client connection.",
                m_pSession->user().c_str(),
                m_pSession->client_remote().c_str(),
                errmsg.c_str());
}

bool RWSplitSession::should_replace_master(RWBackend* target)
{
    return m_config->master_reconnection
           &&   // We have a target server and it's not the current master
           target && target != m_current_master
           &&   // We are not inside a transaction (also checks for autocommit=1)
           (!trx_is_open() || trx_is_starting() || (replaying_trx() && !m_trx.target()))
           &&   // We are not locked to the old master
           !is_locked_to_master()
           &&   // The server is actually labeled as a master
           target->is_master();
}

void RWSplitSession::discard_connection(mxs::RWBackend* target, const std::string& error)
{
    if (target && target->in_use())
    {
        MXB_INFO("Discarding connection to '%s': %s", target->name(), error.c_str());
        target->close();

        if (target == m_current_master)
        {
            m_qc.master_replaced();
        }
    }
}

void RWSplitSession::replace_master(RWBackend* target)
{
    discard_connection(m_current_master, "The original primary is not available");
    m_current_master = target;
}

bool RWSplitSession::trx_target_still_valid() const
{
    bool ok = false;

    if (auto target = m_trx.target(); target != nullptr && target->in_use())
    {
        ok = target->is_master() || (trx_is_read_only() && target->is_slave());
    }

    return ok;
}

bool RWSplitSession::should_migrate_trx() const
{
    bool migrate = false;

    if (m_config->transaction_replay
        && !replaying_trx()     // Transaction replay is not active
        && trx_is_open()        // We have an open transaction
        && m_can_replay_trx)    // The transaction can be replayed
    {
        if (!trx_target_still_valid())
        {
            migrate = true;
        }
    }

    return migrate;
}

bool RWSplitSession::start_trx_migration(GWBUF&& querybuf)
{
    if (mxb_log_should_log(LOG_INFO) && m_trx.target())
    {
        MXB_INFO("Transaction target '%s' is no longer valid, replaying transaction", m_trx.target()->name());
    }

    /**
     * Stash the current query so that the transaction replay treats
     * it as if the query was interrupted.
     */
    m_current_query.buffer = std::move(querybuf);

    /**
     * After the transaction replay has been started, the rest of
     * the query processing needs to be skipped. This is done to avoid
     * the error logging done when no valid target is found for a query
     * as well as to prevent retrying of queries in the wrong order.
     */
    return start_trx_replay();
}

/**
 * @brief Handle master is the target
 *
 * One of the possible types of handling required when a request is routed
 *
 *  @param inst         Router instance
 *  @param ses          Router session
 *  @param target_dcb   DCB for the target server
 *
 *  @return bool - true if succeeded, false otherwise
 */
RWBackend* RWSplitSession::handle_master_is_target()
{
    return get_target_backend(BE_MASTER, nullptr, mxs::Target::RLAG_UNDEFINED);
}

/**
 * @brief Handle writing to a target server
 *
 *  @return True on success
 */
bool RWSplitSession::handle_got_target(GWBUF&& buffer, RWBackend* target, bool store)
{
    mxb_assert_message(target->in_use(), "Target must be in use before routing to it");

    MXB_INFO("Route query to %s: %s <", target == m_current_master ? "primary" : "replica", target->name());

    uint8_t cmd = mxs_mysql_get_command(buffer);
    bool will_respond = parser().command_will_respond(cmd);

    bool attempting_causal_read = false;

    if (route_info().multi_part_packet() || route_info().load_data_active())
    {
        // Never store multi-packet queries or data sent during LOAD DATA LOCAL INFILE
        store = false;
        will_respond = false;
    }
    else if (!is_locked_to_master())
    {
        mxb_assert(!mxs_mysql_is_ps_command(cmd)
                   || extract_binary_ps_id(buffer) == route_info().stmt_id()
                   || extract_binary_ps_id(buffer) == MARIADB_PS_DIRECT_EXEC_ID);

        // Attempt a causal read only when the query is routed to a slave
        attempting_causal_read = target->is_slave() && should_do_causal_read();

        if (cmd == MXS_COM_QUERY && attempting_causal_read)
        {
            add_prefix_wait_gtid(buffer);
            store = false;      // The storage for causal reads is done inside add_prefix_wait_gtid
        }

        if (m_wait_gtid == GTID_READ_DONE)
        {
            // GTID sync done but causal read wasn't started because the conditions weren't met. Go back to
            // the default state since this now a normal read.
            m_wait_gtid = NONE;
        }
        else if (m_wait_gtid == READING_GTID)
        {
            store = false;      // This is the GTID sync query, don't store it
        }

        if (target->is_slave() && (cmd == MXS_COM_QUERY || cmd == MXS_COM_STMT_EXECUTE))
        {
            target->select_started();
        }

        if (cmd == MXS_COM_STMT_EXECUTE || cmd == MXS_COM_STMT_SEND_LONG_DATA)
        {
            // Track the targets of the COM_STMT_EXECUTE statements. This information is used to route all
            // COM_STMT_FETCH commands to the same server where the COM_STMT_EXECUTE was done.
            auto stmt_id = route_info().stmt_id();
            auto it = std::find(m_exec_map.begin(), m_exec_map.end(), ExecInfo {stmt_id});

            if (it == m_exec_map.end())
            {
                m_exec_map.emplace_back(stmt_id, target);
            }
            else
            {
                it->target = target;
            }

            MXB_INFO("%s on %s", mariadb::cmd_to_string(cmd), target->name());
        }
    }
    else if (cmd == MXS_COM_STMT_PREPARE)
    {
        // This is here to avoid a debug assertion in the ps_store_response call that is hit when we're locked
        // to the master due to strict_multi_stmt or strict_sp_calls and the user executes a prepared
        // statement. The previous PS ID is tracked in ps_store and asserted to be the same in
        // ps_store_result.
        m_qc.ps_store(&buffer, buffer.id());
    }

    if (store)
    {
        m_current_query.buffer = buffer.shallow_clone();

        if (m_config->transaction_replay && m_config->trx_retry_safe_commit
            && parser().type_mask_contains(route_info().type_mask(), mxs::sql::TYPE_COMMIT))
        {
            MXB_INFO("Transaction is about to commit, skipping replay if it fails.");
            m_can_replay_trx = false;
        }
    }

    mxs::Backend::response_type response = mxs::Backend::NO_RESPONSE;

    if (will_respond)
    {
        mxb_assert(!route_info().multi_part_packet());

        ++m_expected_responses;     // The server will reply to this command
        response = mxs::Backend::EXPECT_RESPONSE;
    }

    if (Parser::type_mask_contains(route_info().type_mask(), mxs::sql::TYPE_NEXT_TRX))
    {
        m_set_trx = buffer.shallow_clone();
    }

    if (trx_is_open())
    {
        if (m_wait_gtid == READING_GTID)
        {
            // Ignore transaction target if a sync query is in progress. This prevents the transaction from
            // being assigned based on the target of the sync query which would end up causing all read-only
            // transactions to be routed to the master.
            MXB_INFO("Doing GTID sync on '%s' while transaction is open, transaction target is '%s'",
                     target->name(), m_trx.target() ? m_trx.target()->name() : "<none>");
        }
        else if (!m_trx.target())
        {
            MXB_INFO("Transaction starting on '%s'", target->name());
            m_trx.set_target(target);
        }
        else if (trx_is_starting())
        {
            MXB_INFO("Transaction did not finish on '%s' before a new one started on '%s'",
                     m_trx.target()->name(), target->name());
            m_trx.close();
            m_trx.set_target(target);
        }
        else
        {
            mxb_assert(m_trx.target() == target);
        }
    }

    if (attempting_causal_read && cmd == MXS_COM_STMT_EXECUTE)
    {
        send_sync_query(target);
    }

    return target->write(std::move(buffer), response);
}<|MERGE_RESOLUTION|>--- conflicted
+++ resolved
@@ -147,11 +147,7 @@
         continue_large_session_write(std::move(buffer), info.type_mask());
         result = true;
     }
-<<<<<<< HEAD
-    else if (route_session_write(std::move(buffer), info.command(), info.type_mask()))
-=======
-    else if (route_session_write(buffer.release(), info.command(), info.type_mask(), res))
->>>>>>> 8b4f3f30
+    else if (route_session_write(std::move(buffer), info.command(), info.type_mask(), res))
     {
         result = true;
     }
@@ -524,12 +520,8 @@
  * backends being used, otherwise false.
  *
  */
-<<<<<<< HEAD
-bool RWSplitSession::route_session_write(GWBUF&& buffer, uint8_t command, uint32_t type)
-=======
-bool RWSplitSession::route_session_write(GWBUF* querybuf, uint8_t command, uint32_t type,
+bool RWSplitSession::route_session_write(GWBUF&& buffer, uint8_t command, uint32_t type,
                                          const RoutingPlan& plan)
->>>>>>> 8b4f3f30
 {
     MXB_INFO("Session write, routing to all servers.");
     bool ok = true;
@@ -624,9 +616,6 @@
 
             m_current_query.buffer = std::move(buffer);
 
-<<<<<<< HEAD
-            if (protocol_data().will_respond(m_current_query.buffer))
-=======
             // Session command routed, reset retry duration
             m_retry_duration = 0;
 
@@ -635,8 +624,7 @@
             mxb::atomic::add(&m_router->stats().n_all, 1, mxb::atomic::RELAXED);
             mxb::atomic::add(&m_router->stats().n_queries, 1, mxb::atomic::RELAXED);
 
-            if (mxs_mysql_command_will_respond(command))
->>>>>>> 8b4f3f30
+            if (protocol_data().will_respond(m_current_query.buffer))
             {
                 m_expected_responses++;
                 mxb_assert(m_expected_responses == 1);
