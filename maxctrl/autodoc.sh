#!/bin/bash

# Install dependencies
npm i

COMMANDS=$(
for i in `node maxctrl.js --help|awk '/^$/{p=0} {if(p){print $2}}/Commands:/{p=1}'`
do
    echo "## $i"
    echo

    for j in `node maxctrl.js --help $i|awk '/^$/{p=0} {if(p){print $3}}/Commands:/{p=1}'`
    do
        echo "### $i $j"
        echo
        echo \`\`\`
        echo "`node maxctrl.js --help $i $j`"
        echo \`\`\`
        echo
    done
done
)

cat <<EOF > ../Documentation/Reference/MaxCtrl.md
# MaxCtrl

MaxCtrl is a command line administrative client for MaxScale which uses
the MaxScale REST API for communication. It has replaced the legacy MaxAdmin
command line client that is no longer supported or included.

By default, the MaxScale REST API listens on port 8989 on the local host. The
default credentials for the REST API are \`admin:mariadb\`. The users used by the
REST API are the same that are used by the MaxAdmin network interface. This
means that any users created for the MaxAdmin network interface should work with
the MaxScale REST API and MaxCtrl.

For more information about the MaxScale REST API, refer to the
[REST API documentation](../REST-API/API.md) and the
[Configuration Guide](../Getting-Started/Configuration-Guide.md).

[TOC]

<<<<<<< HEAD
# .maxctrl.cnf

If the file \`~/.maxctrl.cnf\` exists, maxctrl will use any values in the
section \`[maxctrl]\` as defaults for command line arguments. For instance,
to avoid having to specify the user and password on the command line,
create the file \`.maxctrl.cnf\` in your home directory, with the following
content:
\`\`\`
[maxctrl]
u = my-name
p = my-password
\`\`\`
Note that all access rights to the file must be removed from everybody else
but the owner. MaxCtrl refuses to use the file unless the rights have been
removed.

Another file from which to read the defaults can be specified with the \`-c\`
flag.
=======
# Limitations

* MaxCtrl does not work when used from a SystemD unit with MemoryDenyWriteExecute=true.
>>>>>>> 390dbfb2

# Commands

$COMMANDS

EOF<|MERGE_RESOLUTION|>--- conflicted
+++ resolved
@@ -40,7 +40,10 @@
 
 [TOC]
 
-<<<<<<< HEAD
+# Limitations
+
+* MaxCtrl does not work when used from a SystemD unit with MemoryDenyWriteExecute=true.
+
 # .maxctrl.cnf
 
 If the file \`~/.maxctrl.cnf\` exists, maxctrl will use any values in the
@@ -59,11 +62,6 @@
 
 Another file from which to read the defaults can be specified with the \`-c\`
 flag.
-=======
-# Limitations
-
-* MaxCtrl does not work when used from a SystemD unit with MemoryDenyWriteExecute=true.
->>>>>>> 390dbfb2
 
 # Commands
 
