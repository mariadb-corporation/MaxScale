var child_process = require("child_process");
const mariadb = require("mariadb");
var conn;
var connectionError = false;

<<<<<<< HEAD
if (process.env.MAXSCALE_DIR == null) {
  throw new Error("MAXSCALE_DIR is not set");
}

const axios = require("axios");
const chai = require("chai");
const assert = require("assert");
const chaiAsPromised = require("chai-as-promised");
chai.use(chaiAsPromised);
const should = chai.should();
const expect = chai.expect;
const host = "http://localhost:8989/v1/";

const primary_host = "127.0.0.1:8989";
let secondary_host = "127.0.0.1:8990";

if (process.env.maxscale2_API) {
  secondary_host = process.env.maxscale2_API;
}

function runScript(script) {
  return new Promise(function (resolve, reject) {
    child_process.execFile(script, function (err) {
      if (err) {
        reject(err);
      } else {
=======
module.exports = function () {
  if (process.env.MAXSCALE_DIR == null) {
    throw new Error("MAXSCALE_DIR is not set");
  }

  this.axios = require("axios");
  this.chai = require("chai");
  this.assert = require("assert");
  this.chaiAsPromised = require("chai-as-promised");
  chai.use(chaiAsPromised);
  this.should = chai.should();
  this.expect = chai.expect;
  this.host = "http://127.0.0.1:8989/v1/";

  this.primary_host = "127.0.0.1:8989";
  this.secondary_host = "127.0.0.1:8990";

  if (process.env.maxscale2_API) {
    this.secondary_host = process.env.maxscale2_API;
  }

  // Start MaxScale, this should be called in the `before` handler of each test unit
  this.startMaxScale = function () {
    return new Promise(function (resolve, reject) {
      child_process.execFile("./start_maxscale.sh", function (err, stdout, stderr) {
        if (err) {
          reject(err);
        } else {
          resolve();
        }
      });
    });
  };

  // Start two MaxScales
  this.startDoubleMaxScale = function () {
    return new Promise(function (resolve, reject) {
      child_process.execFile("./start_double_maxscale.sh", function (err, stdout, stderr) {
        if (err) {
          reject(err);
        } else {
          resolve();
        }
      });
    });
  };

  // Stop MaxScale, this should be called in the `after` handler of each test unit
  this.stopMaxScale = function () {
    return new Promise(function (resolve, reject) {
      child_process.execFile("./stop_maxscale.sh", function (err, stdout, stderr) {
        if (err) {
          reject(err);
        } else {
          resolve();
        }
      });
    });
  };

  // Stop two MaxScales
  this.stopDoubleMaxScale = function () {
    return new Promise(function (resolve, reject) {
      child_process.execFile("./stop_double_maxscale.sh", function (err, stdout, stderr) {
        if (err) {
          reject(err);
        } else {
          resolve();
        }
      });
    });
  };

  // Execute a single MaxCtrl command, returns a Promise
  this.doCommand = function (command) {
    var ctrl = require("./lib/core.js");
    process.env["MAXCTRL_WARNINGS"] = "0";
    return ctrl.execute(command.split(" "));
  };

  // Execute a single MaxCtrl command and request a resource via the REST API,
  // returns a Promise with the JSON format resource as an argument
  this.verifyCommand = async function (command, resource) {
    await doCommand(command);
    var res = await axios({ url: host + resource, auth: { username: "admin", password: "mariadb" } });
    return res.data;
  };

  this.sleepFor = function (time) {
    return new Promise((resolve, reject) => {
      var timer = setInterval(() => {
>>>>>>> 09513632
        resolve();
      }
    });
  });
}

// Start MaxScale, this should be called in the `before` handler of each test unit
function startMaxScale() {
  return runScript("./start_maxscale.sh");
}

// Start two MaxScales
function startDoubleMaxScale() {
  return runScript("./start_double_maxscale.sh");
}

// Stop MaxScale, this should be called in the `after` handler of each test unit
function stopMaxScale() {
  return runScript("./stop_maxscale.sh");
}

// Stop two MaxScales
function stopDoubleMaxScale() {
  return runScript("./stop_double_maxscale.sh");
}

// Execute a single MaxCtrl command, returns a Promise
function doCommand(command) {
  var ctrl = require("./lib/core.js");
  process.env["MAXCTRL_WARNINGS"] = "0";
  return ctrl.execute(command.split(" "));
}

// Execute a single MaxCtrl command and request a resource via the REST API,
// returns a Promise with the JSON format resource as an argument
async function verifyCommand(command, resource) {
  await doCommand(command);
  var res = await axios({
    url: host + resource,
    auth: { username: "admin", password: "mariadb" },
  });
  return res.data;
}

function sleepFor(time) {
  return new Promise((resolve) => {
    setInterval(() => {
      resolve();
    }, time);
  });
}

function isConnectionOk() {
  return connectionError;
}

function createConnection() {
  connectionError = false;
  return mariadb
    .createConnection({ host: "127.0.0.1", port: 4006, user: "maxuser", password: "maxpwd" })
    .then((c) => {
      conn = c;
      conn.on("error", () => {
        connectionError = true;
      });
    })
    .catch(() => {
      connectionError = true;
    });
}

function closeConnection() {
  conn.end();
  conn = null;
}

function getConnectionId() {
  return conn.threadId;
}

async function doQuery(sql, opts) {
  return conn.query(sql, opts ? opts : {});
}

module.exports = {
  axios,
  chai,
  assert,
  should,
  expect,
  host,
  primary_host,
  secondary_host,
  startMaxScale,
  stopMaxScale,
  startDoubleMaxScale,
  stopDoubleMaxScale,
  doCommand,
  verifyCommand,
  sleepFor,
  isConnectionOk,
  createConnection,
  closeConnection,
  getConnectionId,
  doQuery,
};<|MERGE_RESOLUTION|>--- conflicted
+++ resolved
@@ -3,7 +3,6 @@
 var conn;
 var connectionError = false;
 
-<<<<<<< HEAD
 if (process.env.MAXSCALE_DIR == null) {
   throw new Error("MAXSCALE_DIR is not set");
 }
@@ -15,7 +14,7 @@
 chai.use(chaiAsPromised);
 const should = chai.should();
 const expect = chai.expect;
-const host = "http://localhost:8989/v1/";
+const host = "http://127.0.0.1:8989/v1/";
 
 const primary_host = "127.0.0.1:8989";
 let secondary_host = "127.0.0.1:8990";
@@ -30,99 +29,6 @@
       if (err) {
         reject(err);
       } else {
-=======
-module.exports = function () {
-  if (process.env.MAXSCALE_DIR == null) {
-    throw new Error("MAXSCALE_DIR is not set");
-  }
-
-  this.axios = require("axios");
-  this.chai = require("chai");
-  this.assert = require("assert");
-  this.chaiAsPromised = require("chai-as-promised");
-  chai.use(chaiAsPromised);
-  this.should = chai.should();
-  this.expect = chai.expect;
-  this.host = "http://127.0.0.1:8989/v1/";
-
-  this.primary_host = "127.0.0.1:8989";
-  this.secondary_host = "127.0.0.1:8990";
-
-  if (process.env.maxscale2_API) {
-    this.secondary_host = process.env.maxscale2_API;
-  }
-
-  // Start MaxScale, this should be called in the `before` handler of each test unit
-  this.startMaxScale = function () {
-    return new Promise(function (resolve, reject) {
-      child_process.execFile("./start_maxscale.sh", function (err, stdout, stderr) {
-        if (err) {
-          reject(err);
-        } else {
-          resolve();
-        }
-      });
-    });
-  };
-
-  // Start two MaxScales
-  this.startDoubleMaxScale = function () {
-    return new Promise(function (resolve, reject) {
-      child_process.execFile("./start_double_maxscale.sh", function (err, stdout, stderr) {
-        if (err) {
-          reject(err);
-        } else {
-          resolve();
-        }
-      });
-    });
-  };
-
-  // Stop MaxScale, this should be called in the `after` handler of each test unit
-  this.stopMaxScale = function () {
-    return new Promise(function (resolve, reject) {
-      child_process.execFile("./stop_maxscale.sh", function (err, stdout, stderr) {
-        if (err) {
-          reject(err);
-        } else {
-          resolve();
-        }
-      });
-    });
-  };
-
-  // Stop two MaxScales
-  this.stopDoubleMaxScale = function () {
-    return new Promise(function (resolve, reject) {
-      child_process.execFile("./stop_double_maxscale.sh", function (err, stdout, stderr) {
-        if (err) {
-          reject(err);
-        } else {
-          resolve();
-        }
-      });
-    });
-  };
-
-  // Execute a single MaxCtrl command, returns a Promise
-  this.doCommand = function (command) {
-    var ctrl = require("./lib/core.js");
-    process.env["MAXCTRL_WARNINGS"] = "0";
-    return ctrl.execute(command.split(" "));
-  };
-
-  // Execute a single MaxCtrl command and request a resource via the REST API,
-  // returns a Promise with the JSON format resource as an argument
-  this.verifyCommand = async function (command, resource) {
-    await doCommand(command);
-    var res = await axios({ url: host + resource, auth: { username: "admin", password: "mariadb" } });
-    return res.data;
-  };
-
-  this.sleepFor = function (time) {
-    return new Promise((resolve, reject) => {
-      var timer = setInterval(() => {
->>>>>>> 09513632
         resolve();
       }
     });
