/*
 * Copyright (c) 2016 MariaDB Corporation Ab
 *
 * Use of this software is governed by the Business Source License included
 * in the LICENSE.TXT file and at www.mariadb.com/bsl11.
 *
 * Change Date: 2024-04-23
 *
 * On the date above, in accordance with the Business Source License, use
 * of this software will be governed by version 2 or later of the General
 * Public License.
 */
require("./common.js")();

// Converts a key=value string into an object
function to_obj(obj, value) {
<<<<<<< HEAD
  var kv = value.split("=");
  obj[kv[0]] = kv[1];
=======
  var pos = value.indexOf("=");
  obj[value.slice(0, pos)] = value.slice(pos + 1);
>>>>>>> 62052edb
  return obj;
}

function validateParams(argv, params) {
  var rval = null;
  params.forEach((value) => {
    try {
<<<<<<< HEAD
      var kv = value.split("=");
      if (!kv || kv.length != 2) {
=======
      var pos = value.indexOf("=");
      if (pos == -1) {
>>>>>>> 62052edb
        rval = "Not a key-value parameter: " + value;
      }
    } catch (err) {
      rval = "Not a key-value parameter: " + value;
    }
  });

  return rval;
}

exports.command = "create <command>";
exports.desc = "Create objects";
exports.handler = function () {};
exports.builder = function (yargs) {
  yargs
    // Create server
    .command(
      "server <name> <host|socket> [port]",
      "Create a new server",
      function (yargs) {
        return yargs
          .epilog(
            "The created server will not be used by any services or monitors " +
              "unless the --services or --monitors options are given. The list " +
              "of servers a service or a monitor uses can be altered with the " +
              "`link` and `unlink` commands. If the <host|socket> argument is an " +
              "absolute path, the server will use a local UNIX domain socket " +
              "connection. In this case the [port] argument is ignored."
          )
          .usage("Usage: create server <name> <host|socket> [port]")
          .group(
            [
              "services",
              "monitors",
              "protocol",
              "authenticator",
              "authenticator-options",
              "tls",
              "tls-key",
              "tls-cert",
              "tls-ca-cert",
              "tls-version",
              "tls-cert-verify-depth",
              "tls-verify-peer-certificate",
              "tls-verify-peer-host",
            ],
            "Create server options:"
          )
          .option("services", {
            describe: "Link the created server to these services",
            type: "array",
          })
          .option("monitors", {
            describe: "Link the created server to these monitors",
            type: "array",
          })
          .option("protocol", {
            describe: "Protocol module name",
            type: "string",
            default: "mariadbbackend",
          })
          .option("authenticator", {
            describe: "Authenticator module name (deprecated)",
            type: "string",
          })
          .option("authenticator-options", {
            describe: "Option string for the authenticator (deprecated)",
            type: "string",
          })
          .option("tls", {
            describe: "Enable TLS",
            type: "boolean",
          })
          .option("tls-key", {
            describe: "Path to TLS key",
            type: "string",
          })
          .option("tls-cert", {
            describe: "Path to TLS certificate",
            type: "string",
          })
          .option("tls-ca-cert", {
            describe: "Path to TLS CA certificate",
            type: "string",
          })
          .option("tls-version", {
            describe: "TLS version to use",
            type: "string",
          })
          .option("tls-cert-verify-depth", {
            describe: "TLS certificate verification depth",
            type: "number",
          })
          .option("tls-verify-peer-certificate", {
            describe: "Enable TLS peer certificate verification",
            type: "boolean",
          })
          .option("tls-verify-peer-host", {
            describe: "Enable TLS peer host verification",
            type: "boolean",
          });
      },
      function (argv) {
        var server = {
          data: {
            id: argv.name,
            type: "servers",
            attributes: {
              parameters: {
                protocol: argv.protocol,
                authenticator: argv.authenticator,
                authenticator_options: argv.auth_options,
                ssl: argv["tls"],
                ssl_key: argv["tls-key"],
                ssl_cert: argv["tls-cert"],
                ssl_ca_cert: argv["tls-ca-cert"],
                ssl_version: argv["tls-version"],
                ssl_cert_verify_depth: argv["tls-cert-verify-depth"],
                ssl_verify_peer_certificate: argv["tls-verify-peer-certificate"],
                ssl_verify_peer_host: argv["tls-verify-peer-host"],
              },
            },
          },
        };

        if (argv.host[0] == "/") {
          server.data.attributes.parameters.socket = argv.host;
        } else {
          server.data.attributes.parameters.address = argv.host;
          server.data.attributes.parameters.port = argv.port;
        }

        var params = server.data.attributes.parameters;

        if (params.ssl_key || params.ssl_cert || params.ssl_ca_cert) {
          server.data.attributes.parameters.ssl = true;
        }

        if (argv.services) {
          for (i = 0; i < argv.services.length; i++) {
            _.set(server, "data.relationships.services.data[" + i + "]", {
              id: argv.services[i],
              type: "services",
            });
          }
        }

        if (argv.monitors) {
          for (i = 0; i < argv.monitors.length; i++) {
            _.set(server, "data.relationships.monitors.data[" + i + "]", {
              id: argv.monitors[i],
              type: "monitors",
            });
          }
        }

        maxctrl(argv, function (host) {
          return doRequest(host, "servers", null, { method: "POST", body: server });
        });
      }
    )

    // Create monitor
    .command(
      "monitor <name> <module> [params...]",
      "Create a new monitor",
      function (yargs) {
        return yargs
          .epilog(
            "The list of servers given with the --servers option should not " +
              "contain any servers that are already monitored by another monitor. " +
              "The last argument to this command is a list of key=value parameters " +
              "given as the monitor parameters."
          )
          .usage("Usage: create monitor <name> <module> [params...]")
          .group(["servers", "monitor-user", "monitor-password"], "Create monitor options:")
          .option("servers", {
            describe: "Link the created monitor to these servers",
            type: "array",
          })
          .option("monitor-user", {
            describe: "Username for the monitor user",
            type: "string",
          })
          .option("monitor-password", {
            describe: "Password for the monitor user",
            type: "string",
          });
      },
      function (argv) {
        var monitor = {
          data: {
            id: argv.name,
            attributes: {
              module: argv.module,
            },
          },
        };

        var err = false;

        err = validateParams(argv, argv.params);
        monitor.data.attributes.parameters = argv.params.reduce(to_obj, {});

        if (argv.servers) {
          for (i = 0; i < argv.servers.length; i++) {
            _.set(monitor, "data.relationships.servers.data[" + i + "]", {
              id: argv.servers[i],
              type: "servers",
            });
          }
        }

        if (argv.monitorUser) {
          _.set(monitor, "data.attributes.parameters.user", argv.monitorUser);
        }
        if (argv.monitorPassword) {
          _.set(monitor, "data.attributes.parameters.password", argv.monitorPassword);
        }

        maxctrl(argv, function (host) {
          if (err) {
            return Promise.reject(err);
          }
          return doRequest(host, "monitors", null, { method: "POST", body: monitor });
        });
      }
    )

    // Create service
    .command(
      "service <name> <router> <params...>",
      "Create a new service",
      function (yargs) {
        return yargs
          .epilog(
            "The last argument to this command is a list of key=value parameters " +
              "given as the service parameters. If the --servers, --services or " +
              "--filters options are used, they must be defined after the service parameters. " +
              "The --cluster option is mutually exclusive with the --servers and --services options." +
              "\n\nNote that the `user` and `password` parameters must be defined."
          )
          .usage("Usage: service <name> <router> <params...>")
          .group(["servers", "filters", "services", "cluster"], "Create service options:")
          .option("servers", {
            describe: "Link the created service to these servers",
            type: "array",
          })
          .option("services", {
            describe: "Link the created service to these services",
            type: "array",
          })
          .option("cluster", {
            describe: "Link the created service to this cluster (i.e. a monitor)",
            type: "string",
          })
          .option("filters", {
            describe: "Link the created service to these filters",
            type: "array",
          });
      },
      function (argv) {
        maxctrl(argv, function (host) {
          err = validateParams(argv, argv.params);
          if (err) {
            return Promise.reject(err);
          }

          var service = {
            data: {
              id: argv.name,
              attributes: {
                router: argv.router,
                parameters: argv.params.reduce(to_obj, {}),
              },
            },
          };

          if (argv.servers) {
            for (i = 0; i < argv.servers.length; i++) {
              _.set(service, "data.relationships.servers.data[" + i + "]", {
                id: argv.servers[i],
                type: "servers",
              });
            }
          }

          if (argv.services) {
            for (i = 0; i < argv.services.length; i++) {
              _.set(service, "data.relationships.services.data[" + i + "]", {
                id: argv.services[i],
                type: "services",
              });
            }
          }

          if (argv.cluster) {
            _.set(service, "data.relationships.monitors.data[0]", { id: argv.cluster, type: "monitors" });
          }

          if (argv.filters) {
            for (i = 0; i < argv.filters.length; i++) {
              _.set(service, "data.relationships.filters.data[" + i + "]", {
                id: argv.filters[i],
                type: "filters",
              });
            }
          }

          return doRequest(host, "services", null, { method: "POST", body: service });
        });
      }
    )

    // Create filter
    .command(
      "filter <name> <module> [params...]",
      "Create a new filter",
      function (yargs) {
        return yargs
          .epilog(
            "The last argument to this command is a list of key=value parameters " +
              "given as the filter parameters."
          )
          .usage("Usage: filter <name> <module> [params...]");
      },
      function (argv) {
        maxctrl(argv, function (host) {
          var filter = {
            data: {
              id: argv.name,
              attributes: {
                module: argv.module,
              },
            },
          };

          var err = validateParams(argv, argv.params);
          if (err) {
            return Promise.reject(err);
          }
          filter.data.attributes.parameters = argv.params.reduce(to_obj, {});

          return doRequest(host, "filters", null, { method: "POST", body: filter });
        });
      }
    )

    // Create listener
    .command(
      "listener <service> <name> <port>",
      "Create a new listener",
      function (yargs) {
        return yargs
          .epilog("The new listener will be taken into use immediately.")
          .usage("Usage: create listener <service> <name> <port>")
          .group(
            [
              "interface",
              ,
              "protocol",
              "authenticator",
              "authenticator-options",
              "tls-key",
              "tls-cert",
              "tls-ca-cert",
              "tls-version",
              "tls-crl",
              "tls-cert-verify-depth",
              "tls-verify-peer-certificate",
              "tls-verify-peer-host",
            ],
            "Create listener options:"
          )
          .option("interface", {
            describe: "Interface to listen on",
            type: "string",
            default: "::",
          })
          .option("protocol", {
            describe: "Protocol module name",
            type: "string",
            default: "mariadbclient",
          })
          .option("authenticator", {
            describe: "Authenticator module name",
            type: "string",
          })
          .option("authenticator-options", {
            describe: "Option string for the authenticator",
            type: "string",
          })
          .option("tls-key", {
            describe: "Path to TLS key",
            type: "string",
          })
          .option("tls-cert", {
            describe: "Path to TLS certificate",
            type: "string",
          })
          .option("tls-ca-cert", {
            describe: "Path to TLS CA certificate",
            type: "string",
          })
          .option("tls-version", {
            describe: "TLS version to use",
            type: "string",
          })
          .option("tls-crl", {
            describe: "TLS CRL to use",
            type: "string",
          })
          .option("tls-cert-verify-depth", {
            describe: "TLS certificate verification depth",
            type: "number",
          })
          .option("tls-verify-peer-certificate", {
            describe: "Enable TLS peer certificate verification",
            type: "boolean",
          })
          .option("tls-verify-peer-host", {
            describe: "Enable TLS peer host verification",
            type: "boolean",
          });
      },
      function (argv) {
        maxctrl(argv, function (host) {
          if (!Number.isInteger(argv.port) || argv.port <= 0) {
            return Promise.reject("'" + argv.port + "' is not a valid value for port");
          }

          var listener = {
            data: {
              id: argv.name,
              type: "listeners",
              attributes: {
                parameters: {
                  port: argv.port,
                  address: argv.interface,
                  protocol: argv.protocol,
                  authenticator: argv.authenticator,
                  authenticator_options: argv.auth_options,
                  ssl_key: argv["tls-key"],
                  ssl_cert: argv["tls-cert"],
                  ssl_ca_cert: argv["tls-ca-cert"],
                  ssl_version: argv["tls-version"],
                  ssl_cert_verify_depth: argv["tls-cert-verify-depth"],
                  ssl_verify_peer_certificate: argv["tls-verify-peer-certificate"],
                  ssl_verify_peer_host: argv["tls-verify-peer-host"],
                  ssl_crl: argv["tls-crl"],
                },
              },
              relationships: {
                services: {
                  data: [{ id: argv.service, type: "services" }],
                },
              },
            },
          };

          var params = listener.data.attributes.parameters;

          if (params.ssl_key || params.ssl_cert || params.ssl_ca_cert) {
            listener.data.attributes.parameters.ssl = true;
          }

          return doRequest(host, "listeners", null, { method: "POST", body: listener });
        });
      }
    )
    .command(
      "user <name> <passwd>",
      "Create a new network user",
      function (yargs) {
        return yargs
          .epilog(
            "By default the created " +
              "user will have read-only privileges. To make the user an " +
              "administrative user, use the `--type=admin` option. " +
              "Basic users can only perform `list` and `show` commands."
          )
          .usage("Usage: create user <name> <password>")
          .group(["type"], "Create user options:")
          .option("type", {
            describe: "Type of user to create",
            type: "string",
            default: "basic",
            choices: ["admin", "basic"],
          });
      },
      function (argv) {
        var user = {
          data: {
            id: argv.name,
            type: "inet",
            attributes: {
              password: argv.passwd,
              account: argv.type,
            },
          },
        };

        maxctrl(argv, function (host) {
          return doRequest(host, "users/inet", null, { method: "POST", body: user });
        });
      }
    )

    .usage("Usage: create <command>")
    .help()
    .wrap(null)
    .demandCommand(1, helpMsg);
};<|MERGE_RESOLUTION|>--- conflicted
+++ resolved
@@ -14,13 +14,8 @@
 
 // Converts a key=value string into an object
 function to_obj(obj, value) {
-<<<<<<< HEAD
-  var kv = value.split("=");
-  obj[kv[0]] = kv[1];
-=======
   var pos = value.indexOf("=");
   obj[value.slice(0, pos)] = value.slice(pos + 1);
->>>>>>> 62052edb
   return obj;
 }
 
@@ -28,13 +23,8 @@
   var rval = null;
   params.forEach((value) => {
     try {
-<<<<<<< HEAD
-      var kv = value.split("=");
-      if (!kv || kv.length != 2) {
-=======
       var pos = value.indexOf("=");
       if (pos == -1) {
->>>>>>> 62052edb
         rval = "Not a key-value parameter: " + value;
       }
     } catch (err) {
