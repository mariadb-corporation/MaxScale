--- conflicted
+++ resolved
@@ -1,4 +1,4 @@
-const { createConnection, closeConnection, getConnectionId } = require("../test_utils.js");
+const { createConnection, closeConnection, getConnectionId, doCommand } = require("../test_utils.js");
 
 describe("Library invocation", function () {
   before(createConnection);
@@ -45,27 +45,15 @@
   });
 
   it("reverse DNS lookup", async function () {
-<<<<<<< HEAD
-    await ctrl.execute("show sessions --rdns".split(" ")).should.be.fulfilled;
-    await ctrl.execute("show session " + getConnectionId() + " --rdns".split(" ")).should.be.fulfilled;
-=======
     await doCommand("show sessions --rdns").should.be.fulfilled;
-    await doCommand("show session " + connectionId() + " --rdns").should.be.fulfilled;
->>>>>>> e827b95b
+    await doCommand("show session " + getConnectionId() + " --rdns").should.be.fulfilled;
   });
 
   after(closeConnection);
 });
 
 describe("Error handling", function () {
-<<<<<<< HEAD
-  var ctrl = require("../lib/core.js");
-
-  it("reject on connection failure", function () {
-    return ctrl.execute("--host=127.0.0.1:8999 list servers".split(" ")).should.be.rejected;
-=======
   it("reject on connection failure", async function () {
     doCommand("--host=127.0.0.1:8999 list servers").should.be.rejected;
->>>>>>> e827b95b
   });
 });