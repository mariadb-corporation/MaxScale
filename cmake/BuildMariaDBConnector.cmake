--- conflicted
+++ resolved
@@ -5,16 +5,6 @@
 # sets the variables set by FindMariaDBConnector.cmake so that it appears that
 # the system has the connector.
 
-<<<<<<< HEAD
-set(MARIADB_CONNECTOR_C_REPO "https://github.com/MariaDB/mariadb-connector-c.git"
-  CACHE STRING "MariaDB Connector-C Git repository")
-
-# Connector-C tag to use
-set(MARIADB_CONNECTOR_C_TAG "v3.3.7"
-  CACHE STRING "MariaDB Connector-C Git tag")
-
-=======
->>>>>>> 6997fb28
 ExternalProject_Add(connector-c
   SOURCE_DIR ${CMAKE_SOURCE_DIR}/mariadb-connector-c/
   CMAKE_ARGS -DCMAKE_INSTALL_PREFIX=${CMAKE_BINARY_DIR}/connector-c/install -DWITH_UNIT_TESTS=N -DWITH_CURL=N -DWITH_EXTERNAL_ZLIB=Y
