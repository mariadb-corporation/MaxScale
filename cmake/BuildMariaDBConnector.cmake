--- conflicted
+++ resolved
@@ -9,20 +9,13 @@
   CACHE STRING "MariaDB Connector-C Git repository")
 
 # Connector-C tag to use
-<<<<<<< HEAD
-set(MARIADB_CONNECTOR_C_TAG "3.1"
-=======
 set(MARIADB_CONNECTOR_C_TAG "v3.1.13"
->>>>>>> 7e971442
   CACHE STRING "MariaDB Connector-C Git tag")
 
 ExternalProject_Add(connector-c
   GIT_REPOSITORY ${MARIADB_CONNECTOR_C_REPO}
   GIT_TAG ${MARIADB_CONNECTOR_C_TAG}
-<<<<<<< HEAD
   GIT_SHALLOW TRUE
-=======
->>>>>>> 7e971442
   CMAKE_ARGS -DCMAKE_INSTALL_PREFIX=${CMAKE_BINARY_DIR}/connector-c/install -DWITH_UNIT_TESTS=N -DWITH_CURL=N
   BINARY_DIR ${CMAKE_BINARY_DIR}/connector-c
   INSTALL_DIR ${CMAKE_BINARY_DIR}/connector-c/install
