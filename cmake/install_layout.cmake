--- conflicted
+++ resolved
@@ -99,21 +99,9 @@
 # @param Script to install
 # @param Component where this script should be included
 function(install_script target component)
-<<<<<<< HEAD
   install(PROGRAMS ${target} DESTINATION ${MAXSCALE_BINDIR}
-    PERMISSIONS OWNER_EXECUTE GROUP_EXECUTE WORLD_EXECUTE OWNER_READ GROUP_READ WORLD_READ
+    PERMISSIONS OWNER_EXECUTE OWNER_READ OWNER_WRITE GROUP_EXECUTE GROUP_READ WORLD_EXECUTE WORLD_READ
     COMPONENT "${component}")
-=======
-
-  list(FIND TARGET_COMPONENT ${component} BUILD_COMPONENT)
-
-  if(BUILD_COMPONENT GREATER -1 OR BUILD_ALL GREATER -1)
-    install(PROGRAMS ${target} DESTINATION ${MAXSCALE_BINDIR}
-      PERMISSIONS OWNER_EXECUTE OWNER_READ OWNER_WRITE GROUP_EXECUTE GROUP_READ WORLD_EXECUTE WORLD_READ
-      COMPONENT "${component}")
-  endif()
-
->>>>>>> 4f30326c
 endfunction()
 
 # Installation functions for files and programs. These all go to the share directory
