/*
This file is distributed as part of the MariaDB Corporation MaxScale. It is free
software: you can redistribute it and/or modify it under the terms of the
GNU General Public License as published by the Free Software Foundation,
version 2.

This program is distributed in the hope that it will be useful, but WITHOUT
ANY WARRANTY; without even the implied warranty of MERCHANTABILITY or FITNESS
FOR A PARTICULAR PURPOSE.  See the GNU General Public License for more
details.

You should have received a copy of the GNU General Public License along with
this program; if not, write to the Free Software Foundation, Inc., 51
Franklin Street, Fifth Floor, Boston, MA 02110-1301 USA.

Copyright MariaDB Corporation Ab

*/

/** getpid */
#include <my_config.h>
#include <unistd.h>
#include <mysql.h>
#include <skygw_utils.h>
#include <buffer.h>

EXTERN_C_BLOCK_BEGIN

/**
 * Query type for skygateway.
 * The meaninful difference is where operation is done and whether master data
 * is modified
 */
typedef enum {
    QUERY_TYPE_UNKNOWN            = 0x000000,  /*< Initial value, can't be tested bitwisely */
    QUERY_TYPE_LOCAL_READ         = 0x000001,  /*< Read non-database data, execute in MaxScale:any */
    QUERY_TYPE_READ               = 0x000002,  /*< Read database data:any */
    QUERY_TYPE_WRITE              = 0x000004,  /*< Master data will be  modified:master */
    QUERY_TYPE_MASTER_READ        = 0x000008,  /*< Read from the master:master */
    QUERY_TYPE_SESSION_WRITE      = 0x000010,  /*< Session data will be modified:master or all */
    /** Not implemented yet */
//     QUERY_TYPE_USERVAR_WRITE      = 0x000020,  /*< Write a user variable:master or all */
    QUERY_TYPE_USERVAR_READ       = 0x000040,  /*< Read a user variable:master or any */
    QUERY_TYPE_SYSVAR_READ        = 0x000080,  /*< Read a system variable:master or any */
    /** Not implemented yet */
//     QUERY_TYPE_SYSVAR_WRITE       = 0x000100,  /*< Write a system variable:master or all */
    QUERY_TYPE_GSYSVAR_READ       = 0x000200,  /*< Read global system variable:master or any */
    QUERY_TYPE_GSYSVAR_WRITE      = 0x000400,  /*< Write global system variable:master or all */
    QUERY_TYPE_BEGIN_TRX          = 0x000800,  /*< BEGIN or START TRANSACTION */
    QUERY_TYPE_ENABLE_AUTOCOMMIT  = 0x001000,  /*< SET autocommit=1 */
    QUERY_TYPE_DISABLE_AUTOCOMMIT = 0x002000,  /*< SET autocommit=0 */
    QUERY_TYPE_ROLLBACK           = 0x004000,  /*< ROLLBACK */
    QUERY_TYPE_COMMIT             = 0x008000,  /*< COMMIT */
    QUERY_TYPE_PREPARE_NAMED_STMT = 0x010000,  /*< Prepared stmt with name from user:all */
    QUERY_TYPE_PREPARE_STMT       = 0x020000,  /*< Prepared stmt with id provided by server:all */
    QUERY_TYPE_EXEC_STMT          = 0x040000,  /*< Execute prepared statement:master or any */
    QUERY_TYPE_CREATE_TMP_TABLE   = 0x080000,  /*< Create temporary table:master (could be all) */
    QUERY_TYPE_READ_TMP_TABLE     = 0x100000,  /*< Read temporary table:master (could be any) */
    QUERY_TYPE_SHOW_DATABASES	  = 0x200000,  /*< Show list of databases */
    QUERY_TYPE_SHOW_TABLES        = 0x400000   /*< Show list of tables */
} skygw_query_type_t;

typedef enum {
	QUERY_OP_UNDEFINED			= 0,
	QUERY_OP_SELECT				= 1,
	QUERY_OP_UPDATE				= (1 << 1),
	QUERY_OP_INSERT				= (1 << 2),
	QUERY_OP_DELETE				= (1 << 3),
	QUERY_OP_INSERT_SELECT		= (1 << 4),
	QUERY_OP_TRUNCATE			= (1 << 5),
	QUERY_OP_ALTER_TABLE		= (1 << 6),
	QUERY_OP_CREATE_TABLE		= (1 << 7),
	QUERY_OP_CREATE_INDEX		= (1 << 8),
	QUERY_OP_DROP_TABLE			= (1 << 9),
	QUERY_OP_DROP_INDEX			= (1 << 10)
}skygw_query_op_t;

typedef struct parsing_info_st {
#if defined(SS_DEBUG)
        skygw_chk_t pi_chk_top;     
#endif
        void*       pi_handle;		/*< parsing info object pointer */
        char*       pi_query_plain_str;	/*< query as plain string */
        void     (*pi_done_fp)(void *);	/*< clean-up function for parsing info */
#if defined(SS_DEBUG)
        skygw_chk_t pi_chk_tail;
#endif
} parsing_info_t;


#define QUERY_IS_TYPE(mask,type) ((mask & type) == type)

/** 
 * Create THD and use it for creating parse tree. Examine parse tree and 
 * classify the query.
 */
skygw_query_type_t query_classifier_get_type(GWBUF* querybuf);
skygw_query_op_t query_classifier_get_operation(GWBUF* querybuf);
/** Free THD context and close MYSQL */
#if defined(NOT_USED)
char*           skygw_query_classifier_get_stmtname(GWBUF* buf);
#endif
char*		skygw_get_created_table_name(GWBUF* querybuf);
bool		is_drop_table_query(GWBUF* querybuf);
bool		skygw_is_real_query(GWBUF* querybuf);
char**		skygw_get_table_names(GWBUF* querybuf, int* tblsize, bool fullnames);
char*           skygw_get_canonical(GWBUF* querybuf);
bool            parse_query (GWBUF* querybuf);
parsing_info_t* parsing_info_init(void (*donefun)(void *));
void            parsing_info_done(void* ptr);
bool            query_is_parsed(GWBUF* buf);
bool			skygw_query_has_clause(GWBUF* buf);
char*           skygw_get_qtype_str(skygw_query_type_t qtype);
char*			skygw_get_affected_fields(GWBUF* buf);
<<<<<<< HEAD
char*           skygw_get_realq_type_str(GWBUF *querybuf);
=======
char** skygw_get_database_names(GWBUF* querybuf,int* size);
>>>>>>> 5fb9353b

EXTERN_C_BLOCK_END
<|MERGE_RESOLUTION|>--- conflicted
+++ resolved
@@ -112,10 +112,7 @@
 bool			skygw_query_has_clause(GWBUF* buf);
 char*           skygw_get_qtype_str(skygw_query_type_t qtype);
 char*			skygw_get_affected_fields(GWBUF* buf);
-<<<<<<< HEAD
+char** skygw_get_database_names(GWBUF* querybuf,int* size);
 char*           skygw_get_realq_type_str(GWBUF *querybuf);
-=======
-char** skygw_get_database_names(GWBUF* querybuf,int* size);
->>>>>>> 5fb9353b
 
 EXTERN_C_BLOCK_END
