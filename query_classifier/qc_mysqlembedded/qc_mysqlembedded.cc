/**
 * @section LICENCE
 *
 * This file is distributed as part of the MariaDB Corporation MaxScale. It is
 * free software: you can redistribute it and/or modify it under
 * the terms of the GNU General Public License as published by the
 * Free Software Foundation, version 2.
 *
 * This program is distributed in the hope that it will be useful,
 * but WITHOUT ANY WARRANTY; without even the implied warranty of
 * MERCHANTABILITY or FITNESS FOR A PARTICULAR PURPOSE.  See the
 * GNU General Public License for more details.
 *
 * You should have received a copy of the GNU General Public License
 * along with this program; if not, write to the Free Software
 * Foundation, Inc., 51 Franklin Street, Fifth Floor, Boston, MA
 * 02110-1301 USA.
 *
 * Copyright MariaDB Corporation Ab
 *
 * @file
 *
 */

#define EMBEDDED_LIBRARY
#define MYSQL_YACC
#define MYSQL_LEX012
#define MYSQL_SERVER
#if defined (MYSQL_CLIENT)
#undef MYSQL_CLIENT
#endif
#include <my_global.h>
#include <my_config.h>
#include <mysql.h>
#include <my_sys.h>
#include <my_dbug.h>
#include <my_base.h>
// We need to get access to Item::str_value, which is protected. So we cheat.
#define protected public
#include <item.h>
#undef protected
#include <sql_list.h>
#include <mysqld_error.h>
#include <sql_class.h>
#include <sql_lex.h>
#include <embedded_priv.h>
#include <sql_lex.h>
#include <sql_parse.h>
#include <errmsg.h>
#include <client_settings.h>
// In client_settings.h mysql_server_init and mysql_server_end are defined to
// mysql_client_plugin_init and mysql_client_plugin_deinit respectively.
// Those must be undefined, so that we here really call mysql_server_[init|end].
#undef mysql_server_init
#undef mysql_server_end
#include <set_var.h>
#include <strfunc.h>
#include <item_func.h>

#include <pthread.h>

#define json_type mxs_json_type
#include <maxbase/assert.h>
#include <maxscale/log.hh>
#include <maxscale/query_classifier.hh>
#include <maxscale/protocol/mysql.hh>
#include <maxscale/paths.h>
#include <maxscale/utils.h>

#include <stdio.h>
#include <stdlib.h>
#include <string.h>
#include <stdarg.h>

#if MYSQL_VERSION_MAJOR >= 10 && MYSQL_VERSION_MINOR >= 2
#define CTE_SUPPORTED
#define WF_SUPPORTED
#endif

extern "C"
{

my_bool _db_my_assert(const char *file, int line, const char *msg)
{
    return true;
}

}

#if defined (CTE_SUPPORTED)
// We need to be able to access private data of With_element that has no
// public access methods. So, we use this very questionable method of
// making the private parts public. Ok, as qc_myselembedded is only
// used for verifying the output of qc_sqlite.
#define private public
#include <sql_cte.h>
#undef private
#endif

/**
 * Defines what a particular name should be mapped to.
 */
typedef struct name_mapping
{
    const char* from;
    const char* to;
} NAME_MAPPING;

static NAME_MAPPING function_name_mappings_default[] =
{
    {"octet_length", "length"},
    {NULL, NULL}
};

static NAME_MAPPING function_name_mappings_oracle[] =
{
    {"octet_length",           "lengthb"},
    {"decode_oracle",          "decode"},
    {"char_length",            "length"},
    {"concat_operator_oracle", "concat"},
    {"case",                   "decode"},
    {NULL,                     NULL    }
};

static const char* map_function_name(NAME_MAPPING* function_name_mappings, const char* from)
{
    NAME_MAPPING* map = function_name_mappings;
    const char* to = NULL;

    while (!to && map->from)
    {
        if (strcasecmp(from, map->from) == 0)
        {
            to = map->to;
        }
        else
        {
            ++map;
        }
    }

    return to ? to : from;
}

#define MYSQL_COM_QUERY_HEADER_SIZE 5   /*< 3 bytes size, 1 sequence, 1 command */
#define MAX_QUERYBUF_SIZE           2048
typedef struct parsing_info_st : public QC_STMT_INFO
{
    void* pi_handle;            /*< parsing info object pointer */
    char* pi_query_plain_str;   /*< query as plain string */
    void (* pi_done_fp)(void*); /*< clean-up function for parsing info */
    QC_FIELD_INFO*    field_infos;
    size_t            field_infos_len;
    size_t            field_infos_capacity;
    QC_FUNCTION_INFO* function_infos;
    size_t            function_infos_len;
    size_t            function_infos_capacity;
    GWBUF*            preparable_stmt;
    qc_parse_result_t result;
    int32_t           type_mask;
    NAME_MAPPING*     function_name_mappings;
} parsing_info_t;

#define QTYPE_LESS_RESTRICTIVE_THAN_WRITE(t) (t < QUERY_TYPE_WRITE ? true : false)

static THD*          get_or_create_thd_for_parsing(MYSQL* mysql, char* query_str);
static unsigned long set_client_flags(MYSQL* mysql);
static bool          create_parse_tree(THD* thd);
static uint32_t      resolve_query_type(parsing_info_t*, THD* thd);
static bool          skygw_stmt_causes_implicit_commit(LEX* lex, int* autocommit_stmt);

static int             is_autocommit_stmt(LEX* lex);
static parsing_info_t* parsing_info_init(void (* donefun)(void*));
static void            parsing_info_set_plain_str(void* ptr, char* str);
/** Free THD context and close MYSQL */
static void        parsing_info_done(void* ptr);
static TABLE_LIST* skygw_get_affected_tables(void* lexptr);
static bool        ensure_query_is_parsed(GWBUF* query);
static bool        parse_query(GWBUF* querybuf);
static bool        query_is_parsed(GWBUF* buf);
int32_t            qc_mysql_get_field_info(GWBUF* buf, const QC_FIELD_INFO** infos, uint32_t* n_infos);

#if MYSQL_VERSION_MAJOR >= 10 && MYSQL_VERSION_MINOR >= 3
inline void get_string_and_length(const LEX_CSTRING& ls, const char** s, size_t* length)
{
    *s = ls.str;
    *length = ls.length;
}
#else
inline void get_string_and_length(const char* cs, const char** s, size_t* length)
{
    *s = cs;
    *length = cs ? strlen(cs) : 0;
}
#endif

#if MYSQL_VERSION_MAJOR >= 10 && MYSQL_VERSION_MINOR >= 4
#define MARIADB_10_4

class Expose_Lex_prepared_stmt
{
    Lex_ident_sys m_name; // Statement name (in all queries)
    Item *m_code;         // PREPARE or EXECUTE IMMEDIATE source expression
    List<Item> m_params;  // List of parameters for EXECUTE [IMMEDIATE]

public:
    static Item* code(Lex_prepared_stmt* lps)
    {
        return reinterpret_cast<Expose_Lex_prepared_stmt*>(lps)->m_code;
    }
};

static_assert(sizeof(Lex_prepared_stmt) == sizeof(Expose_Lex_prepared_stmt),
              "Update Expose_Lex_prepared_stmt, some member variable(s) is(are) missing.");

#define QCME_STRING(name, s) LEX_CSTRING name { s, strlen(s) }

inline int qcme_thd_set_db(THD* thd, LEX_CSTRING& s)
{
    return thd->set_db(&s);
}

inline bool qcme_item_is_int(Item* item)
{
    return
        item->type() == Item::CONST_ITEM
        && static_cast<Item_basic_value*>(item)->const_ptr_longlong();
}

inline bool qcme_item_is_string(Item* item)
{
    return
        item->type() == Item::CONST_ITEM
        && static_cast<Item_basic_value*>(item)->const_ptr_string();
}

inline const char* qcme_string_get(const LEX_CSTRING& s)
{
    return s.str && s.length ? s.str : (s.str != nullptr && *s.str == 0 ? s.str : nullptr);
}

#define QC_CF_IMPLICIT_COMMIT_BEGIN CF_IMPLICIT_COMMIT_BEGIN
#define QC_CF_IMPLICIT_COMMIT_END   CF_IMPLICIT_COMMIT_END

inline SELECT_LEX* qcme_get_first_select_lex(LEX* lex)
{
    return lex->first_select_lex();
}

inline const LEX_CSTRING& qcme_get_prepared_stmt_name(LEX* lex)
{
    Lex_prepared_stmt& prepared_stmt = lex->prepared_stmt;
    return prepared_stmt.name();
}

inline Item* qcme_get_prepared_stmt_code(LEX* lex)
{
    return Expose_Lex_prepared_stmt::code(&lex->prepared_stmt);
}

extern "C"
{

void _db_flush_(void)
{
}

}

#else

#define QCME_STRING(name, s) const char* name = s

inline int qcme_thd_set_db(THD* thd, const char* s)
{
    return thd->set_db(s, strlen(s));
}

inline bool qcme_item_is_int(Item* item)
{
    return item->type() == Item::INT_ITEM;
}

inline bool qcme_item_is_string(Item* item)
{
    return item->type() == Item::STRING_ITEM;
}

inline const char* qcme_string_get(const char* s)
{
    return s;
}

#define QC_CF_IMPLICIT_COMMIT_BEGIN CF_IMPLICT_COMMIT_BEGIN
#define QC_CF_IMPLICIT_COMMIT_END   CF_IMPLICIT_COMMIT_END

inline SELECT_LEX* qcme_get_first_select_lex(LEX* lex)
{
    return &lex->select_lex;
}

#if MYSQL_VERSION_MINOR >= 3

const LEX_CSTRING& qcme_get_prepared_stmt_name(LEX* lex)
{
    return lex->prepared_stmt_name;
}

inline Item* qcme_get_prepared_stmt_code(LEX* lex)
{
    return lex->prepared_stmt_code;
}

#else

const LEX_STRING& qcme_get_prepared_stmt_name(LEX* lex)
{
    return lex->prepared_stmt_name;
}

#endif

#endif


static struct
{
    qc_sql_mode_t   sql_mode;
    pthread_mutex_t sql_mode_mutex;
    NAME_MAPPING*   function_name_mappings;
} this_unit =
{
    QC_SQL_MODE_DEFAULT,
    PTHREAD_MUTEX_INITIALIZER,
    function_name_mappings_default
};

static thread_local struct
{
    qc_sql_mode_t sql_mode;
    uint32_t      options;
    NAME_MAPPING* function_name_mappings;
    // The version information is not used; the embedded library parses according
    // to the version of the embedded library it has been linked with. However, we
    // need to store the information so that qc_[get|set]_server_version will work.
    uint64_t version;
} this_thread =
{
    QC_SQL_MODE_DEFAULT,
    0,
    function_name_mappings_default,
    0
};

/**
 * Ensures that the query is parsed. If it is not already parsed, it
 * will be parsed.
 *
 * @return true if the query is parsed, false otherwise.
 */
bool ensure_query_is_parsed(GWBUF* query)
{
    bool parsed = query_is_parsed(query);

    if (!parsed)
    {
        // Instead of modifying global_system_variables, from which
        // thd->variables.sql_mode will be initialied, we should modify
        // thd->variables.sql_mode _after_ it has been created and
        // initialized.
        //
        // However, for whatever reason, the offset of that variable is
        // different when accessed from within libmysqld and qc_mysqlembedded,
        // so we will not modify the right variable even if it appears we do.
        //
        // So, for the time being we modify global_system_variables.sql_mode and
        // serialize the parsing. That's ok, since qc_mysqlembedded is only
        // used for verifying the behaviour of qc_sqlite.

        MXB_AT_DEBUG(int rv);

        MXB_AT_DEBUG(rv = ) pthread_mutex_lock(&this_unit.sql_mode_mutex);
        mxb_assert(rv == 0);

        if (this_thread.sql_mode == QC_SQL_MODE_ORACLE)
        {
            global_system_variables.sql_mode |= MODE_ORACLE;
        }
        else
        {
            global_system_variables.sql_mode &= ~MODE_ORACLE;
        }

        parsed = parse_query(query);

        MXB_AT_DEBUG(rv = ) pthread_mutex_unlock(&this_unit.sql_mode_mutex);
        mxb_assert(rv == 0);

        if (!parsed)
        {
            MXS_ERROR("Unable to parse query, out of resources?");
        }
    }

    return parsed;
}

int32_t qc_mysql_parse(GWBUF* querybuf, uint32_t collect, int32_t* result)
{
    bool parsed = ensure_query_is_parsed(querybuf);

    // Since the query is parsed using the same parser - subject to version
    // differences between the embedded library and the server - either the
    // query is valid and hence correctly parsed, or the query is invalid in
    // which case the server will also consider it invalid and reject it. So,
    // it's always ok to claim it has been parsed.

    if (parsed)
    {
        parsing_info_t* pi = (parsing_info_t*) gwbuf_get_buffer_object_data(querybuf,
                                                                            GWBUF_PARSING_INFO);
        mxb_assert(pi);

        *result = pi->result;
    }
    else
    {
        *result = QC_QUERY_INVALID;
    }

    return QC_RESULT_OK;
}

int32_t qc_mysql_get_type_mask(GWBUF* querybuf, uint32_t* type_mask)
{
    int32_t rv = QC_RESULT_OK;

    *type_mask = QUERY_TYPE_UNKNOWN;
    MYSQL* mysql;
    bool succp;

    mxb_assert_message(querybuf != NULL, ("querybuf is NULL"));

    if (querybuf == NULL)
    {
        succp = false;
        goto retblock;
    }

    succp = ensure_query_is_parsed(querybuf);

    /** Read thd pointer and resolve the query type with it. */
    if (succp)
    {
        parsing_info_t* pi;

        pi = (parsing_info_t*) gwbuf_get_buffer_object_data(querybuf,
                                                            GWBUF_PARSING_INFO);

        if (pi != NULL)
        {
            mysql = (MYSQL*) pi->pi_handle;

            /** Find out the query type */
            if (mysql != NULL)
            {
                *type_mask = resolve_query_type(pi, (THD*) mysql->thd);
#if MYSQL_VERSION_MAJOR >= 10 && MYSQL_VERSION_MINOR >= 3
                // If in 10.3 mode we need to ensure that sequence related functions
                // are taken into account. That we can ensure by querying for the fields.
                const QC_FIELD_INFO* field_infos;
                uint32_t n_field_infos;

                rv = qc_mysql_get_field_info(querybuf, &field_infos, &n_field_infos);

                if (rv == QC_RESULT_OK)
                {
                    *type_mask |= pi->type_mask;
                }
#endif
            }
        }
    }

retblock:
    return rv;
}

/**
 * Create parsing info and try to parse the query included in the query buffer.
 * Store pointer to created parse_tree_t object to buffer.
 *
 * @param querybuf buffer including the query and possibly the parsing information
 *
 * @return true if succeed, false otherwise
 */
static bool parse_query(GWBUF* querybuf)
{
    bool succp;
    THD* thd;
    uint8_t* data;
    size_t len;
    char* query_str = NULL;
    parsing_info_t* pi;

    /** Do not parse without releasing previous parse info first */
    mxb_assert(!query_is_parsed(querybuf));

    if (querybuf == NULL || query_is_parsed(querybuf))
    {
        MXS_ERROR("Query is NULL (%p) or query is already parsed.", querybuf);
        return false;
    }

    /** Create parsing info */
    pi = parsing_info_init(parsing_info_done);

    if (pi == NULL)
    {
        MXS_ERROR("Parsing info initialization failed.");
        succp = false;
        goto retblock;
    }

    /** Extract query and copy it to different buffer */
    data = (uint8_t*) GWBUF_DATA(querybuf);
    len = MYSQL_GET_PAYLOAD_LEN(data) - 1;      /*< distract 1 for packet type byte */


    if (len < 1 || len >= ~((size_t) 0) - 1 || (query_str = (char*) malloc(len + 1)) == NULL)
    {
        /** Free parsing info data */
        MXS_ERROR("Length (%lu) is 0 or query string allocation failed (%p). Buffer is %lu bytes.",
                  len,
                  query_str,
                  GWBUF_LENGTH(querybuf));
        parsing_info_done(pi);
        succp = false;
        goto retblock;
    }

    memcpy(query_str, &data[5], len);
    memset(&query_str[len], 0, 1);
    parsing_info_set_plain_str(pi, query_str);

    /** Get one or create new THD object to be use in parsing */
    thd = get_or_create_thd_for_parsing((MYSQL*) pi->pi_handle, query_str);

    if (thd == NULL)
    {
        MXS_ERROR("THD creation failed.");
        /** Free parsing info data */
        parsing_info_done(pi);
        succp = false;
        goto retblock;
    }

    /**
     * Create parse_tree inside thd.
     * thd and lex are readable even if creating parse tree fails.
     */
    if (create_parse_tree(thd))
    {
        pi->result = QC_QUERY_PARSED;
    }

    /** Add complete parsing info struct to the query buffer */
    gwbuf_add_buffer_object(querybuf,
                            GWBUF_PARSING_INFO,
                            (void*) pi,
                            parsing_info_done);

    succp = true;
retblock:
    return succp;
}

/**
 * If buffer has non-NULL gwbuf_parsing_info it is parsed and it has parsing
 * information included.
 *
 * @param buf buffer being examined
 *
 * @return true or false
 */
static bool query_is_parsed(GWBUF* buf)
{
    return buf != NULL && GWBUF_IS_PARSED(buf);
}

/**
 * Create a thread context, thd, init embedded server, connect to it, and allocate
 * query to thd.
 *
 * Parameters:
 * @param mysql         Database handle
 *
 * @param query_str     Query in plain txt string
 *
 * @return Thread context pointer
 *
 */
static THD* get_or_create_thd_for_parsing(MYSQL* mysql, char* query_str)
{
    THD* thd = NULL;
    unsigned long client_flags;
    char* db = mysql->options.db;
    bool failp = FALSE;
    size_t query_len;

    mxb_assert_message(mysql != NULL, ("mysql is NULL"));
    mxb_assert_message(query_str != NULL, ("query_str is NULL"));

    query_len = strlen(query_str);
    client_flags = set_client_flags(mysql);

    /** Get THD.
     * NOTE: Instead of creating new every time, THD instance could
     * be get from a pool of them.
     */
    thd = (THD*) create_embedded_thd(client_flags);

    if (thd == NULL)
    {
        MXS_ERROR("Failed to create thread context for parsing.");
        goto return_thd;
    }

    mysql->thd = thd;
    init_embedded_mysql(mysql, client_flags);
    failp = check_embedded_connection(mysql, db);

    if (failp)
    {
        MXS_ERROR("Call to check_embedded_connection failed.");
        goto return_err_with_thd;
    }

    thd->clear_data_list();

    /** Check that we are calling the client functions in right order */
    if (mysql->status != MYSQL_STATUS_READY)
    {
        set_mysql_error(mysql, CR_COMMANDS_OUT_OF_SYNC, unknown_sqlstate);
        MXS_ERROR("Invalid status %d in embedded server.",
                  mysql->status);
        goto return_err_with_thd;
    }

    /** Clear result variables */
    thd->current_stmt = NULL;
    thd->store_globals();
    /**
     * We have to call free_old_query before we start to fill mysql->fields
     * for new query. In the case of embedded server we collect field data
     * during query execution (not during data retrieval as it is in remote
     * client). So we have to call free_old_query here
     */
    free_old_query(mysql);
    thd->extra_length = query_len;
    thd->extra_data = query_str;
    alloc_query(thd, query_str, query_len);
    goto return_thd;

return_err_with_thd:
    (*mysql->methods->free_embedded_thd)(mysql);
    thd = 0;
    mysql->thd = 0;
return_thd:
    return thd;
}

/**
 * @node  Set client flags. This is copied from libmysqld.c:mysql_real_connect
 *
 * Parameters:
 * @param mysql - <usage>
 *          <description>
 *
 * @return
 *
 *
 * @details (write detailed description here)
 *
 */
static unsigned long set_client_flags(MYSQL* mysql)
{
    unsigned long f = 0;

    f |= mysql->options.client_flag;

    /* Send client information for access check */
    f |= CLIENT_CAPABILITIES;

    if (f & CLIENT_MULTI_STATEMENTS)
    {
        f |= CLIENT_MULTI_RESULTS;
    }

    /**
     * No compression in embedded as we don't send any data,
     * and no pluggable auth, as we cannot do a client-server dialog
     */
    f &= ~(CLIENT_COMPRESS | CLIENT_PLUGIN_AUTH);

    if (mysql->options.db != NULL)
    {
        f |= CLIENT_CONNECT_WITH_DB;
    }

    return f;
}

static bool create_parse_tree(THD* thd)
{
    Parser_state parser_state;
    bool failp = FALSE;

    QCME_STRING(virtual_db, "skygw_virtual");

    if (parser_state.init(thd, thd->query(), thd->query_length()))
    {
        failp = TRUE;
        goto return_here;
    }

    thd->reset_for_next_command();

    /**
     * Set some database to thd so that parsing won't fail because of
     * missing database. Then parse.
     */
    failp = qcme_thd_set_db(thd, virtual_db);

    if (failp)
    {
        MXS_ERROR("Failed to set database in thread context.");
    }

    failp = parse_sql(thd, &parser_state, NULL);

    if (failp)
    {
        MXS_DEBUG("%lu [readwritesplit:create_parse_tree] failed to "
                  "create parse tree.",
                  pthread_self());
    }

return_here:
    return !failp;
}

/**
 * Sniff whether the statement is
 *
 *    SET ROLE ...
 *    SET NAMES ...
 *    SET PASSWORD ...
 *    SET CHARACTER ...
 *
 * Depending on what kind of SET statement it is, the parser of the embedded
 * library creates instances of set_var_user, set_var, set_var_password,
 * set_var_role, etc. that all are derived from set_var_base. However, there
 * is no type-information available in set_var_base, which is the type of the
 * instances when accessed from the lexer. Consequently, we cannot know what
 * kind of statment it is based on that, only whether it is a system variable
 * or not.
 *
 * Consequently, we just look at the string and deduce whether it is a
 * set [ROLE|NAMES|PASSWORD|CHARACTER] statement.
 */
enum set_type_t
{
    SET_TYPE_CHARACTER,
    SET_TYPE_NAMES,
    SET_TYPE_PASSWORD,
    SET_TYPE_ROLE,
    SET_TYPE_UNKNOWN
};

set_type_t get_set_type(const char* s)
{
    set_type_t rv = SET_TYPE_UNKNOWN;

    // Remove space from the beginning.
    while (isspace(*s))
    {
        ++s;
    }

    const char* token = s;

    // Find next non-space character.
    while (!isspace(*s) && (*s != 0))
    {
        ++s;
    }

    if (s - token == 3)     // Might be "set"
    {
        if (strncasecmp(token, "set", 3) == 0)
        {
            // YES it was!
            while (isspace(*s))
            {
                ++s;
            }

            token = s;

            while (!isspace(*s) && (*s != 0) && (*s != '='))
            {
                ++s;
            }

            if (s - token == 4)     // Might be "role"
            {
                if (strncasecmp(token, "role", 4) == 0)
                {
                    // YES it was!
                    rv = SET_TYPE_ROLE;
                }
            }
            else if (s - token == 5)    // Might be "names"
            {
                if (strncasecmp(token, "names", 5) == 0)
                {
                    // YES it was!
                    rv = SET_TYPE_NAMES;
                }
            }
            else if (s - token == 8)    // Might be "password
            {
                if (strncasecmp(token, "password", 8) == 0)
                {
                    // YES it was!
                    rv = SET_TYPE_PASSWORD;
                }
            }
            else if (s - token == 9)    // Might be "character"
            {
                if (strncasecmp(token, "character", 9) == 0)
                {
                    // YES it was!
                    rv = SET_TYPE_CHARACTER;
                }
            }
        }
    }

    return rv;
}

/**
 * Detect query type by examining parsed representation of it.
 *
 * @param pi    The parsing info.
 * @param thd   MariaDB thread context.
 *
 * @return Copy of query type value.
 *
 *
 * @details Query type is deduced by checking for certain properties
 * of them. The order is essential. Some SQL commands have multiple
 * flags set and changing the order in which flags are tested,
 * the resulting type may be different.
 *
 */
static uint32_t resolve_query_type(parsing_info_t* pi, THD* thd)
{
    qc_query_type_t qtype = QUERY_TYPE_UNKNOWN;
    uint32_t type = QUERY_TYPE_UNKNOWN;
    int set_autocommit_stmt = -1;   /*< -1 no, 0 disable, 1 enable */
    LEX* lex;
    Item* item;
    /**
     * By default, if sql_log_bin, that is, recording data modifications
     * to binary log, is disabled, gateway treats operations normally.
     * Effectively nothing is replicated.
     * When force_data_modify_op_replication is TRUE, gateway distributes
     * all write operations to all nodes.
     */
#if defined (NOT_IN_USE)
    bool force_data_modify_op_replication;
    force_data_modify_op_replication = FALSE;
#endif /* NOT_IN_USE */
    mxb_assert_message(thd != NULL, ("thd is NULL\n"));

    lex = thd->lex;

    /** SELECT ..INTO variable|OUTFILE|DUMPFILE */
    if (lex->result != NULL)
    {
        if (lex->result->send_eof())
        {
            // SELECT ... INTO DUMPFILE|OUTFILE ...
            type = QUERY_TYPE_WRITE;
        }
        else
        {
            // SELECT ... INTO @var
            type = QUERY_TYPE_GSYSVAR_WRITE;
        }
        goto return_qtype;
    }

    if (lex->describe)
    {
        type = QUERY_TYPE_READ;
        goto return_qtype;
    }

    if (skygw_stmt_causes_implicit_commit(lex, &set_autocommit_stmt))
    {
        if (mxs_log_is_priority_enabled(LOG_INFO))
        {
            if (sql_command_flags[lex->sql_command] & QC_CF_IMPLICIT_COMMIT_BEGIN)
            {
                MXS_INFO("Implicit COMMIT before executing the next command.");
            }
            else if (sql_command_flags[lex->sql_command] & QC_CF_IMPLICIT_COMMIT_END)
            {
                MXS_INFO("Implicit COMMIT after executing the next command.");
            }
        }

        if (set_autocommit_stmt == 1)
        {
            type |= QUERY_TYPE_ENABLE_AUTOCOMMIT;
            type |= QUERY_TYPE_COMMIT;
        }
    }

    if (set_autocommit_stmt == 0)
    {
        if (mxs_log_is_priority_enabled(LOG_INFO))
        {
            MXS_INFO("Disable autocommit : implicit START TRANSACTION"
                     " before executing the next command.");
        }

        type |= QUERY_TYPE_DISABLE_AUTOCOMMIT;
        type |= QUERY_TYPE_BEGIN_TRX;
    }

    if (lex->option_type == OPT_GLOBAL)
    {
        /**
         * SHOW syntax http://dev.mysql.com/doc/refman/5.6/en/show.html
         */
        if (lex->sql_command == SQLCOM_SHOW_VARIABLES)
        {
            type |= QUERY_TYPE_GSYSVAR_READ;
        }
        /**
         * SET syntax http://dev.mysql.com/doc/refman/5.6/en/set-statement.html
         */
        else if (lex->sql_command == SQLCOM_SET_OPTION)
        {
            type |= QUERY_TYPE_SESSION_WRITE;
            type |= QUERY_TYPE_GSYSVAR_WRITE;
        }

        /*
         * SHOW GLOBAL STATUS - Route to master
         */
        else if (lex->sql_command == SQLCOM_SHOW_STATUS)
        {
            type = QUERY_TYPE_WRITE;
        }
        /**
         * REVOKE ALL, ASSIGN_TO_KEYCACHE,
         * PRELOAD_KEYS, FLUSH, RESET, CREATE|ALTER|DROP SERVER
         */

        else
        {
            type |= QUERY_TYPE_GSYSVAR_WRITE;
        }

        goto return_qtype;
    }
    else if (lex->option_type == OPT_SESSION)
    {
        bool do_return = true;
        /**
         * SHOW syntax http://dev.mysql.com/doc/refman/5.6/en/show.html
         */
        if (lex->sql_command == SQLCOM_SHOW_VARIABLES)
        {
            type |= QUERY_TYPE_SYSVAR_READ;
        }
        /**
         * SET syntax http://dev.mysql.com/doc/refman/5.6/en/set-statement.html
         */
        else if (lex->sql_command == SQLCOM_SET_OPTION)
        {
            switch (get_set_type(pi->pi_query_plain_str))
            {
            case SET_TYPE_PASSWORD:
                type |= QUERY_TYPE_WRITE;
                break;

            case SET_TYPE_UNKNOWN:
                {
                    type |= QUERY_TYPE_SESSION_WRITE;
                    /** Either user- or system variable write */
                    List_iterator<set_var_base> ilist(lex->var_list);
                    size_t n = 0;

                    while (set_var_base* var = ilist++)
                    {
                        if (var->is_system())
                        {
                            type |= QUERY_TYPE_GSYSVAR_WRITE;
                        }
                        else
                        {
                            type |= QUERY_TYPE_USERVAR_WRITE;
                        }
                        ++n;
                    }

                    if (n == 0)
                    {
                        type |= QUERY_TYPE_GSYSVAR_WRITE;
                    }
                }
                break;

            default:
                type |= QUERY_TYPE_SESSION_WRITE;
            }
        }
        else
        {
            // This will cause the type of a statement like
            // "SET STATEMENT ... FOR XYZ" to be the type
            // of XYZ.
            do_return = false;
        }

        if (do_return)
        {
            goto return_qtype;
        }
    }

    /**
     * 1:ALTER TABLE, TRUNCATE, REPAIR, OPTIMIZE, ANALYZE, CHECK.
     * 2:CREATE|ALTER|DROP|TRUNCATE|RENAME TABLE, LOAD, CREATE|DROP|ALTER DB,
     *   CREATE|DROP INDEX, CREATE|DROP VIEW, CREATE|DROP TRIGGER,
     *   CREATE|ALTER|DROP EVENT, UPDATE, INSERT, INSERT(SELECT),
     *   DELETE, REPLACE, REPLACE(SELECT), CREATE|RENAME|DROP USER,
     *   GRANT, REVOKE, OPTIMIZE, CREATE|ALTER|DROP FUNCTION|PROCEDURE,
     *   CREATE SPFUNCTION, INSTALL|UNINSTALL PLUGIN
     */
    if (is_log_table_write_query(lex->sql_command)
        || is_update_query(lex->sql_command))
    {
#if defined (NOT_IN_USE)

        if (thd->variables.sql_log_bin == 0
            && force_data_modify_op_replication)
        {
            /** Not replicated */
            type |= QUERY_TYPE_SESSION_WRITE;
        }
        else
#endif /* NOT_IN_USE */
        {
            /** Written to binlog, that is, replicated except tmp tables */
            type |= QUERY_TYPE_WRITE;   /*< to master */

            if (lex->sql_command == SQLCOM_CREATE_TABLE
                && (lex->create_info.options & HA_LEX_CREATE_TMP_TABLE))
            {
                type |= QUERY_TYPE_CREATE_TMP_TABLE;    /*< remember in router */
            }
        }
    }

    /** Try to catch session modifications here */
    switch (lex->sql_command)
    {
    case SQLCOM_EMPTY_QUERY:
        type |= QUERY_TYPE_READ;
        break;

    case SQLCOM_CHANGE_DB:
        type |= QUERY_TYPE_SESSION_WRITE;
        break;

    case SQLCOM_DEALLOCATE_PREPARE:
        type |= QUERY_TYPE_DEALLOC_PREPARE;
        break;

    case SQLCOM_SELECT:
        type |= QUERY_TYPE_READ;
        break;

    case SQLCOM_CALL:
        type |= QUERY_TYPE_WRITE;
        break;

    case SQLCOM_BEGIN:
        type |= QUERY_TYPE_BEGIN_TRX;
        if (lex->start_transaction_opt & MYSQL_START_TRANS_OPT_READ_WRITE)
        {
            type |= QUERY_TYPE_WRITE;
        }
        else if (lex->start_transaction_opt & MYSQL_START_TRANS_OPT_READ_ONLY)
        {
            type |= QUERY_TYPE_READ;
        }
        goto return_qtype;
        break;

    case SQLCOM_COMMIT:
        type |= QUERY_TYPE_COMMIT;
        goto return_qtype;
        break;

    case SQLCOM_ROLLBACK:
        type |= QUERY_TYPE_ROLLBACK;
        goto return_qtype;
        break;

    case SQLCOM_PREPARE:
        type |= QUERY_TYPE_PREPARE_NAMED_STMT;
        goto return_qtype;
        break;

    case SQLCOM_SET_OPTION:
        type |= QUERY_TYPE_SESSION_WRITE;
        goto return_qtype;
        break;

    case SQLCOM_SHOW_DATABASES:
        type |= QUERY_TYPE_SHOW_DATABASES;
        goto return_qtype;
        break;

    case SQLCOM_SHOW_TABLES:
        type |= QUERY_TYPE_SHOW_TABLES;
        goto return_qtype;
        break;

    case SQLCOM_SHOW_CREATE:
    case SQLCOM_SHOW_CREATE_DB:
    case SQLCOM_SHOW_CREATE_FUNC:
    case SQLCOM_SHOW_CREATE_PROC:
    case SQLCOM_SHOW_FIELDS:
    case SQLCOM_SHOW_FUNC_CODE:
    case SQLCOM_SHOW_GRANTS:
    case SQLCOM_SHOW_PROC_CODE:
    case SQLCOM_SHOW_SLAVE_HOSTS:
    case SQLCOM_SHOW_SLAVE_STAT:
    case SQLCOM_SHOW_STATUS:
        type |= QUERY_TYPE_READ;
        goto return_qtype;
        break;

    case SQLCOM_END:
        goto return_qtype;
        break;

    case SQLCOM_RESET:
        if (lex->type & REFRESH_QUERY_CACHE)
        {
            type |= QUERY_TYPE_SESSION_WRITE;
        }
        else
        {
            type |= QUERY_TYPE_WRITE;
        }
        break;

    default:
        type |= QUERY_TYPE_WRITE;
        break;
    }

#if defined (UPDATE_VAR_SUPPORT)

    if (QTYPE_LESS_RESTRICTIVE_THAN_WRITE(type))
#endif
    // TODO: This test is meaningless, since at this point
    // TODO: qtype (not type) is QUERY_TYPE_UNKNOWN.
    if (qc_query_is_type(qtype, QUERY_TYPE_UNKNOWN)
        || qc_query_is_type(qtype, QUERY_TYPE_LOCAL_READ)
        || qc_query_is_type(qtype, QUERY_TYPE_READ)
        || qc_query_is_type(qtype, QUERY_TYPE_USERVAR_READ)
        || qc_query_is_type(qtype, QUERY_TYPE_SYSVAR_READ)
        || qc_query_is_type(qtype, QUERY_TYPE_GSYSVAR_READ))
    {
        /**
         * These values won't change qtype more restrictive than write.
         * UDFs and procedures could possibly cause session-wide write,
         * but unless their content is replicated this is a limitation
         * of this implementation.
         * In other words : UDFs and procedures are not allowed to
         * perform writes which are not replicated but need to repeat
         * in every node.
         * It is not sure if such statements exist. vraa 25.10.13
         */

        /**
         * Search for system functions, UDFs and stored procedures.
         */
        for (item = thd->free_list; item != NULL; item = item->next)
        {
            Item::Type itype;

            itype = item->type();

            if (itype == Item::SUBSELECT_ITEM)
            {
                continue;
            }
            else if (itype == Item::FUNC_ITEM)
            {
                int func_qtype = QUERY_TYPE_UNKNOWN;
                /**
                 * Item types:
                 * FIELD_ITEM = 0, FUNC_ITEM,
                 * SUM_FUNC_ITEM,  STRING_ITEM,    INT_ITEM,
                 * REAL_ITEM,      NULL_ITEM,      VARBIN_ITEM,
                 * COPY_STR_ITEM,  FIELD_AVG_ITEM,
                 * DEFAULT_VALUE_ITEM,             PROC_ITEM,
                 * COND_ITEM,      REF_ITEM,       FIELD_STD_ITEM,
                 * FIELD_VARIANCE_ITEM,
                 * INSERT_VALUE_ITEM,
                 * SUBSELECT_ITEM, ROW_ITEM,       CACHE_ITEM,
                 * TYPE_HOLDER,    PARAM_ITEM,
                 * TRIGGER_FIELD_ITEM,             DECIMAL_ITEM,
                 * XPATH_NODESET,  XPATH_NODESET_CMP,
                 * VIEW_FIXER_ITEM,
                 * EXPR_CACHE_ITEM == 27
                 **/

                Item_func::Functype ftype;
                ftype = ((Item_func*) item)->functype();

                /**
                 * Item_func types:
                 *
                 * UNKNOWN_FUNC = 0,EQ_FUNC,      EQUAL_FUNC,
                 * NE_FUNC,         LT_FUNC,      LE_FUNC,
                 * GE_FUNC,         GT_FUNC,      FT_FUNC,
                 * LIKE_FUNC == 10, ISNULL_FUNC,  ISNOTNULL_FUNC,
                 * COND_AND_FUNC,   COND_OR_FUNC, XOR_FUNC,
                 * BETWEEN,         IN_FUNC,
                 * MULT_EQUAL_FUNC, INTERVAL_FUNC,
                 * ISNOTNULLTEST_FUNC == 20,
                 * SP_EQUALS_FUNC,  SP_DISJOINT_FUNC,
                 * SP_INTERSECTS_FUNC,
                 * SP_TOUCHES_FUNC, SP_CROSSES_FUNC,
                 * SP_WITHIN_FUNC,  SP_CONTAINS_FUNC,
                 * SP_OVERLAPS_FUNC,
                 * SP_STARTPOINT,   SP_ENDPOINT == 30,
                 * SP_EXTERIORRING, SP_POINTN,    SP_GEOMETRYN,
                 * SP_INTERIORRINGN,NOT_FUNC,     NOT_ALL_FUNC,
                 * NOW_FUNC,        TRIG_COND_FUNC,
                 * SUSERVAR_FUNC,   GUSERVAR_FUNC == 40,
                 * COLLATE_FUNC,    EXTRACT_FUNC,
                 * CHAR_TYPECAST_FUNC,
                 * FUNC_SP,         UDF_FUNC,     NEG_FUNC,
                 * GSYSVAR_FUNC == 47
                 **/
                switch (ftype)
                {
                case Item_func::FUNC_SP:
                    /**
                     * An unknown (for maxscale) function / sp
                     * belongs to this category.
                     */
                    func_qtype |= QUERY_TYPE_WRITE;
                    MXS_DEBUG("%lu [resolve_query_type] "
                              "functype FUNC_SP, stored proc "
                              "or unknown function.",
                              pthread_self());
                    break;

                case Item_func::UDF_FUNC:
                    func_qtype |= QUERY_TYPE_WRITE;
                    MXS_DEBUG("%lu [resolve_query_type] "
                              "functype UDF_FUNC, user-defined "
                              "function.",
                              pthread_self());
                    break;

                case Item_func::NOW_FUNC:
                    // If this is part of a CREATE TABLE, then local read is not
                    // applicable.
                    if (lex->sql_command != SQLCOM_CREATE_TABLE)
                    {
                        func_qtype |= QUERY_TYPE_LOCAL_READ;
                        MXS_DEBUG("%lu [resolve_query_type] "
                                  "functype NOW_FUNC, could be "
                                  "executed in MaxScale.",
                                  pthread_self());
                    }
                    break;

                /** System session variable */
                case Item_func::GSYSVAR_FUNC:
                    {
                        const char* name;
                        size_t length;
                        get_string_and_length(item->name, &name, &length);

                        const char last_insert_id[] = "@@last_insert_id";
                        const char identity[] = "@@identity";

                        if (name
                            && (((length == sizeof(last_insert_id) - 1)
                                 && (strcasecmp(name, last_insert_id) == 0))
                                || ((length == sizeof(identity) - 1)
                                    && (strcasecmp(name, identity) == 0))))
                        {
                            func_qtype |= QUERY_TYPE_MASTER_READ;
                        }
                        else
                        {
                            func_qtype |= QUERY_TYPE_SYSVAR_READ;
                        }
                        MXS_DEBUG("%lu [resolve_query_type] "
                                  "functype GSYSVAR_FUNC, system "
                                  "variable read.",
                                  pthread_self());
                    }
                    break;

                /** User-defined variable read */
                case Item_func::GUSERVAR_FUNC:
                    func_qtype |= QUERY_TYPE_USERVAR_READ;
                    MXS_DEBUG("%lu [resolve_query_type] "
                              "functype GUSERVAR_FUNC, user "
                              "variable read.",
                              pthread_self());
                    break;

                /** User-defined variable modification */
                case Item_func::SUSERVAR_FUNC:
                    func_qtype |= QUERY_TYPE_USERVAR_WRITE;
                    MXS_DEBUG("%lu [resolve_query_type] "
                              "functype SUSERVAR_FUNC, user "
                              "variable write.",
                              pthread_self());
                    break;

                case Item_func::UNKNOWN_FUNC:

                    if (((Item_func*) item)->func_name() != NULL
                        && strcmp((char*) ((Item_func*) item)->func_name(), "last_insert_id") == 0)
                    {
                        func_qtype |= QUERY_TYPE_MASTER_READ;
                    }
                    else
                    {
                        func_qtype |= QUERY_TYPE_READ;
                    }

                    /**
                     * Many built-in functions are of this
                     * type, for example, rand(), soundex(),
                     * repeat() .
                     */
                    MXS_DEBUG("%lu [resolve_query_type] "
                              "functype UNKNOWN_FUNC, "
                              "typically some system function.",
                              pthread_self());
                    break;

                default:
                    MXS_DEBUG("%lu [resolve_query_type] "
                              "Functype %d.",
                              pthread_self(),
                              ftype);
                    break;
                }       /**< switch */

                /**< Set new query type */
                type |= func_qtype;
            }

#if defined (UPDATE_VAR_SUPPORT)

            /**
             * Write is as restrictive as it gets due functions,
             * so break.
             */
            if ((type & QUERY_TYPE_WRITE) == QUERY_TYPE_WRITE)
            {
                break;
            }

#endif
        }   /**< for */
    }       /**< if */

return_qtype:
    qtype = (qc_query_type_t) type;
    return qtype;
}

/**
 * Checks if statement causes implicit COMMIT.
 * autocommit_stmt gets values 1, 0 or -1 if stmt is enable, disable or
 * something else than autocommit.
 *
 * @param lex           Parse tree
 * @param autocommit_stmt   memory address for autocommit status
 *
 * @return true if statement causes implicit commit and false otherwise
 */
static bool skygw_stmt_causes_implicit_commit(LEX* lex, int* autocommit_stmt)
{
    bool succp;

    if (!(sql_command_flags[lex->sql_command] & CF_AUTO_COMMIT_TRANS))
    {
        succp = false;
        goto return_succp;
    }

    switch (lex->sql_command)
    {
    case SQLCOM_DROP_TABLE:
        succp = !(lex->create_info.options & HA_LEX_CREATE_TMP_TABLE);
        break;

    case SQLCOM_ALTER_TABLE:
    case SQLCOM_CREATE_TABLE:
        /* If CREATE TABLE of non-temporary table, do implicit commit */
        succp = !(lex->create_info.options & HA_LEX_CREATE_TMP_TABLE);
        break;

    case SQLCOM_SET_OPTION:
        if ((*autocommit_stmt = is_autocommit_stmt(lex)) == 1)
        {
            succp = true;
        }
        else
        {
            succp = false;
        }

        break;

    default:
        succp = true;
        break;
    }

return_succp:
    return succp;
}

/**
 * Finds out if stmt is SET autocommit
 * and if the new value matches with the enable_cmd argument.
 *
 * @param lex   parse tree
 *
 * @return 1, 0, or -1 if command was:
 * enable, disable, or not autocommit, respectively.
 */
static int is_autocommit_stmt(LEX* lex)
{
    struct list_node* node;
    set_var* setvar;
    int rc = -1;
    static char target[8];      /*< for converted string */
    Item* item = NULL;

    node = lex->var_list.first_node();
    setvar = (set_var*) node->info;

    if (setvar == NULL)
    {
        goto return_rc;
    }

    do      /*< Search for the last occurrence of 'autocommit' */
    {
        if ((sys_var*) setvar->var == Sys_autocommit_ptr)
        {
            item = setvar->value;
        }

        node = node->next;
    }
    while ((setvar = (set_var*) node->info) != NULL);

    if (item != NULL)   /*< found autocommit command */
    {
        if (qcme_item_is_int(item))
        {
            rc = item->val_int();

            if (rc > 1 || rc < 0)
            {
                rc = -1;
            }
        }
        else if (qcme_item_is_string(item))
        {
            String str(target, sizeof(target), system_charset_info);
            String* res = item->val_str(&str);

            if ((rc = find_type(&bool_typelib, res->ptr(), res->length(), false)))
            {
                mxb_assert(rc >= 0 && rc <= 2);
                /**
                 * rc is the position of matchin string in
                 * typelib's value array.
                 * 1=OFF, 2=ON.
                 */
                rc -= 1;
            }
        }
    }

return_rc:
    return rc;
}

#if defined (NOT_USED)

char* qc_get_stmtname(GWBUF* buf)
{
    MYSQL* mysql;

    if (buf == NULL
        || buf->gwbuf_bufobj == NULL
        || buf->gwbuf_bufobj->bo_data == NULL
        || (mysql = (MYSQL*) ((parsing_info_t*) buf->gwbuf_bufobj->bo_data)->pi_handle) == NULL
        || mysql->thd == NULL
        || (THD*) (mysql->thd))
    {
        ->lex == NULL
        || (THD*) (mysql->thd))->lex->prepared_stmt_name == NULL)
        {
            return NULL;
        }

        return ((THD*) (mysql->thd))->lex->prepared_stmt_name.str;
    }
}
#endif

/**
 * Get the parsing info structure from a GWBUF
 *
 * @param querybuf A GWBUF
 *
 * @return The parsing info object, or NULL
 */
parsing_info_t* get_pinfo(GWBUF* querybuf)
{
    parsing_info_t* pi = NULL;

    if ((querybuf != NULL) && GWBUF_IS_PARSED(querybuf))
    {
        pi = (parsing_info_t*) gwbuf_get_buffer_object_data(querybuf, GWBUF_PARSING_INFO);
    }

    return pi;
}

LEX* get_lex(parsing_info_t* pi)
{
    MYSQL* mysql = (MYSQL*) pi->pi_handle;
    mxb_assert(mysql);
    THD* thd = (THD*) mysql->thd;
    mxb_assert(thd);

    return thd->lex;
}

/**
 * Get the parse tree from parsed querybuf.
 * @param querybuf  The parsed GWBUF
 *
 * @return Pointer to the LEX struct or NULL if an error occurred or the query
 * was not parsed
 */
LEX* get_lex(GWBUF* querybuf)
{
    LEX* lex = NULL;
    parsing_info_t* pi = get_pinfo(querybuf);

    if (pi)
    {
        MYSQL* mysql = (MYSQL*) pi->pi_handle;
        mxb_assert(mysql);
        THD* thd = (THD*) mysql->thd;
        mxb_assert(thd);
        lex = thd->lex;
    }

    return lex;
}

/**
 * Finds the head of the list of tables affected by the current select statement.
 * @param thd Pointer to a valid THD
 * @return Pointer to the head of the TABLE_LIST chain or NULL in case of an error
 */
static TABLE_LIST* skygw_get_affected_tables(void* lexptr)
{
    LEX* lex = (LEX*) lexptr;

    if (lex == NULL || lex->current_select == NULL)
    {
        mxb_assert(lex != NULL && lex->current_select != NULL);
        return NULL;
    }

    TABLE_LIST* tbl = lex->current_select->table_list.first;

    if (tbl && tbl->schema_select_lex && tbl->schema_select_lex->table_list.elements
        && lex->sql_command != SQLCOM_SHOW_KEYS)
    {
        /**
         * Some statements e.g. EXPLAIN or SHOW COLUMNS give `information_schema`
         * as the underlying table and the table in the query is stored in
         * @c schema_select_lex.
         *
         * SHOW [KEYS | INDEX] does the reverse so we need to skip the
         * @c schema_select_lex when processing a SHOW [KEYS | INDEX] statement.
         */
        tbl = tbl->schema_select_lex->table_list.first;
    }

    return tbl;
}

static bool is_show_command(int sql_command)
{
    bool rv = false;

    switch (sql_command)
    {
    case SQLCOM_SHOW_CREATE:
    case SQLCOM_SHOW_DATABASES:
    case SQLCOM_SHOW_FIELDS:
    case SQLCOM_SHOW_KEYS:
    case SQLCOM_SHOW_MASTER_STAT:
    case SQLCOM_SHOW_SLAVE_STAT:
    case SQLCOM_SHOW_STATUS:
    case SQLCOM_SHOW_TABLES:
    case SQLCOM_SHOW_TABLE_STATUS:
    case SQLCOM_SHOW_VARIABLES:
    case SQLCOM_SHOW_WARNS:
        rv = true;
        break;

    default:
        break;
    }

    return rv;
}

int32_t qc_mysql_get_table_names(GWBUF* querybuf, int32_t fullnames, char*** tablesp, int32_t* tblsize)
{
    LEX* lex;
    TABLE_LIST* tbl;
    int i = 0, currtblsz = 0;
    char** tables = NULL, ** tmp = NULL;

    if (querybuf == NULL || tblsize == NULL)
    {
        goto retblock;
    }

    if (!ensure_query_is_parsed(querybuf))
    {
        goto retblock;
    }

    if ((lex = get_lex(querybuf)) == NULL)
    {
        goto retblock;
    }

    if (lex->describe || (is_show_command(lex->sql_command) && !(lex->sql_command == SQLCOM_SHOW_FIELDS)))
    {
        goto retblock;
    }

    lex->current_select = lex->all_selects_list;

    while (lex->current_select)
    {
        tbl = skygw_get_affected_tables(lex);

        while (tbl)
        {
            if (i >= currtblsz)
            {
                tmp = (char**) malloc(sizeof(char*) * (currtblsz * 2 + 1));

                if (tmp)
                {
                    if (currtblsz > 0)
                    {
                        for (int x = 0; x < currtblsz; x++)
                        {
                            tmp[x] = tables[x];
                        }

                        free(tables);
                    }

                    tables = tmp;
                    currtblsz = currtblsz * 2 + 1;
                }
            }

            if (tmp != NULL)
            {
                char* catnm = NULL;

                if (fullnames)
                {
                    if (qcme_string_get(tbl->db)
                        && (strcmp(qcme_string_get(tbl->db), "skygw_virtual") != 0)
                        && (strcmp(qcme_string_get(tbl->table_name), "*") != 0))
                    {
                        catnm = (char*) calloc(strlen(qcme_string_get(tbl->db))
                                               + strlen(qcme_string_get(tbl->table_name))
                                               + 2,
                                               sizeof(char));
                        strcpy(catnm, qcme_string_get(tbl->db));
                        strcat(catnm, ".");
                        strcat(catnm, qcme_string_get(tbl->table_name));
                    }
                }

                if (!catnm)
                {
                    // Sometimes the tablename is "*"; we exclude that.
                    if (strcmp(qcme_string_get(tbl->table_name), "*") != 0)
                    {
                        catnm = strdup(qcme_string_get(tbl->table_name));
                    }
                }

                if (catnm)
                {
                    int j = 0;

                    while ((j < i) && (strcmp(catnm, tables[j]) != 0))
                    {
                        ++j;
                    }

                    if (j == i)     // Not found
                    {
                        tables[i++] = catnm;
                    }
                    else
                    {
                        free(catnm);
                    }
                }

                tbl = tbl->next_local;
            }
        }   /*< while (tbl) */

        lex->current_select = lex->current_select->next_select_in_list();
    }   /*< while(lex->current_select) */

retblock:
    *tblsize = i;
    *tablesp = tables;

    return QC_RESULT_OK;
}

int32_t qc_mysql_get_created_table_name(GWBUF* querybuf, char** table_name)
{
    *table_name = NULL;

    if (querybuf == NULL)
    {
        return QC_RESULT_OK;
    }

    if (!ensure_query_is_parsed(querybuf))
    {
        return QC_RESULT_ERROR;
    }

    LEX* lex = get_lex(querybuf);

    if (lex && (lex->sql_command == SQLCOM_CREATE_TABLE))
    {
        if (lex->create_last_non_select_table
            && qcme_string_get(lex->create_last_non_select_table->table_name))
        {
            *table_name = strdup(qcme_string_get(lex->create_last_non_select_table->table_name));
        }
    }

    return QC_RESULT_OK;
}

int32_t qc_mysql_is_drop_table_query(GWBUF* querybuf, int32_t* answer)
{
    *answer = 0;

    if (querybuf)
    {
        if (ensure_query_is_parsed(querybuf))
        {
            LEX* lex = get_lex(querybuf);

            *answer = lex && lex->sql_command == SQLCOM_DROP_TABLE;
        }
    }

    return QC_RESULT_OK;
}

int32_t qc_mysql_query_has_clause(GWBUF* buf, int32_t* has_clause)
{
    *has_clause = false;

    if (buf)
    {
        if (ensure_query_is_parsed(buf))
        {
            LEX* lex = get_lex(buf);

            if (lex)
            {
                int cmd = lex->sql_command;

                if (!lex->describe
                    && !is_show_command(cmd)
                    && (cmd != SQLCOM_ALTER_PROCEDURE)
                    && (cmd != SQLCOM_ALTER_TABLE)
                    && (cmd != SQLCOM_CALL)
                    && (cmd != SQLCOM_CREATE_PROCEDURE)
                    && (cmd != SQLCOM_CREATE_TABLE)
                    && (cmd != SQLCOM_DROP_FUNCTION)
                    && (cmd != SQLCOM_DROP_PROCEDURE)
                    && (cmd != SQLCOM_DROP_TABLE)
                    && (cmd != SQLCOM_DROP_VIEW)
                    && (cmd != SQLCOM_FLUSH)
                    && (cmd != SQLCOM_ROLLBACK)
                    )
                {
                    SELECT_LEX* current = lex->all_selects_list;

                    while (current && !*has_clause)
                    {
                        if (current->where || current->having ||
                            ((cmd == SQLCOM_SELECT || cmd == SQLCOM_DELETE || cmd == SQLCOM_UPDATE)
                             && current->select_limit))
                        {
                            *has_clause = true;
                        }

                        current = current->next_select_in_list();
                    }
                }
            }
        }
    }

    return QC_RESULT_OK;
}

/**
 * Create parsing information; initialize mysql handle, allocate parsing info
 * struct and set handle and free function pointer to it.
 *
 * @param donefun       pointer to free function
 *
 * @return pointer to parsing information
 */
static parsing_info_t* parsing_info_init(void (* donefun)(void*))
{
    parsing_info_t* pi = NULL;
    MYSQL* mysql;
    const char* user = "skygw";
    const char* db = "skygw";

    mxb_assert(donefun != NULL);

    /** Get server handle */
    mysql = mysql_init(NULL);

    if (mysql == NULL)
    {
        MXS_ERROR("Call to mysql_real_connect failed due %d, %s.",
                  mysql_errno(mysql),
                  mysql_error(mysql));
        mxb_assert(mysql != NULL);
        goto retblock;
    }

    /** Set methods and authentication to mysql */
    mysql_options(mysql, MYSQL_READ_DEFAULT_GROUP, "libmysqld_skygw");
    mysql_options(mysql, MYSQL_OPT_USE_EMBEDDED_CONNECTION, NULL);
    mysql->methods = &embedded_methods;
    mysql->user = my_strdup(user, MYF(0));
    mysql->db = my_strdup(db, MYF(0));
    mysql->passwd = NULL;

    pi = (parsing_info_t*) calloc(1, sizeof(parsing_info_t));

    if (pi == NULL)
    {
        mysql_close(mysql);
        goto retblock;
    }

    /** Set handle and free function to parsing info struct */
    pi->pi_handle = mysql;
    pi->pi_done_fp = donefun;
    pi->result = QC_QUERY_INVALID;
    mxb_assert(this_thread.function_name_mappings);
    pi->function_name_mappings = this_thread.function_name_mappings;

retblock:
    return pi;
}

/**
 * Free function for parsing info. Called by gwbuf_free or in case initialization
 * of parsing information fails.
 *
 * @param ptr Pointer to parsing information, cast required
 *
 * @return void
 *
 */
static void parsing_info_done(void* ptr)
{
    parsing_info_t* pi;
    THD* thd;

    if (ptr)
    {
        pi = (parsing_info_t*) ptr;

        if (pi->pi_handle != NULL)
        {
            MYSQL* mysql = (MYSQL*) pi->pi_handle;

            if (mysql->thd != NULL)
            {
                thd = (THD*) mysql->thd;
                thd->end_statement();
                (*mysql->methods->free_embedded_thd)(mysql);
                mysql->thd = NULL;
            }

            mysql_close(mysql);
        }

        /** Free plain text query string */
        if (pi->pi_query_plain_str != NULL)
        {
            free(pi->pi_query_plain_str);
        }

        for (size_t i = 0; i < pi->field_infos_len; ++i)
        {
            free(pi->field_infos[i].database);
            free(pi->field_infos[i].table);
            free(pi->field_infos[i].column);
        }
        free(pi->field_infos);

        for (size_t i = 0; i < pi->function_infos_len; ++i)
        {
            QC_FUNCTION_INFO& fi = pi->function_infos[i];

            free(fi.name);

            for (size_t j = 0; j < fi.n_fields; ++j)
            {
                QC_FIELD_INFO& field = fi.fields[j];

                free(field.database);
                free(field.table);
                free(field.column);
            }
            free(fi.fields);
        }
        free(pi->function_infos);

        gwbuf_free(pi->preparable_stmt);

        free(pi);
    }
}

/**
 * Add plain text query string to parsing info.
 *
 * @param ptr   Pointer to parsing info struct, cast required
 * @param str   String to be added
 *
 * @return void
 */
static void parsing_info_set_plain_str(void* ptr, char* str)
{
    parsing_info_t* pi = (parsing_info_t*) ptr;

    pi->pi_query_plain_str = str;
}

int32_t qc_mysql_get_database_names(GWBUF* querybuf, char*** databasesp, int* size)
{
    LEX* lex;
    TABLE_LIST* tbl;
    char** databases = NULL, ** tmp = NULL;
    int currsz = 0, i = 0;

    if (!querybuf)
    {
        goto retblock;
    }

    if (!ensure_query_is_parsed(querybuf))
    {
        goto retblock;
    }

    if ((lex = get_lex(querybuf)) == NULL)
    {
        goto retblock;
    }

    if (lex->describe || (is_show_command(lex->sql_command)
                          && !(lex->sql_command == SQLCOM_SHOW_TABLES)
                          && !(lex->sql_command == SQLCOM_SHOW_FIELDS)))
    {
        goto retblock;
    }

    if (lex->sql_command == SQLCOM_CHANGE_DB || lex->sql_command == SQLCOM_SHOW_TABLES)
    {
        SELECT_LEX* select_lex = qcme_get_first_select_lex(lex);
        if (qcme_string_get(select_lex->db) &&
            (strcmp(qcme_string_get(select_lex->db), "skygw_virtual") != 0))
        {
            if (i >= currsz)
            {
                tmp = (char**) realloc(databases,
                                       sizeof(char*) * (currsz * 2 + 1));

                if (tmp == NULL)
                {
                    goto retblock;
                }

                databases = tmp;
                currsz = currsz * 2 + 1;
            }

            databases[i++] = strdup(qcme_string_get(select_lex->db));
        }
    }
    else
    {
        lex->current_select = lex->all_selects_list;

        while (lex->current_select)
        {
            tbl = lex->current_select->table_list.first;

            while (tbl)
            {
                if (lex->sql_command == SQLCOM_SHOW_FIELDS)
                {
                    // If we are describing, we want the actual table, not the information_schema.
                    if (tbl->schema_select_lex)
                    {
                        tbl = tbl->schema_select_lex->table_list.first;
                    }
                }

                // The database is sometimes an empty string. So as not to return
                // an array of empty strings, we need to check for that possibility.
                if ((strcmp(qcme_string_get(tbl->db), "skygw_virtual") != 0) &&
                    (*qcme_string_get(tbl->db) != 0))
                {
                    if (i >= currsz)
                    {
                        tmp = (char**) realloc(databases,
                                               sizeof(char*) * (currsz * 2 + 1));

                        if (tmp == NULL)
                        {
                            goto retblock;
                        }

                        databases = tmp;
                        currsz = currsz * 2 + 1;
                    }

                    int j = 0;

                    while ((j < i) && (strcmp(qcme_string_get(tbl->db), databases[j]) != 0))
                    {
                        ++j;
                    }

                    if (j == i)     // Not found
                    {
                        databases[i++] = strdup(qcme_string_get(tbl->db));
                    }
                }

                tbl = tbl->next_local;
            }

            lex->current_select = lex->current_select->next_select_in_list();
        }
    }

retblock:
    *size = i;
    *databasesp = databases;

    return QC_RESULT_OK;
}

int32_t qc_mysql_get_operation(GWBUF* querybuf, int32_t* operation)
{
    *operation = QUERY_OP_UNDEFINED;

    if (querybuf)
    {
        if (ensure_query_is_parsed(querybuf))
        {
            LEX* lex = get_lex(querybuf);

            if (lex)
            {
                if (lex->describe)
                {
                    *operation = QUERY_OP_EXPLAIN;
                }
                else
                {
                    switch (lex->sql_command)
                    {
                    case SQLCOM_SELECT:
                        *operation = QUERY_OP_SELECT;
                        break;

                    case SQLCOM_CREATE_DB:
                    case SQLCOM_CREATE_EVENT:
                    case SQLCOM_CREATE_FUNCTION:
                    case SQLCOM_CREATE_INDEX:
                    case SQLCOM_CREATE_PROCEDURE:
#if MYSQL_VERSION_MAJOR >= 10 && MYSQL_VERSION_MINOR >= 3
                    case SQLCOM_CREATE_SEQUENCE:
#endif
                    case SQLCOM_CREATE_SERVER:
                    case SQLCOM_CREATE_SPFUNCTION:
                    case SQLCOM_CREATE_TABLE:
                    case SQLCOM_CREATE_TRIGGER:
                    case SQLCOM_CREATE_USER:
                    case SQLCOM_CREATE_VIEW:
                        *operation = QUERY_OP_CREATE;
                        break;

                    case SQLCOM_ALTER_DB:
                    case SQLCOM_ALTER_DB_UPGRADE:
                    case SQLCOM_ALTER_EVENT:
                    case SQLCOM_ALTER_FUNCTION:
                    case SQLCOM_ALTER_PROCEDURE:
                    case SQLCOM_ALTER_SERVER:
                    case SQLCOM_ALTER_TABLE:
                    case SQLCOM_ALTER_TABLESPACE:
                        *operation = QUERY_OP_ALTER;
                        break;

                    case SQLCOM_UPDATE:
                    case SQLCOM_UPDATE_MULTI:
                        *operation = QUERY_OP_UPDATE;
                        break;

                    case SQLCOM_INSERT:
                    case SQLCOM_INSERT_SELECT:
                    case SQLCOM_REPLACE:
                    case SQLCOM_REPLACE_SELECT:
                        *operation = QUERY_OP_INSERT;
                        break;

                    case SQLCOM_DELETE:
                    case SQLCOM_DELETE_MULTI:
                        *operation = QUERY_OP_DELETE;
                        break;

                    case SQLCOM_TRUNCATE:
                        *operation = QUERY_OP_TRUNCATE;
                        break;

                    case SQLCOM_DROP_DB:
                    case SQLCOM_DROP_EVENT:
                    case SQLCOM_DROP_FUNCTION:
                    case SQLCOM_DROP_INDEX:
                    case SQLCOM_DROP_PROCEDURE:
#if MYSQL_VERSION_MAJOR >= 10 && MYSQL_VERSION_MINOR >= 3
                    case SQLCOM_DROP_SEQUENCE:
#endif
                    case SQLCOM_DROP_SERVER:
                    case SQLCOM_DROP_TABLE:
                    case SQLCOM_DROP_TRIGGER:
                    case SQLCOM_DROP_USER:
                    case SQLCOM_DROP_VIEW:
                        *operation = QUERY_OP_DROP;
                        break;

                    case SQLCOM_CHANGE_DB:
                        *operation = QUERY_OP_CHANGE_DB;
                        break;

                    case SQLCOM_LOAD:
                        *operation = QUERY_OP_LOAD_LOCAL;
                        break;

                    case SQLCOM_GRANT:
                        *operation = QUERY_OP_GRANT;
                        break;

                    case SQLCOM_REVOKE:
                    case SQLCOM_REVOKE_ALL:
                        *operation = QUERY_OP_REVOKE;
                        break;

                    case SQLCOM_SET_OPTION:
                        *operation = QUERY_OP_SET;
                        break;

                    case SQLCOM_SHOW_CREATE:
                    case SQLCOM_SHOW_CREATE_DB:
                    case SQLCOM_SHOW_CREATE_FUNC:
                    case SQLCOM_SHOW_CREATE_PROC:
                    case SQLCOM_SHOW_DATABASES:
                    case SQLCOM_SHOW_FIELDS:
                    case SQLCOM_SHOW_FUNC_CODE:
                    case SQLCOM_SHOW_GRANTS:
                    case SQLCOM_SHOW_KEYS:
                    case SQLCOM_SHOW_MASTER_STAT:
                    case SQLCOM_SHOW_PROC_CODE:
                    case SQLCOM_SHOW_SLAVE_HOSTS:
                    case SQLCOM_SHOW_SLAVE_STAT:
                    case SQLCOM_SHOW_STATUS:
                    case SQLCOM_SHOW_TABLES:
                    case SQLCOM_SHOW_TABLE_STATUS:
                    case SQLCOM_SHOW_VARIABLES:
                    case SQLCOM_SHOW_WARNS:
                        *operation = QUERY_OP_SHOW;
                        break;

                    case SQLCOM_EXECUTE:
                        *operation = QUERY_OP_EXECUTE;
                        break;

                    case SQLCOM_CALL:
                        *operation = QUERY_OP_CALL;
                        break;

                    default:
                        *operation = QUERY_OP_UNDEFINED;
                    }
                }
            }
        }
    }

    return QC_RESULT_OK;
}

int32_t qc_mysql_get_prepare_name(GWBUF* stmt, char** namep)
{
    char* name = NULL;

    if (stmt)
    {
        if (ensure_query_is_parsed(stmt))
        {
            LEX* lex = get_lex(stmt);

            if (!lex->describe)
            {
                if ((lex->sql_command == SQLCOM_PREPARE)
                    || (lex->sql_command == SQLCOM_EXECUTE)
                    || (lex->sql_command == SQLCOM_DEALLOCATE_PREPARE))
                {
                    // LEX_STRING or LEX_CSTRING
                    const auto& prepared_stmt_name = qcme_get_prepared_stmt_name(lex);
                    name = (char*)malloc(prepared_stmt_name.length + 1);
                    if (name)
                    {
                        memcpy(name, prepared_stmt_name.str, prepared_stmt_name.length);
                        name[prepared_stmt_name.length] = 0;
                    }
                }
            }
        }
    }

    *namep = name;

    return QC_RESULT_OK;
}

int32_t qc_mysql_get_preparable_stmt(GWBUF* stmt, GWBUF** preparable_stmt)
{
    if (stmt)
    {
        if (ensure_query_is_parsed(stmt))
        {
            LEX* lex = get_lex(stmt);

            if ((lex->sql_command == SQLCOM_PREPARE) && !lex->describe)
            {
                parsing_info_t* pi = get_pinfo(stmt);

                if (!pi->preparable_stmt)
                {
                    const char* preparable_stmt;
                    size_t preparable_stmt_len;
// MYSQL_VERSION_PATCH might be smaller, but this was detected with 10.2.32.
#if MYSQL_VERSION_MINOR >= 3 || (MYSQL_VERSION_MINOR == 2 && MYSQL_VERSION_PATCH >= 32)
                    preparable_stmt = qcme_get_prepared_stmt_code(lex)->str_value.ptr();
                    preparable_stmt_len = qcme_get_prepared_stmt_code(lex)->str_value.length();
#else
                    preparable_stmt = lex->prepared_stmt_code.str;
                    preparable_stmt_len = lex->prepared_stmt_code.length;
#endif
                    size_t payload_len = preparable_stmt_len + 1;
                    size_t packet_len = MYSQL_HEADER_LEN + payload_len;

                    GWBUF* preperable_packet = gwbuf_alloc(packet_len);

                    if (preperable_packet)
                    {
                        // Encode the length of the payload in the 3 first bytes.
                        *((unsigned char*)GWBUF_DATA(preperable_packet) + 0) = payload_len;
                        *((unsigned char*)GWBUF_DATA(preperable_packet) + 1) = (payload_len >> 8);
                        *((unsigned char*)GWBUF_DATA(preperable_packet) + 2) = (payload_len >> 16);
                        // Sequence id
                        *((unsigned char*)GWBUF_DATA(preperable_packet) + 3) = 0x00;
                        // Payload, starts with command.
                        *((unsigned char*)GWBUF_DATA(preperable_packet) + 4) = COM_QUERY;
                        // Is followed by the statement.
                        char* s = (char*)GWBUF_DATA(preperable_packet) + 5;

                        // We copy the statment, blindly replacing all '?':s (always)
                        // and ':N' (in Oracle mode) with '0':s as otherwise the parsing of the
                        // preparable statement as a regular statement will not always succeed.
                        qc_sql_mode_t sql_mode = this_thread.sql_mode;
                        const char* p = preparable_stmt;
                        const char* end = preparable_stmt + preparable_stmt_len;
                        while (p < end)
                        {
                            if (*p == '?')
                            {
                                *s = '0';
                            }
                            else if (sql_mode == QC_SQL_MODE_ORACLE)
                            {
                                if (*p == ':' && p + 1 < end)
                                {
                                    // This may be an Oracle specific positional parameter.
                                    char c = *(p + 1);
                                    if (isalnum(c))
                                    {
                                        ++p;
                                        // e.g. :4711 or :aaa
                                        while (p + 1 < end && isalnum(*(p + 1)))
                                        {
                                            ++p;
                                        }

                                        *s = '0';
                                    }
                                    else if (c == '\'' || c == '\"')
                                    {
                                        // e.g. :"abc"
                                        char quote = *p;
                                        while (p + 1 < end && *(p + 1) != quote)
                                        {
                                            ++p;
                                        }

                                        *s = '0';
                                    }
                                }
                                else
                                {
                                    *s = *p;
                                }
                            }
                            else
                            {
                                *s = *p;
                            }

                            if (p != end)
                            {
                                ++p;
                            }

                            ++s;
                        }

                        *s = 0;
                    }

                    pi->preparable_stmt = preperable_packet;
                }

                *preparable_stmt = pi->preparable_stmt;
            }
        }
    }

    return QC_RESULT_OK;
}

static bool should_exclude(const char* name, List<Item>* excludep)
{
    bool exclude = false;
    List_iterator<Item> ilist(*excludep);
    Item* exclude_item;

    while (!exclude && (exclude_item = ilist++))
    {
        const char* exclude_name;
        size_t length;
        get_string_and_length(exclude_item->name, &exclude_name, &length);

        if (exclude_name
            && (strlen(name) == length)
            && (strcasecmp(name, exclude_name) == 0))
        {
            exclude = true;
        }

        if (!exclude)
        {
            exclude_name = strrchr(exclude_item->full_name(), '.');

            if (exclude_name)
            {
                ++exclude_name;     // Char after the '.'

                if (strcasecmp(name, exclude_name) == 0)
                {
                    exclude = true;
                }
            }
        }
    }

    return exclude;
}

static void unalias_names(st_select_lex* select,
                          const char* from_database,
                          const char* from_table,
                          const char** to_database,
                          const char** to_table)
{
    *to_database = from_database;
    *to_table = from_table;

    if (!from_database && from_table)
    {
        st_select_lex* s = select;

        while ((*to_table == from_table) && s)
        {
            TABLE_LIST* tbl = s->table_list.first;

            while ((*to_table == from_table) && tbl)
            {
                if (qcme_string_get(tbl->alias)
                    && (strcasecmp(qcme_string_get(tbl->alias), from_table) == 0)
                    && (strcasecmp(qcme_string_get(tbl->table_name), "*") != 0))
                {
                    // The dummy default database "skygw_virtual" is not included.
                    if (qcme_string_get(tbl->db)
                        && *qcme_string_get(tbl->db)
                        && (strcmp(qcme_string_get(tbl->db), "skygw_virtual") != 0))
                    {
                        *to_database = (char*)qcme_string_get(tbl->db);
                    }
                    *to_table = (char*)qcme_string_get(tbl->table_name);
                }

                tbl = tbl->next_local;
            }

            s = s->outer_select();
        }
    }
}

static void add_field_info(parsing_info_t* info,
                           const char* database,
                           const char* table,
                           const char* column,
                           List<Item>* excludep)
{
    mxb_assert(column);

    QC_FIELD_INFO item = {(char*)database, (char*)table, (char*)column};

    size_t i;
    for (i = 0; i < info->field_infos_len; ++i)
    {
        QC_FIELD_INFO* field_info = info->field_infos + i;

        if (strcasecmp(item.column, field_info->column) == 0)
        {
            if (!item.table && !field_info->table)
            {
                mxb_assert(!item.database && !field_info->database);
                break;
            }
            else if (item.table && field_info->table && (strcmp(item.table, field_info->table) == 0))
            {
                if (!item.database && !field_info->database)
                {
                    break;
                }
                else if (item.database
                         && field_info->database
                         && (strcmp(item.database, field_info->database) == 0))
                {
                    break;
                }
            }
        }
    }

    QC_FIELD_INFO* field_infos = NULL;

    if (i == info->field_infos_len)     // If true, the field was not present already.
    {
        // If only a column is specified, but not a table or database and we
        // have a list of expressions that should be excluded, we check if the column
        // value is present in that list. This is in order to exclude the second "d" in
        // a statement like "select a as d from x where d = 2".
        if (!(column && !table && !database && excludep && should_exclude(column, excludep)))
        {
            if (info->field_infos_len < info->field_infos_capacity)
            {
                field_infos = info->field_infos;
            }
            else
            {
                size_t capacity = info->field_infos_capacity ? 2 * info->field_infos_capacity : 8;
                field_infos = (QC_FIELD_INFO*)realloc(info->field_infos, capacity * sizeof(QC_FIELD_INFO));

                if (field_infos)
                {
                    info->field_infos = field_infos;
                    info->field_infos_capacity = capacity;
                }
            }
        }
    }

    // If field_infos is NULL, then the field was found and has already been noted.
    if (field_infos)
    {
        item.database = item.database ? strdup(item.database) : NULL;
        item.table = item.table ? strdup(item.table) : NULL;
        mxb_assert(item.column);
        item.column = strdup(item.column);

        // We are happy if we at least could dup the column.

        if (item.column)
        {
            field_infos[info->field_infos_len++] = item;
        }
    }
}

static void add_field_info(parsing_info_t* info,
                           st_select_lex* select,
                           const char* database,
                           const char* table,
                           const char* column,
                           List<Item>* excludep)
{
    mxb_assert(column);

    unalias_names(select, database, table, &database, &table);

    add_field_info(info, database, table, column, excludep);
}

static void add_function_field_usage(const char* database,
                                     const char* table,
                                     const char* column,
                                     QC_FUNCTION_INFO* fi)
{
    bool found = false;
    uint32_t i = 0;

    while (!found && (i < fi->n_fields))
    {
        QC_FIELD_INFO& field = fi->fields[i];

        if (strcasecmp(field.column, column) == 0)
        {
            if (!field.table && !table)
            {
                found = true;
            }
            else if (field.table && table && (strcasecmp(field.table, table) == 0))
            {
                if (!field.database && !database)
                {
                    found = true;
                }
                else if (field.database && database && (strcasecmp(field.database, database) == 0))
                {
                    found = true;
                }
            }
        }

        ++i;
    }

    if (!found)
    {
        QC_FIELD_INFO* fields = (QC_FIELD_INFO*)realloc(fi->fields,
                                                        (fi->n_fields + 1) * sizeof(QC_FIELD_INFO));
        mxb_assert(fields);

        if (fields)
        {
            // Ignore potential alloc failures
            QC_FIELD_INFO& field = fields[fi->n_fields];
            field.database = database ? strdup(database) : NULL;
            field.table = table ? strdup(table) : NULL;
            field.column = strdup(column);

            fi->fields = fields;
            ++fi->n_fields;
        }
    }
}

static void add_function_field_usage(st_select_lex* select,
                                     Item_field* item,
                                     QC_FUNCTION_INFO* fi)
{
    const char* database = item->db_name;
    const char* table = item->table_name;

    unalias_names(select, item->db_name, item->table_name, &database, &table);

    const char* s1;
    size_t l1;
    get_string_and_length(item->field_name, &s1, &l1);
    char* column = NULL;

    if (!database && !table)
    {
        List_iterator<Item> ilist(select->item_list);
        Item* item2;

        while (!column && (item2 = ilist++))
        {
            if (item2->type() == Item::FIELD_ITEM)
            {
                Item_field* field = (Item_field*)item2;

                const char* s2;
                size_t l2;
                get_string_and_length(field->name, &s2, &l2);

                if (l1 == l2)
                {
                    if (strncasecmp(s1, s2, l1) == 0)
                    {
                        get_string_and_length(field->orig_field_name, &s1, &l1);
                        column = strndup(s1, l1);

                        table = field->orig_table_name;
                        database = field->orig_db_name;
                    }
                }
            }
        }
    }

    if (!column)
    {
        get_string_and_length(item->field_name, &s1, &l1);
        column = strndup(s1, l1);
    }

    add_function_field_usage(database, table, column, fi);

    free(column);
}

static void add_function_field_usage(st_select_lex* select,
                                     Item** items,
                                     int n_items,
                                     QC_FUNCTION_INFO* fi)
{
    for (int i = 0; i < n_items; ++i)
    {
        Item* item = items[i];

        switch (item->type())
        {
        case Item::FIELD_ITEM:
            add_function_field_usage(select, static_cast<Item_field*>(item), fi);
            break;

        default:
            if (qcme_item_is_string(item))
            {
                if (this_thread.options & QC_OPTION_STRING_ARG_AS_FIELD)
                {
                    String* s = item->val_str();
                    int len = s->length();
                    char tmp[len + 1];
                    memcpy(tmp, s->ptr(), len);
                    tmp[len] = 0;

                    add_function_field_usage(nullptr, nullptr, tmp, fi);
                }
            }
            else
            {
                // mxb_assert(!true);
            }
        }
    }
}

static void add_function_field_usage(st_select_lex* select,
                                     st_select_lex* sub_select,
                                     QC_FUNCTION_INFO* fi)
{
    List_iterator<Item> ilist(sub_select->item_list);

    while (Item* item = ilist++)
    {
        if (item->type() == Item::FIELD_ITEM)
        {
            add_function_field_usage(select, static_cast<Item_field*>(item), fi);
        }
    }
}

static QC_FUNCTION_INFO* get_function_info(parsing_info_t* info, const char* name)
{
    QC_FUNCTION_INFO* function_info = NULL;

    size_t i;
    for (i = 0; i < info->function_infos_len; ++i)
    {
        function_info = info->function_infos + i;

        if (strcasecmp(name, function_info->name) == 0)
        {
            break;
        }
    }

    if (i == info->function_infos_len)
    {
        // Not found

        if (info->function_infos_len == info->function_infos_capacity)
        {
            size_t capacity = info->function_infos_capacity ? 2 * info->function_infos_capacity : 8;
            QC_FUNCTION_INFO* function_infos =
                (QC_FUNCTION_INFO*)realloc(info->function_infos,
                                           capacity * sizeof(QC_FUNCTION_INFO));
            assert(function_infos);

            info->function_infos = function_infos;
            info->function_infos_capacity = capacity;
        }

        function_info = &info->function_infos[info->function_infos_len++];

        function_info->name = strdup(name);
        function_info->fields = NULL;
        function_info->n_fields = 0;
    }

    return function_info;
}

static QC_FUNCTION_INFO* add_function_info(parsing_info_t* info,
                                           st_select_lex* select,
                                           const char* name,
                                           Item** items,
                                           int n_items)
{
    mxb_assert(name);

    QC_FUNCTION_INFO* function_info = NULL;

    name = map_function_name(info->function_name_mappings, name);

    QC_FUNCTION_INFO item = {(char*)name};

    size_t i;
    for (i = 0; i < info->function_infos_len; ++i)
    {
        if (strcasecmp(name, info->function_infos[i].name) == 0)
        {
            function_info = &info->function_infos[i];
            break;
        }
    }

    QC_FUNCTION_INFO* function_infos = NULL;

    if (!function_info)
    {
        if (info->function_infos_len < info->function_infos_capacity)
        {
            function_infos = info->function_infos;
        }
        else
        {
            size_t capacity = info->function_infos_capacity ? 2 * info->function_infos_capacity : 8;
            function_infos = (QC_FUNCTION_INFO*)realloc(info->function_infos,
                                                        capacity * sizeof(QC_FUNCTION_INFO));
            assert(function_infos);

            info->function_infos = function_infos;
            info->function_infos_capacity = capacity;
        }

        function_info = &info->function_infos[info->function_infos_len++];

        function_info->name = strdup(name);
        function_info->fields = NULL;
        function_info->n_fields = 0;
    }

    add_function_field_usage(select, items, n_items, function_info);

    return function_info;
}

static void add_field_info(parsing_info_t* pi,
                           st_select_lex* select,
                           Item_field* item,
                           List<Item>* excludep)
{
    const char* database = item->db_name;
    const char* table = item->table_name;
    const char* s;
    size_t l;
    get_string_and_length(item->field_name, &s, &l);
    char column[l + 1];
    strncpy(column, s, l);
    column[l] = 0;

    LEX* lex = get_lex(pi);

    switch (lex->sql_command)
    {
    case SQLCOM_SHOW_FIELDS:
        if (!database)
        {
            database = "information_schema";
        }

        if (!table)
        {
            table = "COLUMNS";
        }
        break;

    case SQLCOM_SHOW_KEYS:
        if (!database)
        {
            database = "information_schema";
        }

        if (!table)
        {
            table = "STATISTICS";
        }
        break;

    case SQLCOM_SHOW_STATUS:
        if (!database)
        {
            database = "information_schema";
        }

        if (!table)
        {
            table = "SESSION_STATUS";
        }
        break;

    case SQLCOM_SHOW_TABLES:
        if (!database)
        {
            database = "information_schema";
        }

        if (!table)
        {
            table = "TABLE_NAMES";
        }
        break;

    case SQLCOM_SHOW_TABLE_STATUS:
        if (!database)
        {
            database = "information_schema";
        }

        if (!table)
        {
            table = "TABLES";
        }
        break;

    case SQLCOM_SHOW_VARIABLES:
        if (!database)
        {
            database = "information_schema";
        }

        if (!table)
        {
            table = "SESSION_STATUS";
        }
        break;

    default:
        break;
    }

    add_field_info(pi, select, database, table, column, excludep);
}

static void add_field_info(parsing_info_t* pi,
                           st_select_lex* select,
                           Item* item,
                           List<Item>* excludep)
{
    const char* database = NULL;
    const char* table = NULL;
    const char* s;
    size_t l;
    get_string_and_length(item->name, &s, &l);
    char column[l + 1];
    strncpy(column, s, l);
    column[l] = 0;

    add_field_info(pi, select, database, table, column, excludep);
}

typedef enum collect_source
{
    COLLECT_SELECT,
    COLLECT_WHERE,
    COLLECT_HAVING,
    COLLECT_GROUP_BY,
    COLLECT_ORDER_BY
} collect_source_t;

static void update_field_infos(parsing_info_t* pi,
                               LEX* lex,
                               st_select_lex* select,
                               List<Item>* excludep);

static void remove_surrounding_back_ticks(char* s)
{
    size_t len = strlen(s);

    if (*s == '`')
    {
        --len;
        memmove(s, s + 1, len);
        s[len] = 0;
    }

    if (s[len - 1] == '`')
    {
        s[len - 1] = 0;
    }
}

static bool should_function_be_ignored(parsing_info_t* pi, const char* func_name)
{
    bool rv = false;

    // We want to ignore functions that do not really appear as such in an
    // actual SQL statement. E.g. "SELECT @a" appears as a function "get_user_var".
    if ((strcasecmp(func_name, "decimal_typecast") == 0)
        || (strcasecmp(func_name, "cast_as_char") == 0)
        || (strcasecmp(func_name, "cast_as_date") == 0)
        || (strcasecmp(func_name, "cast_as_datetime") == 0)
        || (strcasecmp(func_name, "cast_as_time") == 0)
        || (strcasecmp(func_name, "cast_as_signed") == 0)
        || (strcasecmp(func_name, "cast_as_unsigned") == 0)
        || (strcasecmp(func_name, "get_user_var") == 0)
        || (strcasecmp(func_name, "get_system_var") == 0)
        || (strcasecmp(func_name, "not") == 0)
        || (strcasecmp(func_name, "collate") == 0)
        || (strcasecmp(func_name, "set_user_var") == 0)
        || (strcasecmp(func_name, "set_system_var") == 0))
    {
        rv = true;
    }

    // Any sequence related functions should be ignored as well.
#if MYSQL_VERSION_MAJOR >= 10 && MYSQL_VERSION_MINOR >= 3
    if (!rv)
    {
        if ((strcasecmp(func_name, "lastval") == 0)
            || (strcasecmp(func_name, "nextval") == 0))
        {
            pi->type_mask |= QUERY_TYPE_WRITE;
            rv = true;
        }
    }
#endif

#ifdef WF_SUPPORTED
    if (!rv)
    {
        if (strcasecmp(func_name, "WF") == 0)
        {
            rv = true;
        }
    }
#endif

    return rv;
}

static void update_field_infos(parsing_info_t* pi,
                               st_select_lex* select,
                               collect_source_t source,
                               Item* item,
                               List<Item>* excludep)
{
    switch (item->type())
    {
    case Item::COND_ITEM:
        {
            Item_cond* cond_item = static_cast<Item_cond*>(item);
            List_iterator<Item> ilist(*cond_item->argument_list());

            while (Item* i = ilist++)
            {
                update_field_infos(pi, select, source, i, excludep);
            }
        }
        break;

    case Item::FIELD_ITEM:
        add_field_info(pi, select, static_cast<Item_field*>(item), excludep);
        break;

    case Item::REF_ITEM:
        {
            if (source != COLLECT_SELECT)
            {
                Item_ref* ref_item = static_cast<Item_ref*>(item);

                add_field_info(pi, select, item, excludep);

                size_t n_items = ref_item->cols();

                for (size_t i = 0; i < n_items; ++i)
                {
                    Item* reffed_item = ref_item->element_index(i);

                    if (reffed_item != ref_item)
                    {
                        update_field_infos(pi, select, source, ref_item->element_index(i), excludep);
                    }
                }
            }
        }
        break;

    case Item::ROW_ITEM:
        {
            Item_row* row_item = static_cast<Item_row*>(item);
            size_t n_items = row_item->cols();

            for (size_t i = 0; i < n_items; ++i)
            {
                update_field_infos(pi, select, source, row_item->element_index(i), excludep);
            }
        }
        break;

    case Item::FUNC_ITEM:
    case Item::SUM_FUNC_ITEM:
#ifdef WF_SUPPORTED
    case Item::WINDOW_FUNC_ITEM:
#endif
        {
            Item_func_or_sum* func_item = static_cast<Item_func_or_sum*>(item);
            Item** items = func_item->arguments();
            size_t n_items = func_item->argument_count();

            // From comment in Item_func_or_sum(server/sql/item.h) abount the
            // func_name() member function:
            /*
             *  This method is used for debug purposes to print the name of an
             *  item to the debug log. The second use of this method is as
             *  a helper function of print() and error messages, where it is
             *  applicable. To suit both goals it should return a meaningful,
             *  distinguishable and sintactically correct string. This method
             *  should not be used for runtime type identification, use enum
             *  {Sum}Functype and Item_func::functype()/Item_sum::sum_func()
             *  instead.
             *  Added here, to the parent class of both Item_func and Item_sum.
             *
             *  NOTE: for Items inherited from Item_sum, func_name() return part of
             *  function name till first argument (including '(') to make difference in
             *  names for functions with 'distinct' clause and without 'distinct' and
             *  also to make printing of items inherited from Item_sum uniform.
             */
            // However, we have no option but to use it.

            const char* f = func_item->func_name();

            char func_name[strlen(f) + 3 + 1];      // strlen(substring) - strlen(substr) from below.
            strcpy(func_name, f);
            mxb::trim(func_name);   // Sometimes the embedded parser leaves leading and trailing whitespace.

            // Non native functions are surrounded by back-ticks, let's remove them.
            remove_surrounding_back_ticks(func_name);

            char* dot = strchr(func_name, '.');

            if (dot)
            {
                // If there is a dot in the name we assume we have something like
                // db.fn(). We remove the scope, can't return that in qc_sqlite
                ++dot;
                memmove(func_name, dot, strlen(func_name) - (dot - func_name) + 1);
                remove_surrounding_back_ticks(func_name);
            }

            char* parenthesis = strchr(func_name, '(');

            if (parenthesis)
            {
                // The func_name of count in "SELECT count(distinct ...)" is
                // "count(distinct", so we need to strip that away.
                *parenthesis = 0;
            }

            // We want to ignore functions that do not really appear as such in an
            // actual SQL statement. E.g. "SELECT @a" appears as a function "get_user_var".
            if (!should_function_be_ignored(pi, func_name))
            {
                if (strcmp(func_name, "%") == 0)
                {
                    // Embedded library silently changes "mod" into "%". We need to check
                    // what it originally was, so that the result agrees with that of
                    // qc_sqlite.
                    const char* s;
                    size_t l;
                    get_string_and_length(func_item->name, &s, &l);
                    if (s && (strncasecmp(s, "mod", 3) == 0))
                    {
                        strcpy(func_name, "mod");
                    }
                }
                else if (strcmp(func_name, "<=>") == 0)
                {
                    // qc_sqlite does not distinguish between "<=>" and "=", so we
                    // change "<=>" into "=".
                    strcpy(func_name, "=");
                }
                else if (strcasecmp(func_name, "substr") == 0)
                {
                    // Embedded library silently changes "substring" into "substr". We need
                    // to check what it originally was, so that the result agrees with
                    // that of qc_sqlite. We reserved space for this above.
                    const char* s;
                    size_t l;
                    get_string_and_length(func_item->name, &s, &l);
                    if (s && (strncasecmp(s, "substring", 9) == 0))
                    {
                        strcpy(func_name, "substring");
                    }
                }
                else if (strcasecmp(func_name, "add_time") == 0)
                {
                    // For whatever reason the name of "addtime" is returned as "add_time".
                    strcpy(func_name, "addtime");
                }

                add_function_info(pi, select, func_name, items, n_items);
            }

            for (size_t i = 0; i < n_items; ++i)
            {
                update_field_infos(pi, select, source, items[i], excludep);
            }
        }
        break;

    case Item::SUBSELECT_ITEM:
        {
            Item_subselect* subselect_item = static_cast<Item_subselect*>(item);
            QC_FUNCTION_INFO* fi = NULL;
            switch (subselect_item->substype())
            {
            case Item_subselect::IN_SUBS:
                fi = add_function_info(pi, select, "in", 0, 0);

            case Item_subselect::ALL_SUBS:
            case Item_subselect::ANY_SUBS:
                {
                    Item_in_subselect* in_subselect_item = static_cast<Item_in_subselect*>(item);

#if (((MYSQL_VERSION_MAJOR == 5)   \
                    && ((MYSQL_VERSION_MINOR > 5)   \
                    || ((MYSQL_VERSION_MINOR == 5) && (MYSQL_VERSION_PATCH >= 48)) \
                                                       ) \
                                                       )   \
                    || (MYSQL_VERSION_MAJOR >= 10) \
                        )
                    if (in_subselect_item->left_expr_orig)
                    {
                        update_field_infos(pi,
                                           select,
                                           source,              // TODO: Might be wrong select.
                                           in_subselect_item->left_expr_orig,
                                           excludep);

                        if (subselect_item->substype() == Item_subselect::IN_SUBS)
                        {
                            Item* item = in_subselect_item->left_expr_orig;

                            if (item->type() == Item::FIELD_ITEM)
                            {
                                add_function_field_usage(select, static_cast<Item_field*>(item), fi);
                            }
                        }
                    }
                    st_select_lex* ssl = in_subselect_item->get_select_lex();
                    if (ssl)
                    {
                        update_field_infos(pi,
                                           get_lex(pi),
                                           ssl,
                                           excludep);

                        if (subselect_item->substype() == Item_subselect::IN_SUBS)
                        {
                            assert(fi);
                            add_function_field_usage(select, ssl, fi);
                        }
                    }
#else
#pragma message "Figure out what to do with versions < 5.5.48."
#endif
                    // TODO: Anything else that needs to be looked into?
                }
                break;

            case Item_subselect::EXISTS_SUBS:
                {
                    Item_exists_subselect* exists_subselect_item =
                        static_cast<Item_exists_subselect*>(item);

                    st_select_lex* ssl = exists_subselect_item->get_select_lex();
                    if (ssl)
                    {
                        update_field_infos(pi,
                                           get_lex(pi),
                                           ssl,
                                           excludep);
                    }
                }
                break;

            case Item_subselect::SINGLEROW_SUBS:
                {
                    Item_singlerow_subselect* ss_item = static_cast<Item_singlerow_subselect*>(item);
                    st_select_lex* ssl = ss_item->get_select_lex();

                    update_field_infos(pi, get_lex(pi), ssl, excludep);
                }
                break;

            case Item_subselect::UNKNOWN_SUBS:
            default:
                MXS_ERROR("Unknown subselect type: %d", subselect_item->substype());
                break;
            }
        }
        break;

    default:
        if (qcme_item_is_string(item))
        {
            if (this_thread.options & QC_OPTION_STRING_AS_FIELD)
            {
                String* s = item->val_str();
                int len = s->length();
                char tmp[len + 1];
                memcpy(tmp, s->ptr(), len);
                tmp[len] = 0;

                add_field_info(pi, nullptr, nullptr, tmp, excludep);
            }
        }
        break;
    }
}

#ifdef CTE_SUPPORTED
static void update_field_infos(parsing_info_t* pi,
                               LEX* lex,
                               st_select_lex_unit* select,
                               List<Item>* excludep)
{
    st_select_lex* s = select->first_select();

    if (s)
    {
        update_field_infos(pi, lex, s, excludep);
    }
}
#endif

static void update_field_infos(parsing_info_t* pi,
                               LEX* lex,
                               st_select_lex* select,
                               List<Item>* excludep)
{
    List_iterator<Item> ilist(select->item_list);

    while (Item* item = ilist++)
    {
        update_field_infos(pi, select, COLLECT_SELECT, item, NULL);
    }

    if (select->group_list.first)
    {
        ORDER* order = select->group_list.first;
        while (order)
        {
            Item* item = *order->item;

            update_field_infos(pi, select, COLLECT_GROUP_BY, item, &select->item_list);

            order = order->next;
        }
    }

    if (select->order_list.first)
    {
        ORDER* order = select->order_list.first;
        while (order)
        {
            Item* item = *order->item;

            update_field_infos(pi, select, COLLECT_ORDER_BY, item, &select->item_list);

            order = order->next;
        }
    }

    if (select->where)
    {
        update_field_infos(pi,
                           select,
                           COLLECT_WHERE,
                           select->where,
                           &select->item_list);
    }

#if defined (COLLECT_HAVING_AS_WELL)
    // A HAVING clause can only refer to fields that already have been
    // mentioned. Consequently, they need not be collected.
    if (select->having)
    {
        update_field_infos(pi,
                           COLLECT_HAVING,
                           select->having,
                           0,
                           &select->item_list);
    }
#endif

    TABLE_LIST* table_list = select->get_table_list();

    if (table_list)
    {
        st_select_lex* sl = table_list->get_single_select();

        if (sl)
        {
            // This is for "SELECT 1 FROM (SELECT ...)"
            update_field_infos(pi, get_lex(pi), sl, excludep);
        }
    }
}

int32_t qc_mysql_get_field_info(GWBUF* buf, const QC_FIELD_INFO** infos, uint32_t* n_infos)
{
    *infos = NULL;
    *n_infos = 0;

    if (!buf)
    {
        return QC_RESULT_OK;
    }

    if (!ensure_query_is_parsed(buf))
    {
        return QC_RESULT_ERROR;
    }

    parsing_info_t* pi = get_pinfo(buf);
    mxb_assert(pi);

    if (!pi->field_infos)
    {
        LEX* lex = get_lex(buf);
        mxb_assert(lex);

        if (!lex)
        {
            return QC_RESULT_ERROR;
        }

        if (lex->describe || is_show_command(lex->sql_command))
        {
            *infos = NULL;
            *n_infos = 0;
            return QC_RESULT_OK;
        }

        SELECT_LEX* select_lex = qcme_get_first_select_lex(lex);
        lex->current_select = select_lex;

        update_field_infos(pi, lex, select_lex, NULL);

        QC_FUNCTION_INFO* fi = NULL;

        if ((lex->sql_command == SQLCOM_UPDATE) || (lex->sql_command == SQLCOM_UPDATE_MULTI))
        {
            List_iterator<Item> ilist(lex->current_select->item_list);
            Item* item = ilist++;

            fi = get_function_info(pi, "=");

            while (item)
            {
                update_field_infos(pi, lex->current_select, COLLECT_SELECT, item, NULL);

                if (item->type() == Item::FIELD_ITEM)
                {
                    add_function_field_usage(lex->current_select, static_cast<Item_field*>(item), fi);
                }

                item = ilist++;
            }
        }

#ifdef CTE_SUPPORTED
        if (lex->with_clauses_list)
        {
            With_clause* with_clause = lex->with_clauses_list;

            while (with_clause)
            {
                SQL_I_List<With_element>& with_list = with_clause->with_list;
                With_element* element = with_list.first;

                while (element)
                {
                    update_field_infos(pi, lex, element->spec, NULL);

                    if (element->is_recursive && element->first_recursive)
                    {
                        update_field_infos(pi, lex, element->first_recursive, NULL);
                    }

                    element = element->next;
                }

                with_clause = with_clause->next_with_clause;
            }
        }
#endif

        List_iterator<Item> ilist(lex->value_list);
        while (Item* item = ilist++)
        {
            update_field_infos(pi, lex->current_select, COLLECT_SELECT, item, NULL);

            if (fi)
            {
                if (item->type() == Item::FIELD_ITEM)
                {
                    add_function_field_usage(lex->current_select, static_cast<Item_field*>(item), fi);
                }
            }
        }

        if ((lex->sql_command == SQLCOM_INSERT)
            || (lex->sql_command == SQLCOM_INSERT_SELECT)
            || (lex->sql_command == SQLCOM_REPLACE)
            || (lex->sql_command == SQLCOM_REPLACE_SELECT))
        {
            List_iterator<Item> ilist(lex->field_list);
            Item* item = ilist++;

            if (item)
            {
                // We get here in case of "insert into t set a = 0".
                QC_FUNCTION_INFO* fi = get_function_info(pi, "=");

                while (item)
                {
                    update_field_infos(pi, lex->current_select, COLLECT_SELECT, item, NULL);

                    if (item->type() == Item::FIELD_ITEM)
                    {
                        add_function_field_usage(lex->current_select, static_cast<Item_field*>(item), fi);
                    }

                    item = ilist++;
                }
            }

            if (lex->insert_list)
            {
                List_iterator<Item> ilist(*lex->insert_list);
                while (Item* item = ilist++)
                {
                    update_field_infos(pi, lex->current_select, COLLECT_SELECT, item, NULL);
                }
            }
        }

#ifdef CTE_SUPPORTED
        // TODO: Check whether this if can be removed altogether also
        // TODO: when CTE are not supported.
        if (true)
#else
        if (lex->sql_command == SQLCOM_SET_OPTION)
#endif
        {
            if (lex->sql_command == SQLCOM_SET_OPTION)
            {
#if defined (WAY_TO_DOWNCAST_SET_VAR_BASE_EXISTS)
                // The list of set_var_base contains the value of variables.
                // However, the actual type is a derived type of set_var_base
                // and there is no information using which we could do the
                // downcast...
                List_iterator<set_var_base> ilist(lex->var_list);
                while (set_var_base* var = ilist++)
                {
                    // Is set_var_base a set_var, set_var_user, set_var_password
                    // set_var_role
                    ...
                }
#endif
                // ...so, we will simply assume that any nested selects are
                // from statements like "set @a:=(SELECT a from t1)". The
                // code after the closing }.
            }

            st_select_lex* select = lex->all_selects_list;

            while (select)
            {
                if (select->nest_level != 0)    // Not the top-level select.
                {
                    update_field_infos(pi, lex, select, NULL);
                }

                select = select->next_select_in_list();
            }
        }
    }

    *infos = pi->field_infos;
    *n_infos = pi->field_infos_len;

    return QC_RESULT_OK;
}

int32_t qc_mysql_get_function_info(GWBUF* buf,
                                   const QC_FUNCTION_INFO** function_infos,
                                   uint32_t* n_function_infos)
{
    *function_infos = NULL;
    *n_function_infos = 0;

    int32_t rv = QC_RESULT_OK;

    if (buf)
    {
        const QC_FIELD_INFO* field_infos;
        uint32_t n_field_infos;

        // We ensure the information has been collected by querying the fields first.
        rv = qc_mysql_get_field_info(buf, &field_infos, &n_field_infos);

        if (rv == QC_RESULT_OK)
        {
            parsing_info_t* pi = get_pinfo(buf);
            mxb_assert(pi);

            *function_infos = pi->function_infos;
            *n_function_infos = pi->function_infos_len;
        }
    }

    return rv;
}

void qc_mysql_set_server_version(uint64_t version)
{
    this_thread.version = version;
}

void qc_mysql_get_server_version(uint64_t* version)
{
    *version = this_thread.version;
}

namespace
{

// Do not change the order without making corresponding changes to IDX_... below.
const char* server_options[] =
{
    "MariaDB Corporation MaxScale",
    "--no-defaults",
    "--datadir=",
    "--language=",
#if MYSQL_VERSION_MINOR < 3
    // TODO: 10.3 understands neither "--skip-innodb" or "--innodb=OFF", although it should.
    "--skip-innodb",
#endif
    "--default-storage-engine=myisam",
    NULL
};

const int IDX_DATADIR = 2;
const int IDX_LANGUAGE = 3;
const int N_OPTIONS = (sizeof(server_options) / sizeof(server_options[0])) - 1;

const char* server_groups[] =
{
    "embedded",
    "server",
    "server",
    "embedded",
    "server",
    "server",
    NULL
};

const int OPTIONS_DATADIR_SIZE = 10 + PATH_MAX;     // strlen("--datadir=");
const int OPTIONS_LANGUAGE_SIZE = 11 + PATH_MAX;    // strlen("--language=");

char datadir_arg[OPTIONS_DATADIR_SIZE];
char language_arg[OPTIONS_LANGUAGE_SIZE];


void configure_options(const char* datadir, const char* langdir)
{
    int rv;

    rv = snprintf(datadir_arg, OPTIONS_DATADIR_SIZE, "--datadir=%s", datadir);
    mxb_assert(rv < OPTIONS_DATADIR_SIZE);      // Ensured by create_datadir().
    server_options[IDX_DATADIR] = datadir_arg;

    rv = sprintf(language_arg, "--language=%s", langdir);
    mxb_assert(rv < OPTIONS_LANGUAGE_SIZE);     // Ensured by qc_process_init().
    server_options[IDX_LANGUAGE] = language_arg;

    // To prevent warning of unused variable when built in release mode,
    // when mxb_assert() turns into empty statement.
    (void)rv;
}
}

int32_t qc_mysql_setup(qc_sql_mode_t sql_mode, const char* zArgs)
{
    this_unit.sql_mode = sql_mode;

    if (sql_mode == QC_SQL_MODE_ORACLE)
    {
        this_unit.function_name_mappings = function_name_mappings_oracle;
    }

    if (zArgs)
    {
        MXS_WARNING("'%s' provided as arguments, "
                    "even though no arguments are supported.",
                    zArgs);
    }

    return QC_RESULT_OK;
}

int32_t qc_mysql_process_init(void)
{
    bool inited = false;

    if (strlen(get_langdir()) >= PATH_MAX)
    {
        fprintf(stderr, "MaxScale: error: Language path is too long: %s.", get_langdir());
    }
    else
    {
        configure_options(get_process_datadir(), get_langdir());

        int argc = N_OPTIONS;
        char** argv = const_cast<char**>(server_options);
        char** groups = const_cast<char**>(server_groups);

        int rc = mysql_library_init(argc, argv, groups);

        if (rc != 0)
        {
            this_thread.sql_mode = this_unit.sql_mode;
            mxb_assert(this_unit.function_name_mappings);
            this_thread.function_name_mappings = this_unit.function_name_mappings;

            MXS_ERROR("mysql_library_init() failed. Error code: %d", rc);
        }
        else
        {
#if MYSQL_VERSION_ID >= 100000
            set_malloc_size_cb(NULL);
#endif
            MXS_NOTICE("Query classifier initialized.");
            inited = true;
        }
    }

    return inited ? QC_RESULT_OK : QC_RESULT_ERROR;
}

void qc_mysql_process_end(void)
{
    mysql_library_end();
}

int32_t qc_mysql_thread_init(void)
{
    this_thread.sql_mode = this_unit.sql_mode;
    mxb_assert(this_unit.function_name_mappings);
    this_thread.function_name_mappings = this_unit.function_name_mappings;

    bool inited = (mysql_thread_init() == 0);

    if (!inited)
    {
        MXS_ERROR("mysql_thread_init() failed.");
    }

    return inited ? QC_RESULT_OK : QC_RESULT_ERROR;
}

void qc_mysql_thread_end(void)
{
    mysql_thread_end();
}

int32_t qc_mysql_get_sql_mode(qc_sql_mode_t* sql_mode)
{
    *sql_mode = this_thread.sql_mode;
    return QC_RESULT_OK;
}

int32_t qc_mysql_set_sql_mode(qc_sql_mode_t sql_mode)
{
    int32_t rv = QC_RESULT_OK;

    switch (sql_mode)
    {
    case QC_SQL_MODE_DEFAULT:
        this_thread.sql_mode = sql_mode;
        this_thread.function_name_mappings = function_name_mappings_default;
        break;

    case QC_SQL_MODE_ORACLE:
        this_thread.sql_mode = sql_mode;
        this_thread.function_name_mappings = function_name_mappings_oracle;
        break;

    default:
        rv = QC_RESULT_ERROR;
    }

    return rv;
}

uint32_t qc_mysql_get_options()
{
    return this_thread.options;
}

int32_t qc_mysql_set_options(uint32_t options)
{
    int32_t rv = QC_RESULT_OK;

    if ((options & ~QC_OPTION_MASK) == 0)
    {
        this_thread.options = options;
    }
    else
    {
        rv = QC_RESULT_ERROR;
    }

    return rv;
}

int32_t qc_mysql_get_current_stmt(const char** ppStmt, size_t* pLen)
{
    return QC_RESULT_ERROR;
}


/**
 * EXPORTS
 */

extern "C"
{

<<<<<<< HEAD
MXS_MODULE* MXS_CREATE_MODULE()
{
    static QUERY_CLASSIFIER qc =
    {
        qc_mysql_setup,
        qc_mysql_process_init,
        qc_mysql_process_end,
        qc_mysql_thread_init,
        qc_mysql_thread_end,
        qc_mysql_parse,
        qc_mysql_get_type_mask,
        qc_mysql_get_operation,
        qc_mysql_get_created_table_name,
        qc_mysql_is_drop_table_query,
        qc_mysql_get_table_names,
        NULL,
        qc_mysql_query_has_clause,
        qc_mysql_get_database_names,
        qc_mysql_get_prepare_name,
        qc_mysql_get_field_info,
        qc_mysql_get_function_info,
        qc_mysql_get_preparable_stmt,
        qc_mysql_set_server_version,
        qc_mysql_get_server_version,
        qc_mysql_get_sql_mode,
        qc_mysql_set_sql_mode,
        nullptr,        // qc_info_dup not supported.
        nullptr,        // qc_info_close not supported.
        qc_mysql_get_options,
        qc_mysql_set_options,
        nullptr,        // qc_get_result_from_info not supported
    };

    static MXS_MODULE info =
    {
        MXS_MODULE_API_QUERY_CLASSIFIER,
        MXS_MODULE_GA,
        MXS_QUERY_CLASSIFIER_VERSION,
        "Query classifier based upon MySQL Embedded",
        "V1.0.0",
        MXS_NO_MODULE_CAPABILITIES,
        &qc,
        qc_mysql_process_init,
        qc_mysql_process_end,
        qc_mysql_thread_init,
        qc_mysql_thread_end,
        {
            {MXS_END_MODULE_PARAMS}
        }
    };

    return &info;
}
=======
    MXS_MODULE* MXS_CREATE_MODULE()
    {
        static QUERY_CLASSIFIER qc =
        {
            qc_mysql_setup,
            qc_mysql_process_init,
            qc_mysql_process_end,
            qc_mysql_thread_init,
            qc_mysql_thread_end,
            qc_mysql_parse,
            qc_mysql_get_type_mask,
            qc_mysql_get_operation,
            qc_mysql_get_created_table_name,
            qc_mysql_is_drop_table_query,
            qc_mysql_get_table_names,
            NULL,
            qc_mysql_query_has_clause,
            qc_mysql_get_database_names,
            qc_mysql_get_prepare_name,
            qc_mysql_get_field_info,
            qc_mysql_get_function_info,
            qc_mysql_get_preparable_stmt,
            qc_mysql_set_server_version,
            qc_mysql_get_server_version,
            qc_mysql_get_sql_mode,
            qc_mysql_set_sql_mode,
            nullptr,    // qc_info_dup not supported.
            nullptr,    // qc_info_close not supported.
            qc_mysql_get_options,
            qc_mysql_set_options,
            qc_mysql_get_current_stmt
        };

        static MXS_MODULE info =
        {
            MXS_MODULE_API_QUERY_CLASSIFIER,
            MXS_MODULE_GA,
            MXS_QUERY_CLASSIFIER_VERSION,
            "Query classifier based upon MySQL Embedded",
            "V1.0.0",
            MXS_NO_MODULE_CAPABILITIES,
            &qc,
            qc_mysql_process_init,
            qc_mysql_process_end,
            qc_mysql_thread_init,
            qc_mysql_thread_end,
            {
                {MXS_END_MODULE_PARAMS}
            }
        };

        return &info;
    }
>>>>>>> 606ae6d2
}<|MERGE_RESOLUTION|>--- conflicted
+++ resolved
@@ -3865,7 +3865,6 @@
 extern "C"
 {
 
-<<<<<<< HEAD
 MXS_MODULE* MXS_CREATE_MODULE()
 {
     static QUERY_CLASSIFIER qc =
@@ -3897,6 +3896,7 @@
         qc_mysql_get_options,
         qc_mysql_set_options,
         nullptr,        // qc_get_result_from_info not supported
+        qc_mysql_get_current_stmt
     };
 
     static MXS_MODULE info =
@@ -3919,59 +3919,4 @@
 
     return &info;
 }
-=======
-    MXS_MODULE* MXS_CREATE_MODULE()
-    {
-        static QUERY_CLASSIFIER qc =
-        {
-            qc_mysql_setup,
-            qc_mysql_process_init,
-            qc_mysql_process_end,
-            qc_mysql_thread_init,
-            qc_mysql_thread_end,
-            qc_mysql_parse,
-            qc_mysql_get_type_mask,
-            qc_mysql_get_operation,
-            qc_mysql_get_created_table_name,
-            qc_mysql_is_drop_table_query,
-            qc_mysql_get_table_names,
-            NULL,
-            qc_mysql_query_has_clause,
-            qc_mysql_get_database_names,
-            qc_mysql_get_prepare_name,
-            qc_mysql_get_field_info,
-            qc_mysql_get_function_info,
-            qc_mysql_get_preparable_stmt,
-            qc_mysql_set_server_version,
-            qc_mysql_get_server_version,
-            qc_mysql_get_sql_mode,
-            qc_mysql_set_sql_mode,
-            nullptr,    // qc_info_dup not supported.
-            nullptr,    // qc_info_close not supported.
-            qc_mysql_get_options,
-            qc_mysql_set_options,
-            qc_mysql_get_current_stmt
-        };
-
-        static MXS_MODULE info =
-        {
-            MXS_MODULE_API_QUERY_CLASSIFIER,
-            MXS_MODULE_GA,
-            MXS_QUERY_CLASSIFIER_VERSION,
-            "Query classifier based upon MySQL Embedded",
-            "V1.0.0",
-            MXS_NO_MODULE_CAPABILITIES,
-            &qc,
-            qc_mysql_process_init,
-            qc_mysql_process_end,
-            qc_mysql_thread_init,
-            qc_mysql_thread_end,
-            {
-                {MXS_END_MODULE_PARAMS}
-            }
-        };
-
-        return &info;
-    }
->>>>>>> 606ae6d2
 }