
function(debugmsg MSG)
  if(DEBUG_OUTPUT)
	message(STATUS "DEBUG: ${MSG}")
  endif()
endfunction()

macro(set_maxscale_version)

  #MaxScale version number
  set(MAXSCALE_VERSION_MAJOR "1")
  set(MAXSCALE_VERSION_MINOR "0")
  set(MAXSCALE_VERSION_PATCH "6") 
  set(MAXSCALE_VERSION_NUMERIC "${MAXSCALE_VERSION_MAJOR}.${MAXSCALE_VERSION_MINOR}.${MAXSCALE_VERSION_PATCH}")
  set(MAXSCALE_VERSION "${MAXSCALE_VERSION_MAJOR}.${MAXSCALE_VERSION_MINOR}.${MAXSCALE_VERSION_PATCH}-unstable")

endmacro()

macro(set_variables)

  # Build type
  set(BUILD_TYPE "None" CACHE STRING "Build type, possible values are:None, Debug, DebugSymbols, Optimized.")
  
  # hostname or IP address of MaxScale's host
  set(TEST_HOST "127.0.0.1" CACHE STRING "hostname or IP address of MaxScale's host")

  # port of read connection router module
  set(TEST_PORT "4008" CACHE STRING "port of read connection router module")

  # port of read/write split router module
  set(TEST_PORT_RW "4006" CACHE STRING "port of read/write split router module")

  # port of schemarouter router module
  set(TEST_PORT_DB "4010" CACHE STRING "port of schemarouter router module")

  # port of read/write split router module with hints
  set(TEST_PORT_RW_HINT "4009" CACHE STRING "port of read/write split router module with hints")

  # master test server server_id
  set(TEST_MASTER_ID "3000" CACHE STRING "master test server server_id")

  # master test server port
  set(MASTER_PORT "3000" CACHE STRING "master test server port")

  # username of MaxScale user
  set(TEST_USER "maxuser" CACHE STRING "username of MaxScale user")

  # password of MaxScale user
  set(TEST_PASSWORD "maxpwd" CACHE STRING "password of MaxScale user")

  # Use static version of libmysqld
  set(STATIC_EMBEDDED TRUE CACHE BOOL "Use static version of libmysqld")

  # Build RabbitMQ components
  set(BUILD_RABBITMQ FALSE CACHE BOOL "Build RabbitMQ components")
<<<<<<< HEAD

  # Build ZeroMQ pipeline filter
  set(BUILD_ZEROMQ FALSE CACHE BOOL "Build ZeroMQ pipeline filter")

  # Build Redis filter
  set(BUILD_REDIS FALSE CACHE BOOL "Build Redis pipeline filter")

=======
  
>>>>>>> 5fb9353b
  # Build the binlog router
  set(BUILD_BINLOG TRUE CACHE BOOL "Build binlog router")

  # Use gcov build flags
  set(GCOV FALSE CACHE BOOL "Use gcov build flags")

  # Install init.d scripts and ldconf configuration files
  set(INSTALL_SYSTEM_FILES TRUE CACHE BOOL "Install init.d scripts and ldconf configuration files")

  # Build tests
  set(BUILD_TESTS FALSE CACHE BOOL "Build tests")

  # Build packages
  set(PACKAGE FALSE CACHE BOOL "Enable package building (this disables local installation of system files)")

endmacro()

macro(check_deps)


  # Check for libraries MaxScale depends on
  set(MAXSCALE_DEPS aio ssl crypt crypto z m dl rt pthread)
  foreach(lib ${MAXSCALE_DEPS})
    find_library(lib${lib} ${lib})
    if((DEFINED lib${lib}) AND (${lib${lib}} MATCHES "NOTFOUND"))
      set(DEPS_ERROR TRUE)
      set(FAILED_DEPS "${FAILED_DEPS} lib${lib}")
	elseif(DEBUG_OUTPUT)
	  message(STATUS "Library was found at: ${lib${lib}}")
    endif()
  endforeach()

  if(DEPS_ERROR)
	set(DEPS_OK FALSE CACHE BOOL "If all the dependencies were found.")
    message(FATAL_ERROR "Cannot find dependencies: ${FAILED_DEPS}")
  endif()

endmacro()

macro(check_dirs)

  # This variable is used to prevent redundant checking of dependencies
  set(DEPS_OK TRUE CACHE BOOL "If all the dependencies were found.")

  # Find the MySQL headers if they were not defined
  
  if(DEFINED MYSQL_DIR)
	debugmsg("Searching for MySQL headers at: ${MYSQL_DIR}")
    list(APPEND CMAKE_INCLUDE_PATH ${MYSQL_DIR})
	find_path(MYSQL_DIR_LOC mysql.h PATHS ${MYSQL_DIR} PATH_SUFFIXES mysql mariadb NO_DEFAULT_PATH)
  else()
	find_path(MYSQL_DIR_LOC mysql.h PATH_SUFFIXES mysql mariadb)
  endif()
 
debugmsg("Search returned: ${MYSQL_DIR_LOC}") 
  
  if(${MYSQL_DIR_LOC} MATCHES "NOTFOUND")
	set(DEPS_OK FALSE CACHE BOOL "If all the dependencies were found.")
    message(FATAL_ERROR "Fatal Error: MySQL headers were not found.")
  else()
	set(MYSQL_DIR ${MYSQL_DIR_LOC} CACHE PATH "Path to MySQL headers" FORCE)
	message(STATUS "Using MySQL headers found at: ${MYSQL_DIR}")
  endif()

  unset(MYSQL_DIR_LOC)

  # Find the errmsg.sys file if it was not defied
  if( DEFINED ERRMSG )
	debugmsg("Looking for errmsg.sys at: ${ERRMSG}")
	if(NOT(IS_DIRECTORY ${ERRMSG})) 
	  get_filename_component(ERRMSG ${ERRMSG} PATH)
	  debugmsg("Path to file is: ${ERRMSG}")
	endif()
	find_file(ERRMSG_FILE errmsg.sys PATHS ${ERRMSG} NO_DEFAULT_PATH)
	if(${ERRMSG_FILE} MATCHES "NOTFOUND")
	  message(FATAL_ERROR "Fatal Error: The errmsg.sys file was not found at ${ERRMSG}")
	else()
	  message(STATUS "Using custom errmsg.sys found at: ${ERRMSG_FILE}")
	endif()
  else()
	find_file(ERRMSG_FILE errmsg.sys PATHS /usr/share /usr/share/mysql /usr/local/share/mysql PATH_SUFFIXES english mysql/english)
	if(${ERRMSG_FILE} MATCHES "NOTFOUND")
	  set(DEPS_OK FALSE CACHE BOOL "If all the dependencies were found.")
      message(FATAL_ERROR "Fatal Error: The errmsg.sys file was not found, please define the path to it by using -DERRMSG=<path>")
	else()
	  message(STATUS "Using errmsg.sys found at: ${ERRMSG_FILE}")
	endif()
  endif()
  set(ERRMSG ${ERRMSG_FILE} CACHE FILEPATH "Path to the errmsg.sys file." FORCE)
  unset(ERRMSG_FILE)

  # Find the embedded mysql library
  
  if (DEFINED EMBEDDED_LIB)
	if( NOT (IS_DIRECTORY ${EMBEDDED_LIB}) )
	  debugmsg("EMBEDDED_LIB is not a directory: ${EMBEDDED_LIB}")
	  if(${CMAKE_VERSION} VERSION_LESS 2.8.12 )
		set(COMP_VAR PATH)
	  else()
		set(COMP_VAR DIRECTORY)
	  endif()
	  get_filename_component(EMBEDDED_LIB ${EMBEDDED_LIB} ${COMP_VAR})	
	  debugmsg("EMBEDDED_LIB directory component: ${EMBEDDED_LIB}")
	endif()
	debugmsg("Searching for the embedded library at: ${EMBEDDED_LIB}")
  endif()

  if(STATIC_EMBEDDED)
	
	debugmsg("Using the static embedded library...")
	set(OLD_SUFFIXES ${CMAKE_FIND_LIBRARY_SUFFIXES})
	set(CMAKE_FIND_LIBRARY_SUFFIXES ".a")
	if (DEFINED EMBEDDED_LIB)
	  debugmsg("Searching for libmysqld.a at: ${EMBEDDED_LIB}")
	  find_library(EMBEDDED_LIB_STATIC libmysqld.a PATHS ${EMBEDDED_LIB} PATH_SUFFIXES mysql mariadb NO_DEFAULT_PATH)
	else()
	  find_library(EMBEDDED_LIB_STATIC libmysqld.a PATH_SUFFIXES mysql mariadb)      
	endif()
	debugmsg("Search returned: ${EMBEDDED_LIB_STATIC}")
	
	set(EMBEDDED_LIB ${EMBEDDED_LIB_STATIC} CACHE FILEPATH "Path to libmysqld" FORCE)      
	set(CMAKE_FIND_LIBRARY_SUFFIXES ${OLD_SUFFIXES})

  else()
	debugmsg("Using the dynamic embedded library...")
	set(OLD_SUFFIXES ${CMAKE_FIND_LIBRARY_SUFFIXES})
	set(CMAKE_FIND_LIBRARY_SUFFIXES ".so")
	if (DEFINED EMBEDDED_LIB)
	  debugmsg("Searching for libmysqld.so at: ${EMBEDDED_LIB}")
	  find_library(EMBEDDED_LIB_DYNAMIC mysqld PATHS ${EMBEDDED_LIB} PATH_SUFFIXES mysql mariadb NO_DEFAULT_PATH) 
	else()
	  find_library(EMBEDDED_LIB_DYNAMIC mysqld PATH_SUFFIXES mysql mariadb)            
	endif()
	debugmsg("Search returned: ${EMBEDDED_LIB_DYNAMIC}")
	set(EMBEDDED_LIB ${EMBEDDED_LIB_DYNAMIC} CACHE FILEPATH "Path to libmysqld" FORCE)      
	set(CMAKE_FIND_LIBRARY_SUFFIXES ${OLD_SUFFIXES})
	
  endif()
  
  unset(EMBEDDED_LIB_DYNAMIC)
  unset(EMBEDDED_LIB_STATIC)
  unset(OLD_SUFFIXES)

  # Inform the user about the embedded library
  if( (${EMBEDDED_LIB} MATCHES "NOTFOUND") OR (${EMBEDDED_LIB} MATCHES "NOTFOUND"))
	set(DEPS_OK FALSE CACHE BOOL "If all the dependencies were found.")
	message(FATAL_ERROR "Library not found: libmysqld. If your install of MySQL is in a non-default location, please provide the location with -DEMBEDDED_LIB=<path to library>")
  else()
	get_filename_component(EMBEDDED_LIB ${EMBEDDED_LIB} REALPATH)
	message(STATUS "Using embedded library: ${EMBEDDED_LIB}")
  endif()


  # Check which init.d script to install
  find_file(RPM_FNC functions PATHS /etc/rc.d/init.d)
  if(${RPM_FNC} MATCHES "RPM_FNC-NOTFOUND")
	find_file(DEB_FNC init-functions PATHS /lib/lsb)
	if(${DEB_FNC} MATCHES "DEB_FNC-NOTFOUND")
	  set(DEPS_OK FALSE CACHE BOOL "If all the dependencies were found.")
	  message(FATAL_ERROR "Cannot find required init-functions in /lib/lsb/ or /etc/rc.d/init.d/, please confirm that your system files are OK.")
	else()
	  set(DEB_BASED TRUE CACHE BOOL "If init.d script uses /lib/lsb/init-functions instead of /etc/rc.d/init.d/functions.")
	endif()
  else()
	set(DEB_BASED FALSE CACHE BOOL "If init.d script uses /lib/lsb/init-functions instead of /etc/rc.d/init.d/functions.")
  endif()
  unset(DEB_FNC)
  unset(RPM_FNC)

  #Check RabbitMQ headers and libraries
  if(BUILD_RABBITMQ)
	find_package(RabbitMQ)
  endif()

endmacro()

function(subdirs VAR DIRPATH)

if(${CMAKE_VERSION} VERSION_LESS 2.8.12 )
set(COMP_VAR PATH)
else()
set(COMP_VAR DIRECTORY)
endif()
  file(GLOB_RECURSE SDIR ${DIRPATH}/*)
  foreach(LOOP ${SDIR})
	get_filename_component(LOOP ${LOOP} ${COMP_VAR})
	list(APPEND ALLDIRS ${LOOP})
  endforeach()
  list(REMOVE_DUPLICATES ALLDIRS)
 set(${VAR} "${ALLDIRS}" CACHE PATH " " FORCE)
endfunction()<|MERGE_RESOLUTION|>--- conflicted
+++ resolved
@@ -53,7 +53,6 @@
 
   # Build RabbitMQ components
   set(BUILD_RABBITMQ FALSE CACHE BOOL "Build RabbitMQ components")
-<<<<<<< HEAD
 
   # Build ZeroMQ pipeline filter
   set(BUILD_ZEROMQ FALSE CACHE BOOL "Build ZeroMQ pipeline filter")
@@ -61,9 +60,6 @@
   # Build Redis filter
   set(BUILD_REDIS FALSE CACHE BOOL "Build Redis pipeline filter")
 
-=======
-  
->>>>>>> 5fb9353b
   # Build the binlog router
   set(BUILD_BINLOG TRUE CACHE BOOL "Build binlog router")
 
