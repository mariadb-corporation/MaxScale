<template>
    <div class="fill-height">
        <div ref="header" class="pb-2 result-header d-flex align-center">
            <v-tabs
                v-model="activeView"
                hide-slider
                :height="20"
                class="v-tabs--query-editor-style"
            >
                <v-tab
                    :key="QUERY_MODES.HISTORY"
                    :href="`#${QUERY_MODES.HISTORY}`"
                    class="tab-btn px-3 text-uppercase"
                    active-class="tab-btn--active font-weight-medium"
                >
                    {{ $mxs_t('history') }}
                </v-tab>
                <v-tab
                    :key="QUERY_MODES.SNIPPETS"
                    :href="`#${QUERY_MODES.SNIPPETS}`"
                    class="tab-btn px-3 text-uppercase"
                    active-class="tab-btn--active font-weight-medium"
                >
                    {{ $mxs_t('snippets') }}
                </v-tab>
            </v-tabs>
        </div>
        <keep-alive>
            <template v-if="persistedQueryData.length">
                <table-list
                    v-if="activeView === QUERY_MODES.HISTORY || activeView === QUERY_MODES.SNIPPETS"
                    :key="activeView"
                    :height="dynDim.height - headerHeight"
                    :width="dynDim.width"
                    :headers="headers"
                    :rows="currRows"
                    showSelect
                    showGroupBy
                    groupBy="date"
                    :menuOpts="menuOpts"
                    :showEditBtn="activeView === QUERY_MODES.SNIPPETS"
                    :defExportFileName="
                        `MaxScale Query ${
                            activeView === QUERY_MODES.HISTORY ? 'History' : 'Snippets'
                        }`
                    "
                    @on-delete-selected="handleDeleteSelectedRows"
                    @on-done-editing="onDoneEditingSnippets"
                    v-on="$listeners"
                >
                    <template v-slot:header-connection_name="{ data: { maxWidth, activatorID } }">
                        <mxs-truncate-str
                            :tooltipItem="{ txt: 'Connection Name', activatorID }"
                            :maxWidth="maxWidth"
                        />
                    </template>
                    <template v-if="activeView === QUERY_MODES.SNIPPETS" v-slot:header-name>
                        {{ $mxs_t('prefix') }}
                    </template>
                    <template
                        v-slot:date="{ data: { cell, maxWidth, activatorID, isDragging, search } }"
                    >
                        <mxs-truncate-str
                            :key="cell"
                            v-mxs-highlighter="{ keyword: search, txt: formatDate(cell) }"
                            :disabled="isDragging"
                            :tooltipItem="{
                                txt: `${formatDate(cell)}`,
                                activatorID,
                            }"
                            :maxWidth="maxWidth"
                        />
                    </template>
                    <template v-slot:action="{ data: { cell, maxWidth, isDragging, search } }">
                        <!-- TODO: Make a global tooltip for showing action column -->
                        <v-tooltip
                            :key="cell.name"
                            top
                            transition="slide-y-transition"
                            content-class="shadow-drop mxs-color-helper white text-navigation pa-2 pb-4"
                            :disabled="isDragging"
                        >
                            <template v-slot:activator="{ on }">
                                <span
                                    v-mxs-highlighter="{ keyword: search, txt: cell.name }"
                                    class="d-inline-block text-truncate"
                                    :style="{ maxWidth: `${maxWidth}px` }"
                                    v-on="on"
                                >
                                    {{ cell.name }}
                                </span>
                            </template>
                            <table class="action-table-tooltip px-1">
                                <caption class="text-left font-weight-bold mb-3 pl-1">
                                    {{
                                        $mxs_t('queryResInfo')
                                    }}
                                    <v-divider class="mxs-color-helper border-separator" />
                                </caption>

                                <tr v-for="(value, key) in cell" :key="`${key}`">
                                    <template v-if="key !== 'type'">
                                        <td>
                                            {{ key }}
                                        </td>
                                        <td
                                            :class="{
                                                'text-truncate': key !== 'response',
                                            }"
                                            :style="{
                                                maxWidth: '600px',
                                                whiteSpace:
                                                    key !== 'response' ? 'nowrap' : 'pre-line',
                                            }"
                                        >
                                            {{ value }}
                                        </td>
                                    </template>
                                </tr>
                            </table>
                        </v-tooltip>
                    </template>
                    <template
                        v-if="activeView === QUERY_MODES.HISTORY"
                        v-slot:left-table-tools-append
                    >
                        <div class="ml-2">
                            <mxs-filter-list
                                v-model="selectedLogTypes"
                                selectAllOnActivated
                                :label="$mxs_t('logTypes')"
                                :items="queryLogTypes"
                                returnObject
                                :maxHeight="200"
                            />
                        </div>
                    </template>
                </table-list>
            </template>
            <i18n
                v-else
<<<<<<< HEAD
                v-html="
                    activeView === QUERY_MODES.HISTORY
                        ? $mxs_t('historyTabGuide')
                        : $mxs_t('snippetTabGuide')
=======
                :path="
                    activeView === SQL_QUERY_MODES.HISTORY
                        ? 'mxs.historyTabGuide'
                        : 'mxs.snippetTabGuide'
>>>>>>> 69d47524
                "
                class="d-flex align-center"
                tag="span"
            >
                <!-- Slots for SQL_QUERY_MODES.SNIPPETS only -->
                <template v-slot:shortcut>
                    &nbsp;<b>{{ OS_KEY }} + S</b>&nbsp;
                </template>
                <template v-slot:icon>
                    &nbsp;
                    <v-icon color="accent-dark" size="16">mdi-star-plus-outline</v-icon>
                    &nbsp;
                </template>
            </i18n>
        </keep-alive>
        <mxs-conf-dlg
            v-model="isConfDlgOpened"
            :title="
                activeView === QUERY_MODES.HISTORY
                    ? $mxs_t('clearSelectedQueries', {
                          targetType: $mxs_t('queryHistory'),
                      })
                    : $mxs_t('deleteSnippets')
            "
            saveText="delete"
            minBodyWidth="624px"
            :onSave="deleteSelectedRows"
        >
            <template v-slot:confirm-text>
                <p>
                    {{
                        $mxs_t('info.clearSelectedQueries', {
                            quantity:
                                itemsToBeDeleted.length === rows.length
                                    ? $mxs_t('entire')
                                    : $mxs_t('selected'),
                            targetType: $mxs_t(
                                activeView === QUERY_MODES.HISTORY ? 'queryHistory' : 'snippets'
                            ),
                        })
                    }}
                </p>
            </template>
        </mxs-conf-dlg>
    </div>
</template>

<script>
/*
 * Copyright (c) 2020 MariaDB Corporation Ab
 *
 * Use of this software is governed by the Business Source License included
 * in the LICENSE.TXT file and at www.mariadb.com/bsl11.
 *
 * Change Date: 2026-10-04
 *
 * On the date above, in accordance with the Business Source License, use
 * of this software will be governed by version 2 or later of the General
 * Public License.
 */
import { mapState, mapMutations, mapGetters } from 'vuex'
import ResultDataTable from './ResultDataTable'
export default {
    name: 'history-and-snippets-ctr',
    components: { 'table-list': ResultDataTable },
    props: {
        dynDim: {
            type: Object,
            validator(obj) {
                return 'width' in obj && 'height' in obj
            },
            required: true,
        },
    },
    data() {
        return {
            headerHeight: 0,
            itemsToBeDeleted: [],
            selectedLogTypes: [],
            isConfDlgOpened: false,
        }
    },
    computed: {
        ...mapState({
<<<<<<< HEAD
            QUERY_MODES: state => state.queryEditorConfig.config.QUERY_MODES,
=======
            OS_KEY: state => state.queryEditorConfig.config.OS_KEY,
            SQL_QUERY_MODES: state => state.queryEditorConfig.config.SQL_QUERY_MODES,
>>>>>>> 69d47524
            QUERY_LOG_TYPES: state => state.queryEditorConfig.config.QUERY_LOG_TYPES,
            NODE_CTX_TYPES: state => state.queryEditorConfig.config.NODE_CTX_TYPES,
            curr_query_mode: state => state.queryResult.curr_query_mode,
            query_history: state => state.queryPersisted.query_history,
            query_snippets: state => state.queryPersisted.query_snippets,
        }),
        ...mapGetters({
            getActiveSessionId: 'querySession/getActiveSessionId',
        }),
        activeView: {
            get() {
                return this.curr_query_mode
            },
            set(value) {
                if (
                    this.curr_query_mode === this.QUERY_MODES.HISTORY ||
                    this.curr_query_mode === this.QUERY_MODES.SNIPPETS
                )
                    this.SET_CURR_QUERY_MODE({ payload: value, id: this.getActiveSessionId })
            },
        },
        queryLogTypes() {
            return Object.values(this.QUERY_LOG_TYPES).map(type => ({ text: type }))
        },
        headers() {
            let data = []
            switch (this.activeView) {
                case this.QUERY_MODES.HISTORY:
                    data = this.query_history
                    break
                case this.QUERY_MODES.SNIPPETS:
                    data = this.query_snippets
            }
            return Object.keys(this.$typy(data[0]).safeObjectOrEmpty).map(field => {
                let header = {
                    text: field,
                    capitalize: true,
                }
                // assign default width to each column to have better view
                switch (field) {
                    case 'date':
                        header.width = 150
                        header.customGroup = data => {
                            const { rows, idx } = data
                            let map = new Map()
                            rows.forEach(row => {
                                const key = this.$helpers.dateFormat({
                                    moment: this.$moment,
                                    value: row[idx],
                                    formatType: 'ddd, DD MMM YYYY',
                                })
                                let matrix = map.get(key) || [] // assign an empty arr if not found
                                matrix.push(row)
                                map.set(key, matrix)
                            })
                            return map
                        }
                        header.filter = (value, search) =>
                            this.$helpers.ciStrIncludes(
                                this.$helpers.dateFormat({
                                    moment: this.$moment,
                                    value,
                                    formatType: 'ddd, DD MMM YYYY',
                                }),
                                search
                            )
                        break
                    case 'connection_name':
                        header.width = 215
                        break
                    case 'time':
                        header.width = 90
                        header.groupable = false
                        break
                    case 'action':
                        header.groupable = false
                        header.filter = (value, search) =>
                            this.$helpers.ciStrIncludes(JSON.stringify(value), search)
                        break
                    case 'name':
                        header.width = 240
                        if (this.activeView === this.QUERY_MODES.SNIPPETS) header.editableCol = true
                        break
                    case 'sql':
                        if (this.activeView === this.QUERY_MODES.SNIPPETS) header.editableCol = true
                }
                return header
            })
        },
        persistedQueryData() {
            switch (this.activeView) {
                case this.QUERY_MODES.HISTORY:
                    return this.query_history
                case this.QUERY_MODES.SNIPPETS:
                    return this.query_snippets
                default:
                    return []
            }
        },
        rows() {
            return this.persistedQueryData.map(item => Object.values(item))
        },
        currRows() {
            let data = this.persistedQueryData
            switch (this.activeView) {
                case this.QUERY_MODES.HISTORY: {
                    const types = this.selectedLogTypes.map(log => log.text)
                    data = data.filter(log => {
                        return types.includes(log.action.type)
                    })
                    break
                }
            }
            return data.map(item => Object.values(item))
        },
        menuOpts() {
            const { CLIPBOARD, INSERT } = this.NODE_CTX_TYPES
            return [
                {
                    text: this.$mxs_t('copyToClipboard'),
                    children: [
                        {
                            text: 'SQL',
                            type: CLIPBOARD,
                            action: ({ opt, data }) => this.txtOptHandler({ opt, data }),
                        },
                    ],
                },
                {
                    text: this.$mxs_t('placeToEditor'),
                    children: [
                        {
                            text: 'SQL',
                            type: INSERT,
                            action: ({ opt, data }) => this.txtOptHandler({ opt, data }),
                        },
                    ],
                },
            ]
        },
    },
    activated() {
        this.setHeaderHeight()
    },
    methods: {
        ...mapMutations({
            SET_CURR_QUERY_MODE: 'queryResult/SET_CURR_QUERY_MODE',
            SET_QUERY_HISTORY: 'queryPersisted/SET_QUERY_HISTORY',
            SET_QUERY_SNIPPETS: 'queryPersisted/SET_QUERY_SNIPPETS',
        }),
        setHeaderHeight() {
            if (!this.$refs.header) return
            this.headerHeight = this.$refs.header.clientHeight
        },
        handleDeleteSelectedRows(itemsToBeDeleted) {
            this.itemsToBeDeleted = itemsToBeDeleted
            this.isConfDlgOpened = true
        },
        deleteSelectedRows() {
            const { cloneDeep, xorWith, isEqual } = this.$helpers.lodash
            let targetMatrices = cloneDeep(this.itemsToBeDeleted).map(
                row => row.filter((_, i) => i !== 0) // Remove # col
            )
            const newMaxtrices = xorWith(this.rows, targetMatrices, isEqual)
            // Convert to array of objects
            const newData = this.$helpers.getObjectRows({
                columns: this.headers.map(h => h.text),
                rows: newMaxtrices,
            })

            this[`SET_QUERY_${this.activeView}`](newData)
        },
        txtOptHandler({ opt, data }) {
            let rowData = this.$helpers.getObjectRows({
                columns: this.headers.map(h => h.text),
                rows: [data.row.filter((_, i) => i !== 0)], // Remove # col
            })
            let sql, name
            switch (this.activeView) {
                case this.QUERY_MODES.HISTORY: {
                    name = rowData[0].action.name
                    sql = rowData[0].action.sql
                    break
                }
                case this.QUERY_MODES.SNIPPETS:
                    sql = rowData[0].sql
            }
            const { INSERT, CLIPBOARD } = this.NODE_CTX_TYPES
            // if no name is defined when storing the query, sql query is stored to name
            let sqlTxt = sql ? sql : name
            switch (opt.type) {
                case CLIPBOARD:
                    this.$helpers.copyTextToClipboard(sqlTxt)
                    break
                case INSERT:
                    this.$emit('place-to-editor', sqlTxt)
                    break
            }
        },
        onDoneEditingSnippets(changedCells) {
            const { cloneDeep, isEqual } = this.$helpers.lodash
            let cells = cloneDeep(changedCells)
            let snippets = cloneDeep(this.query_snippets)
            cells.forEach(c => {
                delete c.objRow['#'] // Remove # col
                const idxOfRow = this.query_snippets.findIndex(item => isEqual(item, c.objRow))
                if (idxOfRow > -1)
                    snippets[idxOfRow] = { ...snippets[idxOfRow], [c.colName]: c.value }
            })
            this.SET_QUERY_SNIPPETS(snippets)
        },
        formatDate(cell) {
            return this.$helpers.dateFormat({
                moment: this.$moment,
                value: cell,
                formatType: 'ddd, DD MMM YYYY',
            })
        },
    },
}
</script>

<style lang="scss" scoped>
.action-table-tooltip {
    border-spacing: 0;
    td {
        font-size: 0.875rem;
        color: $navigation;
        height: 24px;
        vertical-align: middle;
        &:first-of-type {
            padding-right: 16px;
        }
    }
}
</style><|MERGE_RESOLUTION|>--- conflicted
+++ resolved
@@ -139,17 +139,10 @@
             </template>
             <i18n
                 v-else
-<<<<<<< HEAD
-                v-html="
+                :path="
                     activeView === QUERY_MODES.HISTORY
-                        ? $mxs_t('historyTabGuide')
-                        : $mxs_t('snippetTabGuide')
-=======
-                :path="
-                    activeView === SQL_QUERY_MODES.HISTORY
                         ? 'mxs.historyTabGuide'
                         : 'mxs.snippetTabGuide'
->>>>>>> 69d47524
                 "
                 class="d-flex align-center"
                 tag="span"
@@ -234,12 +227,8 @@
     },
     computed: {
         ...mapState({
-<<<<<<< HEAD
+            OS_KEY: state => state.queryEditorConfig.config.OS_KEY,
             QUERY_MODES: state => state.queryEditorConfig.config.QUERY_MODES,
-=======
-            OS_KEY: state => state.queryEditorConfig.config.OS_KEY,
-            SQL_QUERY_MODES: state => state.queryEditorConfig.config.SQL_QUERY_MODES,
->>>>>>> 69d47524
             QUERY_LOG_TYPES: state => state.queryEditorConfig.config.QUERY_LOG_TYPES,
             NODE_CTX_TYPES: state => state.queryEditorConfig.config.NODE_CTX_TYPES,
             curr_query_mode: state => state.queryResult.curr_query_mode,
