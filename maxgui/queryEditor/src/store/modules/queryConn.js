--- conflicted
+++ resolved
@@ -198,11 +198,7 @@
                     aliveConnMap = alive_conn_map
                 }
             } catch (e) {
-<<<<<<< HEAD
-                this.vue.$logger.error(e)
-=======
-                this.vue.$logger('store-queryConn-validateConns').error(e)
->>>>>>> 700d664d
+                this.vue.$logger.error(e)
             }
             if (this.vue.$typy(customSetSqlConns).isFunction) customSetSqlConns(aliveConnMap)
             else commit('SET_SQL_CONNS', aliveConnMap)
