<template>
    <data-table
        :headers="tableHeaders"
        :data="tableRows"
        :colsHasRowSpan="2"
        :search="search_keyword"
        sortBy="groupId"
        :itemsPerPage="-1"
    >
        <template v-slot:header-append-groupId>
            <span class="ml-1 mxs-color-helper text-grayed-out"> ({{ monitorsLength }}) </span>
        </template>
        <template v-slot:header-append-id>
            <span class="ml-1 mxs-color-helper text-grayed-out"> ({{ all_servers.length }}) </span>
        </template>
        <template v-slot:header-append-serviceIds>
            <span class="ml-1 mxs-color-helper text-grayed-out"> ({{ servicesLength }}) </span>
        </template>

        <template v-slot:groupId="{ data: { item: { groupId } } }">
            <router-link
                v-if="groupId !== $mxs_t('not', { action: 'monitored' })"
                v-mxs-highlighter="{ keyword: search_keyword, txt: groupId }"
                :to="`/dashboard/monitors/${groupId}`"
                class="rsrc-link font-weight-bold"
            >
                {{ groupId }}
            </router-link>
            <span v-else v-mxs-highlighter="{ keyword: search_keyword, txt: groupId }">
                {{ groupId }}
            </span>
        </template>
        <template v-slot:groupId-append="{ data: { item: { groupId } } }">
            <span
                v-if="isCooperative(groupId)"
                class="ml-1 mxs-color-helper text-success cooperative-indicator"
            >
                Primary
            </span>
        </template>
        <template v-slot:monitorState="{ data: { item: { monitorState } } }">
            <div class="d-flex align-center">
                <icon-sprite-sheet
                    v-if="monitorState"
                    size="16"
                    class="monitor-state-icon mr-1"
                    :frame="$helpers.monitorStateIcon(monitorState)"
                >
                    monitors
                </icon-sprite-sheet>
                <span v-mxs-highlighter="{ keyword: search_keyword, txt: monitorState }">
                    {{ monitorState }}
                </span>
            </div>
        </template>

        <template
            v-slot:id="{
                    data: {
                        item: { id, isSlave, isMaster,  serverInfo = [] },
                    },
                }"
        >
            <rep-tooltip
                :disabled="!(isSlave || isMaster)"
                :serverInfo="serverInfo"
                :isMaster="isMaster"
                :open-delay="400"
                :top="true"
            >
                <template v-slot:activator="{ on }">
                    <div
                        :class="{
                            'override-td--padding disable-auto-truncate pointer text-truncate':
                                isSlave || isMaster,
                        }"
                        v-on="on"
                    >
                        <router-link
                            v-mxs-highlighter="{ keyword: search_keyword, txt: id }"
                            :to="`/dashboard/servers/${id}`"
                            class="rsrc-link"
                        >
                            {{ id }}
                        </router-link>
                    </div>
                </template>
            </rep-tooltip>
        </template>

        <template
            v-slot:serverState="{
                    data: {
                        item: {  serverState, isSlave, isMaster, serverInfo = [] },
                    },
                }"
        >
            <rep-tooltip
                v-if="serverState"
                :disabled="!(isSlave || isMaster)"
                :serverInfo="serverInfo"
                :isMaster="isMaster"
                :top="true"
            >
                <template v-slot:activator="{ on }">
                    <div
                        class="override-td--padding"
                        :class="{ pointer: isSlave || isMaster }"
                        v-on="on"
                    >
                        <icon-sprite-sheet
                            size="16"
                            class="mr-1 server-state-icon"
                            :frame="$helpers.serverStateIcon(serverState)"
                        >
                            servers
                        </icon-sprite-sheet>
                        <span v-mxs-highlighter="{ keyword: search_keyword, txt: serverState }">
                            {{ serverState }}
                        </span>
                    </div>
                </template>
            </rep-tooltip>
        </template>

        <template v-slot:serviceIds="{ data: { item: { serviceIds } } }">
            <span
                v-if="typeof serviceIds === 'string'"
                v-mxs-highlighter="{ keyword: search_keyword, txt: serviceIds }"
            >
                {{ serviceIds }}
            </span>

            <template v-else-if="serviceIds.length < 2">
                <router-link
                    v-for="(serviceId, i) in serviceIds"
                    :key="i"
                    v-mxs-highlighter="{ keyword: search_keyword, txt: serviceId }"
                    :to="`/dashboard/services/${serviceId}`"
                    class="rsrc-link"
                >
                    {{ serviceId }}
                </router-link>
            </template>

            <v-menu
                v-else
                top
                offset-y
                transition="slide-y-transition"
                :close-on-content-click="false"
                open-on-hover
                allow-overflow
                content-class="shadow-drop"
            >
                <template v-slot:activator="{ on }">
                    <div
                        class="pointer mxs-color-helper text-anchor override-td--padding disable-auto-truncate"
                        v-on="on"
                    >
                        {{ serviceIds.length }}
                        {{ $mxs_tc('services', 2).toLowerCase() }}
                    </div>
                </template>

                <v-sheet class="pa-4">
                    <router-link
                        v-for="(serviceId, i) in serviceIds"
                        :key="i"
                        v-mxs-highlighter="{ keyword: search_keyword, txt: serviceId }"
                        :to="`/dashboard/services/${serviceId}`"
                        class="text-body-2 d-block rsrc-link"
                    >
                        {{ serviceId }}
                    </router-link>
                </v-sheet>
            </v-menu>
        </template>
    </data-table>
</template>

<script>
/*
 * Copyright (c) 2020 MariaDB Corporation Ab
 * Copyright (c) 2023 MariaDB plc, Finnish Branch
 *
 * Use of this software is governed by the Business Source License included
 * in the LICENSE.TXT file and at www.mariadb.com/bsl11.
 *
 * Change Date: 2027-08-18
 *
 * On the date above, in accordance with the Business Source License, use
 * of this software will be governed by version 2 or later of the General
 * Public License.
 */
import { mapGetters, mapState } from 'vuex'
export default {
    data() {
        return {
            tableHeaders: [
                {
                    text: `Monitor`,
                    value: 'groupId',
                    autoTruncate: true,
                    padding: '0px 0px 0px 24px',
                },
                { text: 'State', value: 'monitorState', padding: '0px 12px 0px 24px' },
                { text: 'Servers', value: 'id', autoTruncate: true, padding: '0px 0px 0px 24px' },
                { text: 'Address', value: 'serverAddress', padding: '0px 0px 0px 24px' },
                {
                    text: 'Connections',
                    value: 'serverConnections',
                    autoTruncate: true,
                    padding: '0px 0px 0px 24px',
                },
                { text: 'State', value: 'serverState', padding: '0px 0px 0px 24px' },
                { text: 'GTID', value: 'gtid', padding: '0px 0px 0px 24px' },
                { text: 'Services', value: 'serviceIds', autoTruncate: true },
            ],
            servicesLength: 0,
            monitorsLength: 0,
            monitorSupportsReplica: 'mariadbmon',
        }
    },
    computed: {
        ...mapState({
            search_keyword: 'search_keyword',
            all_servers: state => state.server.all_servers,
        }),
        ...mapGetters({
            getAllMonitorsMap: 'monitor/getAllMonitorsMap',
            getAllServersMap: 'server/getAllServersMap',
        }),
        tableRows: function() {
            let rows = []
            if (this.all_servers.length) {
                let allServiceIds = []
                let allMonitorIds = []
                let allMonitorsMapClone = this.$helpers.lodash.cloneDeep(this.getAllMonitorsMap)
                this.all_servers.forEach(server => {
                    const {
                        id,
                        attributes: {
                            state: serverState,
                            parameters: { address, port, socket },
                            statistics: { connections: serverConnections },
                            gtid_current_pos: gtid,
                        },
                        relationships: {
                            services: { data: servicesData = [] } = {},
                            monitors: { data: monitorsData = [] } = {},
                        },
                    } = server

                    const serviceIds = servicesData.length
                        ? servicesData.map(item => `${item.id}`)
                        : this.$mxs_t('noEntity', { entityName: 'services' })

                    if (typeof serviceIds !== 'string')
                        allServiceIds = [...allServiceIds, ...serviceIds]

                    let row = {
                        id,
                        serverAddress: socket ? socket : `${address}:${port}`,
                        serverConnections,
                        serverState,
                        serviceIds,
                        gtid,
                    }

                    if (this.getAllMonitorsMap.size && monitorsData.length) {
                        // The monitorsData is always an array with one element -> get monitor at index 0
                        const {
                            id: monitorId = null,
                            attributes: {
                                state: monitorState,
                                module: monitorModule,
<<<<<<< HEAD
                                monitor_diagnostics: { master: masterName, server_info = [] } = {},
                            },
=======
                                monitor_diagnostics: { master } = {},
                            } = {},
>>>>>>> 05d5c0de
                        } = this.getAllMonitorsMap.get(monitorsData[0].id) || {}

                        if (monitorId) {
                            allMonitorIds.push(monitorId)
                            row.groupId = monitorId
                            row.monitorState = monitorState
                            if (monitorModule === this.monitorSupportsReplica) {
                                if (masterName === row.id) {
                                    row.isMaster = true
                                    row.serverInfo = this.getAllSlaveServersInfo({
                                        masterName,
                                        server_info,
                                    })
                                } else {
                                    row.isSlave = true
                                    // get info of the server has name equal to row.id
                                    row.serverInfo = this.getSlaveServerInfo({
                                        masterName,
                                        slaveName: row.id,
                                        server_info,
                                    })
                                }
                            }
                            // delete monitor that already grouped from allMonitorsMapClone
                            allMonitorsMapClone.delete(monitorId)
                        }
                    } else {
                        row.groupId = this.$mxs_t('not', { action: 'monitored' })
                        row.monitorState = ''
                    }
                    rows.push(row)
                })

                // push monitors that don't monitor any servers to rows
                allMonitorsMapClone.forEach(monitor => {
                    allMonitorIds.push(monitor.id)
                    rows.push({
                        id: '',
                        serverAddress: '',
                        serverConnections: '',
                        serverState: '',
                        serviceIds: '',
                        gtid: '',
                        groupId: monitor.id,
                        monitorState: monitor.attributes.state,
                    })
                })

                const uniqueServiceId = new Set(allServiceIds) // get unique service ids
                this.setServicesLength([...uniqueServiceId].length)
                const uniqueMonitorId = new Set(allMonitorIds) // get unique monitor ids
                this.setMonitorsLength([...uniqueMonitorId].length)
            }
            return rows
        },
    },
    methods: {
        setServicesLength(total) {
            this.servicesLength = total
        },
        setMonitorsLength(total) {
            this.monitorsLength = total
        },
        isCooperative(id) {
            return this.$typy(
                this.getAllMonitorsMap.get(id),
                'attributes.monitor_diagnostics.primary'
            ).safeBoolean
        },
        /**
         * Get info of the slave servers
         * @param {String} param.masterName - master server name
         * @param {Array} param.server_info - monitor_diagnostics.server_info
         * @returns {Array} returns all slave servers info of the provided masterName
         */
        getAllSlaveServersInfo({ masterName, server_info }) {
            return server_info.reduce((arr, item) => {
                if (item.name !== masterName)
                    arr.push({
                        ...item,
                        // Keep only connections to master
                        slave_connections: this.$helpers.filterSlaveConn({
                            slave_connections: item.slave_connections,
                            masterName,
                        }),
                    })
                return arr
            }, [])
        },
        /**
         * Get info of the slave servers
         * @param {String} param.masterName - master server name
         * @param {String} param.slaveName - slave server name
         * @param {Array} param.server_info - monitor_diagnostics.server_info
         * @returns {Array} All slave servers info of the provided masterName
         */
        getSlaveServerInfo({ masterName, slaveName, server_info }) {
            return server_info.reduce((arr, item) => {
                if (item.name === slaveName)
                    arr.push({
                        ...item,
                        slave_connections: this.$helpers.filterSlaveConn({
                            slave_connections: item.slave_connections,
                            masterName,
                        }),
                    })
                return arr
            }, [])
        },
    },
}
</script>

<style lang="scss" scoped>
.cooperative-indicator {
    font-size: 0.75rem;
}
</style><|MERGE_RESOLUTION|>--- conflicted
+++ resolved
@@ -275,13 +275,8 @@
                             attributes: {
                                 state: monitorState,
                                 module: monitorModule,
-<<<<<<< HEAD
                                 monitor_diagnostics: { master: masterName, server_info = [] } = {},
-                            },
-=======
-                                monitor_diagnostics: { master } = {},
                             } = {},
->>>>>>> 05d5c0de
                         } = this.getAllMonitorsMap.get(monitorsData[0].id) || {}
 
                         if (monitorId) {
