<template>
    <data-table
        :headers="tableHeaders"
        :data="tableRows"
        :colsHasRowSpan="2"
        :search="search_keyword"
        sortBy="groupId"
        :itemsPerPage="-1"
    >
        <template v-slot:header-append-groupId>
            <span class="ml-1 color text-field-text"> ({{ monitorsLength }}) </span>
        </template>
        <template v-slot:header-append-id>
            <span class="ml-1 color text-field-text"> ({{ all_servers.length }}) </span>
        </template>
        <template v-slot:header-append-serviceIds>
            <span class="ml-1 color text-field-text"> ({{ servicesLength }}) </span>
        </template>

        <template v-slot:groupId="{ data: { item: { groupId } } }">
            <router-link
                v-if="groupId !== $t('not', { action: 'monitored' })"
                :to="`/dashboard/monitors/${groupId}`"
                class="rsrc-link"
            >
                <span class="font-weight-bold">{{ groupId }} </span>
            </router-link>
            <span v-else>{{ groupId }} </span>
        </template>
        <template v-slot:groupId-append="{ data: { item: { groupId } } }">
            <span
                v-if="isCooperative(groupId)"
                class="ml-1 color text-success cooperative-indicator"
            >
                Primary
            </span>
        </template>
        <template v-slot:monitorState="{ data: { item: { monitorState } } }">
            <div class="d-flex align-center">
                <icon-sprite-sheet
                    v-if="monitorState"
                    size="13"
                    class="status-icon mr-1"
                    :frame="$help.monitorStateIcon(monitorState)"
                >
                    status
                </icon-sprite-sheet>
                <span>{{ monitorState }} </span>
            </div>
        </template>

        <template
            v-slot:id="{
                data: {
                    item: { id, showRepStats, showSlaveStats },
                },
            }"
        >
            <rep-tooltip
                v-if="showRepStats || showSlaveStats"
                :slaveConnectionsMap="slaveConnectionsMap"
                :slaveServersByMasterMap="slaveServersByMasterMap"
                :showRepStats="showRepStats"
                :showSlaveStats="showSlaveStats"
                :serverId="id"
                :openDelay="400"
            >
                <template v-slot:activator="{ on }">
                    <div
                        class="override-td--padding disable-auto-truncate"
                        :class="{
                            pointer: showRepStats || showSlaveStats,
                        }"
                        v-on="on"
                    >
                        <div class="text-truncate">
                            <router-link :to="`/dashboard/servers/${id}`" class="rsrc-link">
                                {{ id }}
                            </router-link>
                        </div>
                    </div>
                </template>
            </rep-tooltip>

            <router-link v-else :to="`/dashboard/servers/${id}`" class="rsrc-link">
                {{ id }}
            </router-link>
        </template>

        <template
            v-slot:serverState="{
                data: {
                    item: { id, serverState, showRepStats, showSlaveStats },
                },
            }"
        >
            <rep-tooltip
                v-if="serverState"
                :slaveConnectionsMap="slaveConnectionsMap"
                :slaveServersByMasterMap="slaveServersByMasterMap"
                :showRepStats="showRepStats"
                :showSlaveStats="showSlaveStats"
                :serverId="id"
            >
                <template v-slot:activator="{ on }">
                    <div
                        class="override-td--padding"
                        :class="{
                            pointer: showRepStats || showSlaveStats,
                        }"
                        v-on="on"
                    >
                        <icon-sprite-sheet
                            size="13"
                            class="mr-1 status-icon"
                            :frame="$help.serverStateIcon(serverState)"
                        >
                            status
                        </icon-sprite-sheet>
                        {{ serverState }}
                    </div>
                </template>
            </rep-tooltip>
        </template>

        <template v-slot:serviceIds="{ data: { item: { serviceIds } } }">
            <span v-if="typeof serviceIds === 'string'">{{ serviceIds }} </span>

            <template v-else-if="serviceIds.length < 2">
                <template v-for="serviceId in serviceIds">
                    <router-link
                        :key="serviceId"
                        :to="`/dashboard/services/${serviceId}`"
                        class="rsrc-link"
                    >
                        <span>{{ serviceId }} </span>
                    </router-link>
                </template>
            </template>

            <v-menu
                v-else
                top
                offset-y
                transition="slide-y-transition"
                :close-on-content-click="false"
                open-on-hover
                allow-overflow
                content-class="shadow-drop"
            >
                <template v-slot:activator="{ on }">
                    <div
                        class="pointer color text-links override-td--padding disable-auto-truncate"
                        v-on="on"
                    >
                        {{ serviceIds.length }}
                        {{ $tc('services', 2).toLowerCase() }}
                    </div>
                </template>

                <v-sheet class="pa-4">
                    <template v-for="serviceId in serviceIds">
                        <router-link
                            :key="serviceId"
                            :to="`/dashboard/services/${serviceId}`"
                            class="text-body-2 d-block rsrc-link"
                        >
                            <span>{{ serviceId }} </span>
                        </router-link>
                    </template>
                </v-sheet>
            </v-menu>
        </template>
    </data-table>
</template>

<script>
/*
 * Copyright (c) 2020 MariaDB Corporation Ab
 * Copyright (c) 2023 MariaDB plc, Finnish Branch
 *
 * Use of this software is governed by the Business Source License included
 * in the LICENSE.TXT file and at www.mariadb.com/bsl11.
 *
 * Change Date: 2027-08-18
 *
 * On the date above, in accordance with the Business Source License, use
 * of this software will be governed by version 2 or later of the General
 * Public License.
 */
import { mapGetters, mapState } from 'vuex'
import RepTooltip from './RepTooltip.vue'
export default {
    components: {
        'rep-tooltip': RepTooltip,
    },
    data() {
        return {
            tableHeaders: [
                {
                    text: `Monitor`,
                    value: 'groupId',
                    autoTruncate: true,
                    padding: '0px 0px 0px 24px',
                },
                { text: 'State', value: 'monitorState', padding: '0px 12px 0px 24px' },
                { text: 'Servers', value: 'id', autoTruncate: true, padding: '0px 0px 0px 24px' },
                { text: 'Address', value: 'serverAddress', padding: '0px 0px 0px 24px' },
                {
                    text: 'Connections',
                    value: 'serverConnections',
                    autoTruncate: true,
                    padding: '0px 0px 0px 24px',
                },
                { text: 'State', value: 'serverState', padding: '0px 0px 0px 24px' },
                { text: 'GTID', value: 'gtid', padding: '0px 0px 0px 24px' },
                { text: 'Services', value: 'serviceIds', autoTruncate: true },
            ],
            servicesLength: 0,
            monitorsLength: 0,
            monitorSupportsReplica: 'mariadbmon',
        }
    },
    computed: {
        ...mapState({
            search_keyword: 'search_keyword',
            all_servers: state => state.server.all_servers,
        }),
        ...mapGetters({
            getAllMonitorsMap: 'monitor/getAllMonitorsMap',
            getAllServersMap: 'server/getAllServersMap',
        }),
        tableRows: function() {
            let rows = []
            if (this.all_servers.length) {
                let allServiceIds = []
                let allMonitorIds = []
                let allMonitorsMapClone = this.$help.lodash.cloneDeep(this.getAllMonitorsMap)
                this.all_servers.forEach(server => {
                    const {
                        id,
                        attributes: {
                            state: serverState,
                            parameters: { address, port, socket },
                            statistics: { connections: serverConnections },
                            gtid_current_pos: gtid,
                        },
                        relationships: {
                            services: { data: servicesData = [] } = {},
                            monitors: { data: monitorsData = [] } = {},
                        },
                    } = server

                    const serviceIds = servicesData.length
                        ? servicesData.map(item => `${item.id}`)
                        : this.$t('noEntity', { entityName: 'services' })

                    if (typeof serviceIds !== 'string')
                        allServiceIds = [...allServiceIds, ...serviceIds]

                    let row = {
                        id,
                        serverAddress: socket ? socket : `${address}:${port}`,
                        serverConnections,
                        serverState,
                        serviceIds,
                        gtid,
                    }

<<<<<<< HEAD
                    if (this.getAllMonitorsMap.size && monitorsData.length) {
                        // The monitorsData is always an array with one element -> get monitor at index 0
                        const {
                            id: monitorId = null,
                            attributes: {
                                state: monitorState,
                                module: monitorModule,
                                monitor_diagnostics: { master } = {},
                            },
                        } = this.getAllMonitorsMap.get(monitorsData[0].id) || {}

=======
                    if (serverAddress === null && serverPort === null) row.serverAddress = socket

                    if (this.getAllMonitorsMap.size && associatedMonitors.length) {
                        // The associatedMonitors is always an array with one element -> get monitor at index 0
                        const { id: monitorId = null, attributes: { state } = {} } =
                            this.getAllMonitorsMap.get(associatedMonitors[0].id) || {}
>>>>>>> d613b67d
                        if (monitorId) {
                            allMonitorIds.push(monitorId)
                            row.groupId = monitorId
                            row.monitorState = monitorState
                            row.showSlaveStats =
                                master === row.id && monitorModule === this.monitorSupportsReplica
                            row.showRepStats =
                                master !== row.id && monitorModule === this.monitorSupportsReplica
                            // delete monitor that already grouped from allMonitorsMapClone
                            allMonitorsMapClone.delete(monitorId)
                        }
                    } else {
                        row.groupId = this.$t('not', { action: 'monitored' })
                        row.monitorState = ''
                    }
                    rows.push(row)
                })

                // push monitors that don't monitor any servers to rows
                allMonitorsMapClone.forEach(monitor => {
                    allMonitorIds.push(monitor.id)
                    rows.push({
                        id: '',
                        serverAddress: '',
                        serverConnections: '',
                        serverState: '',
                        serviceIds: '',
                        gtid: '',
                        groupId: monitor.id,
                        monitorState: monitor.attributes.state,
                    })
                })

                const uniqueServiceId = new Set(allServiceIds) // get unique service ids
                this.setServicesLength([...uniqueServiceId].length)
                const uniqueMonitorId = new Set(allMonitorIds) // get unique monitor ids
                this.setMonitorsLength([...uniqueMonitorId].length)
            }
            return rows
        },
        slaveConnectionsMap() {
            let map = new Map()
            this.tableRows
                .filter(row => row.showRepStats)
                .forEach(row => {
                    const key = row.id
                    const server = this.getAllServersMap.get(row.id)
                    let slave_connections =
                        map.get(key) || this.$typy(server, 'attributes.slave_connections').safeArray
                    map.set(key, slave_connections)
                })
            return map
        },
        slaveServersByMasterMap() {
            let map = new Map()
            let group = this.$help.hashMapByPath({
                arr: this.tableRows.filter(row => row.groupId), // Group monitored servers
                path: 'groupId', //monitorId
            })
            Object.keys(group).forEach(key => {
                let master = null
                let slaves = []
                group[key].forEach(server => {
                    if (server.showSlaveStats) master = server.id
                    else slaves.push(server.id)
                })
                map.set(master, slaves)
            })
            return map
        },
    },
    methods: {
        setServicesLength(total) {
            this.servicesLength = total
        },
        setMonitorsLength(total) {
            this.monitorsLength = total
        },
        isCooperative(id) {
            return this.$typy(
                this.getAllMonitorsMap.get(id),
                'attributes.monitor_diagnostics.primary'
            ).safeBoolean
        },
    },
}
</script>

<style lang="scss" scoped>
.cooperative-indicator {
    font-size: 0.75rem;
}
</style><|MERGE_RESOLUTION|>--- conflicted
+++ resolved
@@ -267,7 +267,6 @@
                         gtid,
                     }
 
-<<<<<<< HEAD
                     if (this.getAllMonitorsMap.size && monitorsData.length) {
                         // The monitorsData is always an array with one element -> get monitor at index 0
                         const {
@@ -276,17 +275,9 @@
                                 state: monitorState,
                                 module: monitorModule,
                                 monitor_diagnostics: { master } = {},
-                            },
+                            } = {},
                         } = this.getAllMonitorsMap.get(monitorsData[0].id) || {}
 
-=======
-                    if (serverAddress === null && serverPort === null) row.serverAddress = socket
-
-                    if (this.getAllMonitorsMap.size && associatedMonitors.length) {
-                        // The associatedMonitors is always an array with one element -> get monitor at index 0
-                        const { id: monitorId = null, attributes: { state } = {} } =
-                            this.getAllMonitorsMap.get(associatedMonitors[0].id) || {}
->>>>>>> d613b67d
                         if (monitorId) {
                             allMonitorIds.push(monitorId)
                             row.groupId = monitorId
