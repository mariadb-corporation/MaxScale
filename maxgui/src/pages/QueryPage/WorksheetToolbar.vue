--- conflicted
+++ resolved
@@ -95,15 +95,7 @@
                             small
                             color="accent-dark"
                             :loading="getLoadingQueryResult"
-<<<<<<< HEAD
-                            :disabled="
-                                !query_txt ||
-                                    !hasActiveConn ||
-                                    (getIsQuerying && !getLoadingQueryResult)
-                            "
-=======
                             :disabled="shouldDisableExecute"
->>>>>>> 2e90d1e6
                             v-on="on"
                             @click="() => handleRun(selected_query_txt ? 'selected' : 'all')"
                         >
@@ -258,14 +250,9 @@
         shouldDisableExecute() {
             return (
                 !this.query_txt ||
-<<<<<<< HEAD
                 !this.hasActiveConn ||
-                (this.getIsQuerying && this.getLoadingQueryResult)
-=======
-                !this.curr_cnct_resource.id ||
                 (this.getIsQuerying && this.getLoadingQueryResult) ||
                 !this.isMaxRowsValid
->>>>>>> 2e90d1e6
             )
         },
         hasActiveConn() {
