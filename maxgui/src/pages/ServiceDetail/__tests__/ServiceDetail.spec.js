/*
 * Copyright (c) 2020 MariaDB Corporation Ab
 *
 * Use of this software is governed by the Business Source License included
 * in the LICENSE.TXT file and at www.mariadb.com/bsl11.
 *
 * Change Date: 2026-09-06
 *
 * On the date above, in accordance with the Business Source License, use
 * of this software will be governed by version 2 or later of the General
 * Public License.
 */
import mount, { router } from '@tests/unit/setup'
import ServiceDetail from '@rootSrc/pages/ServiceDetail'

import {
    dummy_all_services,
    dummy_all_sessions,
    testRelationshipUpdate,
    dummy_service_connection_datasets,
    dummy_service_connection_info,
} from '@tests/unit/utils'

const EXPECT_SESSIONS_HEADER = [
    { text: 'ID', value: 'id' },
    { text: 'Client', value: 'user' },
    { text: 'Connected', value: 'connected' },
    { text: 'IDLE (s)', value: 'idle' },
    { text: 'Memory', value: 'memory' },
]

const routerDiagnosticsResStub = {
    queries: 0,
    replayed_transactions: 0,
    ro_transactions: 0,
    route_all: 0,
    route_master: 0,
    route_slave: 0,
    rw_transactions: 0,
    server_query_statistics: [],
}

const toServicePage = async () => {
    const servicePath = `/dashboard/services/${dummy_all_services[0].id}`
    if (router.history.current.path !== servicePath) await router.push(servicePath)
}

const defaultComputed = {
    current_service: () => dummy_all_services[0], // id: row_server_0
    service_connections_datasets: () => dummy_service_connection_datasets,
    serviceConnectionInfo: () => dummy_service_connection_info,
    sessions_by_service: () =>
        dummy_all_sessions.map(s => ({
            ...s,
            relationships: {
                services: {
                    data: [
                        {
                            id: 'service_0',
                            type: 'services',
                        },
                    ],
                },
            },
        })),
    routerDiagnostics: () => routerDiagnosticsResStub,
}
const shallowMountOptions = {
    shallow: true,
    component: ServiceDetail,
    computed: defaultComputed,
    stubs: {
        'refresh-rate': "<div class='refresh-rate'></div>",
    },
}

describe('ServiceDetail index', () => {
    let wrapper, axiosGetStub, axiosPatchStub

    before(async () => {
        await toServicePage()
        wrapper = mount(shallowMountOptions)
        axiosGetStub = sinon.stub(wrapper.vm.$http, 'get').returns(Promise.resolve({ data: {} }))
        axiosPatchStub = sinon.stub(wrapper.vm.$http, 'patch').returns(Promise.resolve())
    })

    after(async () => {
        await axiosGetStub.restore()
        await axiosPatchStub.restore()
        await wrapper.destroy()
    })

    it(`Should send request to get current service, then requests to get service
      connections, sessions and diagnostics created by this service. After that fetch parallelly
      relationships type filters and listener state.`, async () => {
        await wrapper.vm.$nextTick(async () => {
            let {
                id,
                relationships: {
                    filters: { data: filtersData },
                    listeners: { data: listenersData },
                },
            } = dummy_all_services[0]

            await axiosGetStub.should.have.been.calledWith(`/services/${id}`)
            // sessions
            await axiosGetStub.should.have.been.calledWith(
                `/sessions?filter=/relationships/services/data/0/id="${id}"`
            )
<<<<<<< HEAD
            let count = 2
            await serversData.forEach(async server => {
                await axiosGetStub.should.have.been.calledWith(
                    `/servers/${server.id}?fields[servers]=state`
                )
                ++count
            })
=======
            // diagnostics
            await axiosGetStub.should.have.been.calledWith(
                `/services/${id}?fields[services]=router_diagnostics`
            )
            let count = 4
>>>>>>> e8743615
            await filtersData.forEach(async filter => {
                await axiosGetStub.should.have.been.calledWith(
                    `/filters/${filter.id}?fields[filters]=state`
                )
                ++count
            })
            await listenersData.forEach(async listener => {
                await axiosGetStub.should.have.been.calledWith(
                    `/listeners/${listener.id}?fields[listeners]=state`
                )
                ++count
            })

            axiosGetStub.should.have.callCount(count)
        })
    })

    it(`Should send GET requests to get router module parameters
      if current active tab is 'Parameters & Relationships tab'`, async () => {
        await wrapper.setData({
            currentActiveTab: 0,
        })
        const router = dummy_all_services[0].attributes.router
        await axiosGetStub.should.have.been.calledWith(
            `/maxscale/modules/${router}?fields[modules]=parameters`
        )
    })

    describe('Relationships update test assertions', () => {
        const TYPES = ['filters']
        TYPES.forEach(type => {
            let des = 'Should send PATCH request with accurate payload to update'
            it(`${des} ${type} relationship`, async () => {
                wrapper = mount(shallowMountOptions)
<<<<<<< HEAD
=======
                const tableRowProcessingSpy = sinon.spy(wrapper.vm, 'processRelationshipTable')
>>>>>>> e8743615
                await testRelationshipUpdate({
                    wrapper,
                    currentResource: dummy_all_services[0],
                    axiosPatchStub,
                    relationshipType: type,
                })
                await axiosGetStub.should.have.been.calledWith(
                    `/services/${dummy_all_services[0].id}`
                )
            })
        })
    })

    describe('Props passes to child components test assertions', () => {
        before(() => {
            wrapper = mount(shallowMountOptions)
            sinon.stub(wrapper.vm, 'fetchAll').returns(
                Promise.resolve({
                    data: {},
                })
            )
        })

        it(`Should pass necessary props to page-header`, () => {
            const pageHeader = wrapper.findComponent({ name: 'page-header' })
            expect(pageHeader.exists()).to.be.true
            const { currentService, onEditSucceeded } = pageHeader.vm.$props

            expect(currentService).to.be.deep.equals(dummy_all_services[0])
            expect(onEditSucceeded).to.be.equals(wrapper.vm.fetchService)
        })

        it(`Should pass necessary props to overview-header`, () => {
            const overviewHeader = wrapper.findComponent({ name: 'overview-header' })
            expect(overviewHeader.exists()).to.be.true
            const {
                currentService,
                serviceConnectionsDatasets,
                serviceConnectionInfo,
            } = overviewHeader.vm.$props
            expect(currentService).to.be.deep.equals(dummy_all_services[0])
            expect(serviceConnectionsDatasets).to.be.deep.equals(dummy_service_connection_datasets)
            expect(serviceConnectionInfo).to.be.deep.equals(dummy_service_connection_info)
        })

        it(`Should pass necessary props to 'CURRENT SESSIONS' table`, () => {
            const sessionsTable = wrapper.findComponent({ name: 'sessions-table' })
            expect(sessionsTable.exists()).to.be.true
            const { search, sortDesc, sortBy } = sessionsTable.vm.$attrs
            const { collapsible, delayLoading, rows, headers } = sessionsTable.vm.$props
            const { search_keyword, sessionsTableRows, sessionsTableHeader } = wrapper.vm
            expect(search).to.be.equals(search_keyword)
            expect(rows).to.be.eql(sessionsTableRows)
            expect(headers).to.be.eql(sessionsTableHeader)
            expect(collapsible).to.be.true
            expect(delayLoading).to.be.true
            expect(sortDesc).to.be.true
            expect(sortBy).to.be.equals('connected')
        })

        it(`Should use accurate table headers for 'CURRENT SESSIONS' table`, () => {
            const sessionsTable = wrapper.findComponent({ name: 'sessions-table' })
            expect(sessionsTable.vm.$props.headers).to.be.deep.equals(EXPECT_SESSIONS_HEADER)
        })

        it(`Should compute sessions for this service with accurate data format`, () => {
            expect(wrapper.vm.sessionsTableRows[0]).to.include.all.keys(
                'id',
                'user',
                'connected',
                'idle',
                'memory'
            )
            expect(wrapper.vm.sessionsTableRows[0].memory).to.be.an('object')
        })

        it(`Should pass necessary props to 'ROUTER DIAGNOSTICS' table`, async () => {
            await wrapper.setData({
                currentActiveTab: 1,
            })
            await wrapper.vm.$nextTick(() => {
                const diagnosticsTable = wrapper.findComponent({
                    ref: 'diagnostics-table',
                })
                expect(diagnosticsTable.exists()).to.be.true
                const { title, tableData, isTree, expandAll } = diagnosticsTable.vm.$props
                const { routerDiagnostics } = wrapper.vm

                expect(title).to.be.equals('Router Diagnostics')
                expect(tableData).to.be.equals(routerDiagnostics)
                expect(isTree).to.be.true
                expect(expandAll).to.be.true
            })
        })

        it(`Should compute router diagnostics with accurate data format`, () => {
            expect(wrapper.vm.routerDiagnostics).to.be.deep.equals(routerDiagnosticsResStub)
        })

        it(`Should pass necessary props to details-parameters-table`, () => {
            const paramsTable = wrapper.findComponent({
                name: 'details-parameters-table',
            })
            expect(paramsTable.exists()).to.be.true
            const {
                resourceId,
                parameters: parametersProps,
                updateResourceParameters,
                onEditSucceeded,
            } = paramsTable.vm.$props
            const {
                current_service: {
                    id,
                    attributes: { parameters },
                },
                updateServiceParameters,
                fetchService,
            } = wrapper.vm

            expect(resourceId).to.be.equals(id)
            expect(parametersProps).to.be.deep.equals(parameters)
            expect(updateResourceParameters).to.be.equals(updateServiceParameters)
            expect(onEditSucceeded).to.be.equals(fetchService)
        })
    })

    describe('Test assertions for relationship-table', () => {
        let dispatchRelationshipUpdateSpy, SET_FORM_TYPE_STUB
        const ALL_RELATIONSHIP_TABLES = ['filters', 'listeners']

        beforeEach(() => {
            wrapper = mount(shallowMountOptions)
            sinon.stub(wrapper.vm, 'fetchAll').returns(
                Promise.resolve({
                    data: {},
                })
            )
            dispatchRelationshipUpdateSpy = sinon.spy(wrapper.vm, 'dispatchRelationshipUpdate')
            SET_FORM_TYPE_STUB = sinon.stub(wrapper.vm, 'SET_FORM_TYPE')
        })

        afterEach(() => {
            dispatchRelationshipUpdateSpy.restore()
            SET_FORM_TYPE_STUB.restore()
        })

        describe('Props passes to relationship-table test assertions', () => {
            ALL_RELATIONSHIP_TABLES.forEach(name => {
                it(`Should pass necessary props to ${name} relationship-table`, () => {
                    const relationshipTable = wrapper.findComponent({
                        ref: `${name}-relationship-table`,
                    })
                    const {
                        relationshipType,
                        tableRows,
                        getRelationshipData: getRelationshipDataProps,
                        addable,
                        removable,
                    } = relationshipTable.vm.$props
                    const {
                        getRelationshipData,
                        $data: { filtersTableRows, listenersTableRows },
                    } = wrapper.vm

                    expect(relationshipTable.exists()).to.be.true
                    expect(relationshipType).to.be.equals(name)

                    if (name === 'listeners') {
                        expect(getRelationshipDataProps).to.be.undefined
                        expect(addable).to.be.true
                        expect(removable).to.be.false
                    } else {
                        expect(getRelationshipDataProps).to.be.equals(getRelationshipData)
                        expect(addable).to.be.true
                        expect(removable).to.be.true
                    }
                    switch (name) {
                        case 'filters':
                            expect(tableRows).to.be.deep.equals(filtersTableRows)
                            break
                        case 'listeners':
                            expect(tableRows).to.be.deep.equals(listenersTableRows)
                    }
                })
            })
        })

        describe('Passes event handler to relationship-table test assertions', () => {
            ALL_RELATIONSHIP_TABLES.forEach(name => {
                const refName = `${name}-relationship-table`
                let des = `Should only call dispatchRelationshipUpdate for ${refName}`
                if (name === 'listeners') {
                    des = des.replace(
                        'dispatchRelationshipUpdate',
                        `SET_FORM_TYPE mutation with Listener as argument`
                    )
                }

                it(des, async () => {
                    const relationshipTable = wrapper.findComponent({
                        ref: refName,
                    })

                    await relationshipTable.vm.$emit('on-relationship-update', {
                        type: name,
                        data: [],
                        isFilterDrag: name === 'filters',
                    })

                    await relationshipTable.vm.$emit('open-listener-form-dialog')

                    if (name === 'listeners') {
                        await SET_FORM_TYPE_STUB.should.have.been.called
                        await SET_FORM_TYPE_STUB.should.have.been.calledWith(
                            wrapper.vm.RESOURCE_FORM_TYPES.LISTENER
                        )
                        await dispatchRelationshipUpdateSpy.should.have.not.been.called
                    } else {
                        await SET_FORM_TYPE_STUB.should.have.not.been.called
                        await dispatchRelationshipUpdateSpy.should.have.been.calledOnce
                    }
                })
            })
        })

        describe('Should process data accurately for relationship-table', () => {
            ALL_RELATIONSHIP_TABLES.forEach(type => {
                const refName = `${type}-relationship-table`
                it(`Should process ${type}TableRows for ${refName}`, async () => {
                    let tableRowStub = []
                    let dummy_resource = {}
                    switch (type) {
                        case 'filters':
                            dummy_resource = {
                                id: 'filter_0',
                                type,
                            }
                            tableRowStub = [
                                {
                                    id: 'filter_0',
                                    type,
                                },
                            ]
                            break
                        case 'listeners':
                            dummy_resource = {
                                attributes: {
                                    state: 'Running',
                                },
                                id: 'RCR-Router-Listener',
                                type,
                            }
                            tableRowStub = [
                                {
                                    id: 'RCR-Router-Listener',
                                    state: 'Running',
                                    type,
                                },
                            ]
                    }
                    sinon
                        .stub(wrapper.vm, 'getRelationshipData')
                        .returns(Promise.resolve(dummy_resource))

                    await wrapper.vm.processRelationshipTable(type)
                    expect(wrapper.vm.$data[`${type}TableRows`]).to.be.deep.equals(tableRowStub)
                })
            })
        })
    })
})<|MERGE_RESOLUTION|>--- conflicted
+++ resolved
@@ -107,21 +107,12 @@
             await axiosGetStub.should.have.been.calledWith(
                 `/sessions?filter=/relationships/services/data/0/id="${id}"`
             )
-<<<<<<< HEAD
-            let count = 2
-            await serversData.forEach(async server => {
-                await axiosGetStub.should.have.been.calledWith(
-                    `/servers/${server.id}?fields[servers]=state`
-                )
-                ++count
-            })
-=======
             // diagnostics
             await axiosGetStub.should.have.been.calledWith(
                 `/services/${id}?fields[services]=router_diagnostics`
             )
             let count = 4
->>>>>>> e8743615
+
             await filtersData.forEach(async filter => {
                 await axiosGetStub.should.have.been.calledWith(
                     `/filters/${filter.id}?fields[filters]=state`
@@ -156,10 +147,6 @@
             let des = 'Should send PATCH request with accurate payload to update'
             it(`${des} ${type} relationship`, async () => {
                 wrapper = mount(shallowMountOptions)
-<<<<<<< HEAD
-=======
-                const tableRowProcessingSpy = sinon.spy(wrapper.vm, 'processRelationshipTable')
->>>>>>> e8743615
                 await testRelationshipUpdate({
                     wrapper,
                     currentResource: dummy_all_services[0],
