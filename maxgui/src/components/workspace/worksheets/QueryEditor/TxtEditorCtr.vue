<script setup>
/*
 * Copyright (c) 2023 MariaDB plc
 *
 * Use of this software is governed by the Business Source License included
 * in the LICENSE.TXT file and at www.mariadb.com/bsl11.
 *
 * Change Date: 2027-09-09
 *
 * On the date above, in accordance with the Business Source License, use
 * of this software will be governed by version 2 or later of the General
 * Public License.
 */
import TxtEditor from '@wsModels/TxtEditor'
import QueryTabTmp from '@wsModels/QueryTabTmp'
import TxtEditorToolbarCtr from '@wkeComps/QueryEditor/TxtEditorToolbarCtr.vue'
import ChartConfig from '@wkeComps/QueryEditor/ChartConfig.vue'
import ChartPane from '@wkeComps/QueryEditor/ChartPane.vue'
import QueryResultCtr from '@wkeComps/QueryEditor/QueryResultCtr.vue'
import queryConnService from '@wsServices/queryConnService'
import workspace from '@/composables/workspace'
import { COMPACT_TOOLBAR_HEIGHT, KEYBOARD_SHORTCUT_MAP } from '@/constants/workspace'
import { WS_EDITOR_KEY } from '@/constants/injectionKeys'
import keyBindingMap from '@/components/common/SqlEditor/keyBindingMap'

const props = defineProps({
  dim: { type: Object, required: true },
  queryEditorTmp: { type: Object, required: true },
  queryTab: { type: Object, required: true },
})

const {
  CTRL_D,
  CTRL_ENTER,
  CTRL_SHIFT_ENTER,
  CTRL_SHIFT_C,
  CTRL_O,
  CTRL_S,
  CTRL_SHIFT_S,
  CTRL_M,
} = KEYBOARD_SHORTCUT_MAP

const store = useStore()
const { t } = useI18n()
const typy = useTypy()
const { pxToPct } = useHelpers()

const dispatchEvt = useEventDispatcher(WS_EDITOR_KEY)

const EDITOR_ACTIONS = [
  {
    label: t('runStatements', { quantity: t('selected') }),
    keybindings: keyBindingMap[CTRL_ENTER],
    run: () => dispatchEvt(CTRL_ENTER),
  },
  {
    label: t('runStatements', { quantity: t('all') }),
    keybindings: keyBindingMap[CTRL_SHIFT_ENTER],
    run: () => dispatchEvt(CTRL_SHIFT_ENTER),
  },
  {
    label: t('stopStatements', 2),
    keybindings: keyBindingMap[CTRL_SHIFT_C],
    run: () => dispatchEvt(CTRL_SHIFT_C),
  },
  {
    label: t('createQuerySnippet'),
    keybindings: keyBindingMap[CTRL_D],
    run: () => dispatchEvt(CTRL_D),
  },
  {
    label: t('openScript'),
    keybindings: keyBindingMap[CTRL_O],
    run: () => dispatchEvt(CTRL_O),
  },
  {
    label: t('saveScript'),
    keybindings: keyBindingMap[CTRL_S],
    run: () => dispatchEvt(CTRL_S),
  },
  {
    label: t('saveScriptAs'),
    keybindings: keyBindingMap[CTRL_SHIFT_S],
    run: () => dispatchEvt(CTRL_SHIFT_S),
  },
]

const VIS_SIDEBAR_WIDTH = 250

const editorPanePctWidth = ref(100)
const editorRef = ref(null)
const chartConfig = ref({})
const selectedSql = ref('')
const isChartMaximized = ref(false)
const chartConfigRef = ref(null)
const isChartReady = ref(false)

const { placeToEditor, draggingTxt, dropTxtToEditor } = workspace.useSqlEditorDragDrop(editorRef)

const queryTabId = computed(() => props.queryTab.id)
const completionItems = workspace.useCompletionItems({
  queryEditorId: typy(props.queryEditorTmp, 'id').safeString,
  queryTabId: queryTabId.value,
})

const query_pane_pct_height = computed(() => store.state.prefAndStorage.query_pane_pct_height)
const tab_moves_focus = computed(() => store.state.prefAndStorage.tab_moves_focus)

const queryTabConn = computed(() => queryConnService.findQueryTabConn(queryTabId.value))
const queryTabTmp = computed(() => QueryTabTmp.find(queryTabId.value) || {})
const prvwDataResultSets = computed(() => {
  const resSets = []
  const { prvw_data, prvw_data_details, active_node } = queryTabTmp.value
  const nodeQualifiedName = typy(active_node, 'qualified_name').safeString
  const addToResSets = (data, mode) => {
    const resultSet = typy(data, 'data.attributes.results[0]').safeObjectOrEmpty
    if (resultSet.data)
      resSets.push({
        id: `${t(mode)} of ${nodeQualifiedName}`,
        ...resultSet,
      })
  }
  addToResSets(prvw_data, 'previewData')
  addToResSets(prvw_data_details, 'viewDetails')
  return resSets
})
const queryResultSets = computed(() => {
  let count = 0
  return typy(queryTabTmp.value, 'query_results.data').safeArray.reduce(
    (resultSets, stmtResults) => {
      typy(stmtResults, 'data.attributes.results').safeArray.forEach(result => {
        if (result.data) {
          ++count
          resultSets.push({ id: `RESULT SET ${count}`, ...result })
        }
      })
      return resultSets
    },
    []
  )
})
const resultSets = computed(() => [...queryResultSets.value, ...prvwDataResultSets.value])
const panesDim = computed(() => ({
  width: props.dim.width,
  height: props.dim.height - COMPACT_TOOLBAR_HEIGHT,
}))
const chartContainerHeight = computed(
  () => (panesDim.value.height * queryPanePctHeight.value) / 100
)
const visSidebarPct = computed(() =>
  pxToPct({ px: VIS_SIDEBAR_WIDTH, containerPx: panesDim.value.width })
)
const mainPanePct = computed(() => (isVisSidebarShown.value ? 100 - visSidebarPct.value : 100))
const queryPaneMinPctHeight = computed(() =>
  pxToPct({ px: 24, containerPx: panesDim.value.height })
)
const queryPaneMaxPctHeight = computed(() => 100 - queryPaneMinPctHeight.value)
const queryPanePctHeight = computed({
  get: () => query_pane_pct_height.value,
  set: v => store.commit('prefAndStorage/SET_QUERY_PANE_PCT_HEIGHT', v),
})
const editorPaneMinPctWidth = computed(() =>
  isChartReady.value ? pxToPct({ px: 32, containerPx: panesDim.value.width }) : 0
)
const txtEditor = computed(() => TxtEditor.find(queryTabId.value) || {})
const sql = computed({
  get: () => typy(txtEditor.value, 'sql').safeString,
  set: v => TxtEditor.update({ where: queryTabId.value, data: { sql: v } }),
})
const resultPaneDim = computed(() => ({
  width: panesDim.value.width - (isVisSidebarShown.value ? VIS_SIDEBAR_WIDTH : 0),
  height: (panesDim.value.height * (100 - queryPanePctHeight.value)) / 100,
}))
const isVisSidebarShown = computed(() => typy(txtEditor.value, 'is_vis_sidebar_shown').safeBoolean)

watch(isChartMaximized, v => {
  editorPanePctWidth.value = v ? editorPaneMinPctWidth.value : 50
})
<<<<<<< HEAD
watch(isChartReady, (v) => {
=======
watch(showVisChart, v => {
>>>>>>> f5bb9632
  editorPanePctWidth.value = v ? 50 : 100
})

function onSelectText(v) {
  selectedSql.value = v
}

function onCloseChart() {
  typy(chartConfigRef.value, 'resetChartConfig').safeFunction()
}

defineExpose({ placeToEditor, draggingTxt, dropTxtToEditor })
</script>

<template>
  <div class="d-flex flex-column fill-height">
    <TxtEditorToolbarCtr
      class="d-flex"
      :height="COMPACT_TOOLBAR_HEIGHT"
      :queryTab="queryTab"
      :queryTabTmp="queryTabTmp"
      :queryTabConn="queryTabConn"
      :sql="sql"
      :selectedSql="selectedSql"
      :isVisSidebarShown="isVisSidebarShown"
    />
    <ResizablePanels
      :modelValue="mainPanePct"
      :boundary="panesDim.width"
      class="main-pane__content d-flex"
      split="vert"
      disable
    >
      <template #pane-left>
        <ResizablePanels
          v-model="queryPanePctHeight"
          :boundary="panesDim.height"
          split="horiz"
          :minPercent="queryPaneMinPctHeight"
          :maxPercent="queryPaneMaxPctHeight"
          :deactivatedMaxPctZone="queryPaneMaxPctHeight - (100 - queryPaneMaxPctHeight) * 2"
        >
          <template #pane-left>
            <ResizablePanels
              v-model="editorPanePctWidth"
              class="editor__content"
              :minPercent="editorPaneMinPctWidth"
              :maxPercent="100 - $helpers.pxToPct({ px: 100, containerPx: panesDim.width })"
              :boundary="panesDim.width"
              split="vert"
              :disable="isChartMaximized || !isChartReady"
            >
              <template #pane-left>
                <SqlEditor
                  ref="editorRef"
                  v-model="sql"
                  :isTabMoveFocus="tab_moves_focus"
                  class="editor pt-2"
                  :completionItems="completionItems"
                  isKeptAlive
                  :customActions="EDITOR_ACTIONS"
                  supportCustomDelimiter
                  @toggle-tab-focus-mode="dispatchEvt(CTRL_M)"
                  @on-selection="onSelectText"
                />
              </template>
              <template #pane-right>
                <ChartPane
                  v-if="isChartReady"
                  v-model:isMaximized="isChartMaximized"
                  :chartConfig="chartConfig"
                  :height="chartContainerHeight"
                  class="chart-pane border-left--table-border"
                  @close-chart="onCloseChart"
                />
              </template>
            </ResizablePanels>
          </template>
          <template #pane-right>
            <QueryResultCtr
              :dim="resultPaneDim"
              class="query-result-ctr"
              :queryTab="queryTab"
              :queryTabConn="queryTabConn"
              :queryTabTmp="queryTabTmp"
              :dataTableProps="{
                placeToEditor,
                onDragging: draggingTxt,
                onDragend: dropTxtToEditor,
              }"
            />
          </template>
        </ResizablePanels>
      </template>
      <template #pane-right>
        <ChartConfig
          v-if="isVisSidebarShown"
          ref="chartConfigRef"
          v-model="chartConfig"
          :resultSets="resultSets"
          class="chart-config border-left--table-border"
          @is-chart-ready="isChartReady = $event"
        />
      </template>
    </ResizablePanels>
  </div>
</template>

<style lang="scss" scoped>
.editor,
.chart-config,
.query-result-ctr,
.chart-pane {
  width: 100%;
  height: 100%;
}
</style><|MERGE_RESOLUTION|>--- conflicted
+++ resolved
@@ -29,16 +29,8 @@
   queryTab: { type: Object, required: true },
 })
 
-const {
-  CTRL_D,
-  CTRL_ENTER,
-  CTRL_SHIFT_ENTER,
-  CTRL_SHIFT_C,
-  CTRL_O,
-  CTRL_S,
-  CTRL_SHIFT_S,
-  CTRL_M,
-} = KEYBOARD_SHORTCUT_MAP
+const { CTRL_D, CTRL_ENTER, CTRL_SHIFT_ENTER, CTRL_SHIFT_C, CTRL_O, CTRL_S, CTRL_SHIFT_S, CTRL_M } =
+  KEYBOARD_SHORTCUT_MAP
 
 const store = useStore()
 const { t } = useI18n()
@@ -128,7 +120,7 @@
   let count = 0
   return typy(queryTabTmp.value, 'query_results.data').safeArray.reduce(
     (resultSets, stmtResults) => {
-      typy(stmtResults, 'data.attributes.results').safeArray.forEach(result => {
+      typy(stmtResults, 'data.attributes.results').safeArray.forEach((result) => {
         if (result.data) {
           ++count
           resultSets.push({ id: `RESULT SET ${count}`, ...result })
@@ -157,7 +149,7 @@
 const queryPaneMaxPctHeight = computed(() => 100 - queryPaneMinPctHeight.value)
 const queryPanePctHeight = computed({
   get: () => query_pane_pct_height.value,
-  set: v => store.commit('prefAndStorage/SET_QUERY_PANE_PCT_HEIGHT', v),
+  set: (v) => store.commit('prefAndStorage/SET_QUERY_PANE_PCT_HEIGHT', v),
 })
 const editorPaneMinPctWidth = computed(() =>
   isChartReady.value ? pxToPct({ px: 32, containerPx: panesDim.value.width }) : 0
@@ -165,7 +157,7 @@
 const txtEditor = computed(() => TxtEditor.find(queryTabId.value) || {})
 const sql = computed({
   get: () => typy(txtEditor.value, 'sql').safeString,
-  set: v => TxtEditor.update({ where: queryTabId.value, data: { sql: v } }),
+  set: (v) => TxtEditor.update({ where: queryTabId.value, data: { sql: v } }),
 })
 const resultPaneDim = computed(() => ({
   width: panesDim.value.width - (isVisSidebarShown.value ? VIS_SIDEBAR_WIDTH : 0),
@@ -173,14 +165,10 @@
 }))
 const isVisSidebarShown = computed(() => typy(txtEditor.value, 'is_vis_sidebar_shown').safeBoolean)
 
-watch(isChartMaximized, v => {
+watch(isChartMaximized, (v) => {
   editorPanePctWidth.value = v ? editorPaneMinPctWidth.value : 50
 })
-<<<<<<< HEAD
 watch(isChartReady, (v) => {
-=======
-watch(showVisChart, v => {
->>>>>>> f5bb9632
   editorPanePctWidth.value = v ? 50 : 100
 })
 
