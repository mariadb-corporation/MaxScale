--- conflicted
+++ resolved
@@ -10,10 +10,5 @@
 # Piping the output through `tee` works around a problem in npm where it always
 # prints verbose output: https://github.com/npm/cli/issues/3314
 export buildPath=$PWD
-<<<<<<< HEAD
-export VUE_APP_GIT_COMMIT=$(cd $src && git rev-list --max-count=1 HEAD)
-(npm ci --production --omit=optional && npm run build) |& tee
-=======
 export VUE_APP_GIT_COMMIT=$(cd $src && git rev-list --max-count=1 HEAD || echo "source-build")
-npm run build |& tee
->>>>>>> 08b32e9f
+npm run build |& tee