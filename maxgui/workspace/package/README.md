--- conflicted
+++ resolved
@@ -36,11 +36,8 @@
 | chartjs-plugin-trendline     |  2.0.x  |
 | date-fns                     | 2.29.x  |
 | deep-diff                    |  1.0.x  |
-<<<<<<< HEAD
 | html2canvas                  |  1.4.x  |
-=======
 | dbgate-query-splitter        |  4.9.x  |
->>>>>>> c82714b9
 | immutability-helper          |  3.1.x  |
 | localforage                  | 1.10.x  |
 | lodash                       | 4.17.x  |
