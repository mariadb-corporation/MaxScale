#!/bin/bash

# Do the real building work. This script is executed on build VM.

# Build in a temp directory so we don't pollute cwd
tmpdir=$(mktemp -d)
scriptdir=$(dirname $(realpath $0))

cd $tmpdir

distro_id=`cat /etc/*-release | grep "^ID_LIKE=" | sed "s/ID=//"`

function is_arm() {
    [ "$(arch)" == "aarch64" ]
}

unset packager_type

if [[ ${distro_id} =~ "suse" ]]
then
   packager_type="zypper"
fi

if [[ ${distro_id} =~ "rhel" ]]
then
   packager_type="yum"
fi

if [[ ${distro_id} =~ "debian" ]]
then
   packager_type="apt"
fi

if [[ ${packager_type} == "" ]]
then
    command -v apt-get

    if [ $? == 0 ]
    then
        packager_type="apt"
    fi

    command -v yum

    if [ $? == 0 ]
    then
        packager_type="yum"
    fi

    command -v zypper

    if [ $? == 0 ]
    then
        packager_type="zypper"
    fi
fi

if [[ ${packager_type} == "" ]]
then
    echo "Can not determine package manager type, exiting"
    exit 1
fi

if [[ ${packager_type} == "apt" ]]
then
  # DEB-based distro
  install_libdir=/usr/lib
  export DEBIAN_FRONTEND=noninteractive
  sudo apt-get update

  sudo dpkg-reconfigure libc6
  apt_cmd="sudo -E apt-get -q -o Dpkg::Options::=--force-confold \
       -o Dpkg::Options::=--force-confdef \
       -y --force-yes"
  ${apt_cmd} upgrade
  ${apt_cmd} install dpkg-dev git wget cmake \
       build-essential libssl-dev ncurses-dev bison flex \
       perl libtool tcl tcl-dev uuid \
       uuid-dev libsqlite3-dev liblzma-dev libpam0g-dev pkg-config \
       libedit-dev libcurl4-openssl-dev libatomic1 \
       libsasl2-dev libxml2-dev libkrb5-dev libicu-dev

  # One of these will work, older systems use libsystemd-daemon-dev
  ${apt_cmd} install libsystemd-dev || \
      ${apt_cmd} install libsystemd-daemon-dev

  if is_arm
  then
     # Some OS versions on ARM require Python to build stuff, mostly for nodejs related stuff
     ${apt_cmd} install python3
  fi

   ## separate libgnutls installation process for Ubuntu Trusty
  cat /etc/*release | grep -E "Trusty|wheezy"
  if [ $? == 0 ]
  then
     ${apt_cmd} install libgnutls-dev libgcrypt11-dev
  else
     ${apt_cmd} install libgnutls30 libgnutls-dev
     if [ $? != 0 ]
     then
         ${apt_cmd} install libgnutls28-dev
     fi
     ${apt_cmd} install libgcrypt20-dev
     if [ $? != 0 ]
     then
         ${apt_cmd} install libgcrypt11-dev
     fi
  fi
fi

if [[ ${packager_type} == "yum" ]]
then
    install_libdir=/usr/lib64
    # YUM!
    sudo yum clean all
    sudo yum update -d1 -y
    unset enable_power_tools
    yum repolist all | grep "^PowerTools"
    if [ $? == 0 ]
    then
        enable_power_tools="--enablerepo=PowerTools"
    fi
    yum repolist all | grep "^powertools"
    if [ $? == 0 ]
    then
        enable_power_tools="--enablerepo=powertools"
    fi
    sudo yum install -d1 -y --nogpgcheck ${enable_power_tools} \
         gcc gcc-c++ ncurses-devel bison glibc-devel cmake \
         libgcc perl make libtool openssl-devel libaio libaio-devel  \
         systemtap-sdt-devel rpm-sign \
         gnupg flex rpmdevtools git wget tcl tcl-devel openssl libuuid-devel xz-devel \
         sqlite sqlite-devel pkgconfig rpm-build createrepo yum-utils \
         gnutls-devel libgcrypt-devel pam-devel libcurl-devel libatomic \
         cyrus-sasl-devel libxml2-devel krb5-devel libicu-devel

    sudo yum install -d1 -y --nogpgcheck ${enable_power_tools} lua lua-devel libedit-devel

    # Attempt to install systemd-devel, doesn't work on CentOS 6
    sudo yum install -d1 -y systemd-devel

    if is_arm
    then
       # Some OS versions on ARM require Python to build stuff, mostly for nodejs related stuff
       sudo yum -d1 -y install python3
       # And for some reason RHEL 8 ARM requires python2 instead of python3. Install it
       # separately so that in case it fails, the build will still proceed.
       sudo yum -d1 -y install python2
    fi

    # Enable the devtoolkit to get a newer compiler

    # CentOS: install the centos-release-scl repo
    # RHEL: enable the existing repo (seems to be rhui-REGION-rhel-server-rhscl on AWS)
    sudo yum -d1 -y install centos-release-scl || \
        sudo yum-config-manager --enable rhui-REGION-rhel-server-rhscl

    # Install newer compiler for CentOS 7 and 6
    grep "release [67]" /etc/redhat-release
    if [ $? -eq 0 ]
    then
<<<<<<< HEAD
        sudo yum -d1 -y install devtoolset-9-gcc-c++
        sudo yum -d1 -y install devtoolset-9-libasan-devel
=======
        sudo yum -d1 -y install devtoolset-7-gcc-c++
        sudo yum -d1 -y install devtoolset-7-libasan-devel
        sudo yum -d1 -y install devtoolset-7-libubsan-devel
>>>>>>> 5fc882d3
        # Enable it by default
        echo "source /opt/rh/devtoolset-9/enable" >> ~/.bashrc
    else
        # For everything else, install the default ASAN
        sudo yum -d1 -y install libasan
        sudo yum -d1 -y install libubsan
    fi

    grep "release [78]" /etc/redhat-release
    if [ $? -eq 0 ]
    then
        # EPEL is installed for GCOV report generation (lcov)
        sudo yum -d1 -y install epel-release
        sudo yum -d1 -y install lcov
    fi
fi

if [[ ${packager_type} == "zypper" ]]
then
    install_libdir=/usr/lib64
    # We need zypper here
    sudo zypper -n refresh
    sudo zypper -n update
    sudo zypper -n remove gettext-runtime-mini
    sudo zypper -n install gcc gcc-c++ cmake ncurses-devel bison glibc-devel libgcc_s1 perl \
         make libtool libopenssl-devel libaio libaio-devel flex \
         git wget tcl tcl-devel libuuid-devel \
         xz-devel sqlite3 sqlite3-devel pkg-config lua lua-devel \
         gnutls-devel libgcrypt-devel pam-devel systemd-devel libcurl-devel libatomic1 \
         cyrus-sasl-devel libxml2-devel krb5-devel libicu-devel
    sudo zypper -n install rpm-build
    cat /etc/*-release | grep "SUSE Linux Enterprise Server 11"

    if [ $? != 0 ]
    then
      sudo zypper -n install libedit-devel
    fi

    if is_arm
    then
       # Some OS versions on ARM require Python to build stuff, mostly for nodejs related stuff
       sudo zypper -n install python3
       # See: YUM version explains why we need this
       sudo zypper -n install python2
    fi

    # Install a newer compiler
    sudo zypper -n install gcc9 gcc9-c++
    if [ $? == 0 ]
    then
        echo "export CC=/usr/bin/gcc-9" >> ~/.bashrc
        echo "export CXX=/usr/bin/g++-9" >> ~/.bashrc
    fi
    sudo zypper -n install gcc10 gcc10-c++
    if [ $? == 0 ]
    then
        echo "export CC=/usr/bin/gcc-10" >> ~/.bashrc
        echo "export CXX=/usr/bin/g++-10" >> ~/.bashrc
    fi
    sudo zypper -n install gcc11 gcc11-c++
    if [ $? == 0 ]
    then
        echo "export CC=/usr/bin/gcc-11" >> ~/.bashrc
        echo "export CXX=/usr/bin/g++-11" >> ~/.bashrc
    fi

fi

# Methods allow to compare software versions according to semantic versioning
verlte() {
    [  "$1" = "`echo -e "$1\n$2" | sort -V | head -n1`" ]
}

verlt() {
    [ "$1" = "$2" ] && return 1 || verlte $1 $2
}

# Install a recent cmake in case the package manager installed an old version.
$scriptdir/install_cmake.sh

# TCL
system_tcl_version=$(tclsh <<< 'puts [info patchlevel]')
if verlt "$system_tcl_version" "8.6.5"
then
   mkdir tcl
   cd tcl
   wget --quiet --no-check-certificate http://prdownloads.sourceforge.net/tcl/tcl8.6.5-src.tar.gz

   if [ $? != 0 ]
   then
       echo "Error getting tcl"
       exit 1
   fi

   tar xzf tcl8.6.5-src.tar.gz
   cd tcl8.6.5/unix
   ./configure -q || exit 1
   sudo make -s install || exit 1
   cd ../../..
fi


# Install NPM for MaxCtrl and the GUI
$scriptdir/install_npm.sh

sudo rm -rf $tmpdir<|MERGE_RESOLUTION|>--- conflicted
+++ resolved
@@ -160,14 +160,9 @@
     grep "release [67]" /etc/redhat-release
     if [ $? -eq 0 ]
     then
-<<<<<<< HEAD
         sudo yum -d1 -y install devtoolset-9-gcc-c++
         sudo yum -d1 -y install devtoolset-9-libasan-devel
-=======
-        sudo yum -d1 -y install devtoolset-7-gcc-c++
-        sudo yum -d1 -y install devtoolset-7-libasan-devel
-        sudo yum -d1 -y install devtoolset-7-libubsan-devel
->>>>>>> 5fc882d3
+        sudo yum -d1 -y install devtoolset-9-libubsan-devel
         # Enable it by default
         echo "source /opt/rh/devtoolset-9/enable" >> ~/.bashrc
     else
