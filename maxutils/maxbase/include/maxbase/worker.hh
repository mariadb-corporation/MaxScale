/*
 * Copyright (c) 2018 MariaDB Corporation Ab
 *
 * Use of this software is governed by the Business Source License included
 * in the LICENSE.TXT file and at www.mariadb.com/bsl11.
 *
 * Change Date: 2026-03-08
 *
 * On the date above, in accordance with the Business Source License, use
 * of this software will be governed by version 2 or later of the General
 * Public License.
 */
#pragma once

#include <maxbase/ccdefs.hh>

#include <array>
#include <cstring>
#include <functional>
#include <map>
#include <memory>
#include <thread>
#include <unordered_map>

#include <maxbase/assert.h>
#include <maxbase/atomic.h>
#include <maxbase/average.hh>
#include <maxbase/messagequeue.hh>
#include <maxbase/semaphore.hh>
#include <maxbase/workertask.hh>
#include <maxbase/random.hh>
#include <maxbase/stopwatch.hh>

using namespace std::chrono_literals;

enum mxb_worker_msg_id_t
{
    MXB_WORKER_MSG_TASK,
    MXB_WORKER_MSG_DISPOSABLE_TASK
};

namespace maxbase
{

struct WORKER_STATISTICS
{
    static const int     MAXNFDS = 10;
    static const int64_t N_QUEUE_TIMES = 30;

    int64_t n_read = 0;     /*< Number of read events   */
    int64_t n_write = 0;    /*< Number of write events  */
    int64_t n_error = 0;    /*< Number of error events  */
    int64_t n_hup = 0;      /*< Number of hangup events */
    int64_t n_accept = 0;   /*< Number of accept events */
    int64_t n_polls = 0;    /*< Number of poll cycles   */
    int64_t n_pollev = 0;   /*< Number of polls returning events */
    int64_t evq_avg = 0;    /*< Average event queue length */
    int64_t evq_max = 0;    /*< Maximum event queue length */
    int64_t maxqtime = 0;
    int64_t maxexectime = 0;

    std::array<int64_t, MAXNFDS>            n_fds {};   /*< Number of wakeups with particular n_fds value */
    std::array<uint32_t, N_QUEUE_TIMES + 1> qtimes {};
    std::array<uint32_t, N_QUEUE_TIMES + 1> exectimes {};
};

/**
 * WorkerLoad is a class that calculates the load percentage of a worker
 * thread, based upon the relative amount of time the worker spends in
 * epoll_wait().
 *
 * If during a time period of length T milliseconds, the worker thread
 * spends t milliseconds in epoll_wait(), then the load of the worker is
 * calculated as 100 * ((T - t) / T). That is, if the worker spends all
 * the time in epoll_wait(), then the load is 0 and if the worker spends
 * no time waiting in epoll_wait(), then the load is 100.
 */
class WorkerLoad
{
    WorkerLoad(const WorkerLoad&) = delete;
    WorkerLoad& operator=(const WorkerLoad&) = delete;

public:
    enum counter_t
    {
        ONE_SECOND = 1000,
        ONE_MINUTE = 60 * ONE_SECOND,
        ONE_HOUR   = 60 * ONE_MINUTE,
    };

    const mxb::Duration GRANULARITY = 1s;

    /**
     * Constructor
     */
    WorkerLoad();

    /**
     * Reset the load calculation. Should be called immediately before the
     * worker enters its eternal epoll_wait()-loop.
     */
    void reset(mxb::TimePoint now)
    {
        m_start_time = now;
        m_wait_start = now;
        m_wait_time = 0s;
    }

    /**
     * To be used for signaling that the worker is about to call epoll_wait().
     *
     * @param now  The current time.
     *
     * @return The timeout the client should pass to epoll_wait().
     */
    mxb::Duration about_to_wait(mxb::TimePoint now)
    {
        m_wait_start = now;

        auto duration = now - m_start_time;

        if (duration >= GRANULARITY)
        {
            about_to_work(now);
            duration = GRANULARITY;
        }
        else
        {
            duration = GRANULARITY - duration;
        }

        return duration;
    }

    /**
     * To be used for signaling that the worker has returned from epoll_wait().
     *
     * @param now  The current time.
     */
    void about_to_work(TimePoint now);

    /**
     * Returns the last calculated load,
     *
     * @return A value between 0 and 100.
     */
    uint8_t percentage(counter_t counter) const
    {
        switch (counter)
        {
        case ONE_SECOND:
            return m_load_1_second.value();

        case ONE_MINUTE:
            return m_load_1_minute.value();

        case ONE_HOUR:
            return m_load_1_hour.value();

        default:
            mxb_assert(!true);
            return 0;
        }
    }

    /**
     * When was the last 1 second period started.
     *
     * @return The start time.
     */
    mxb::TimePoint start_time() const
    {
        return m_start_time;
    }

    /**
     * @return Convert a timepoint to milliseconds (for C-style interfaces).
     */
    static uint64_t get_time_ms(TimePoint tp);

private:

    mxb::TimePoint m_start_time {}; /*< When was the current 1-second period started. */
    mxb::TimePoint m_wait_start {}; /*< The time when the worker entered epoll_wait(). */
    mxb::Duration  m_wait_time {};  /*< How much time the worker has spent in epoll_wait(). */
    AverageN       m_load_1_hour;   /*< The average load during the last hour. */
    AverageN       m_load_1_minute; /*< The average load during the last minute. */
    Average1       m_load_1_second; /*< The load during the last 1-second period. */
};

/**
 * WorkerTimer is a timer class built on top of timerfd_create(2),
 * which means that each WorkerTimer instance will consume one file
 * descriptor. The implication of that is that there should not be
 * too many WorkerTimer instances. In order to be used, a WorkerTimer
 * needs a Worker instance in whose context the timer is triggered.
 */
class WorkerTimer : private POLL_DATA
{
    WorkerTimer(const WorkerTimer&) = delete;
    WorkerTimer& operator=(const WorkerTimer&) = delete;

public:
    virtual ~WorkerTimer();

    /**
     * @brief Start the timer.
     *
     * @param interval The initial delay in milliseconds before the
     *                 timer is triggered, and the subsequent interval
     *                 between triggers.
     *
     * @attention A value of 0 means that the timer is cancelled.
     */
    void start(int32_t interval);

    /**
     * @brief Cancel the timer.
     */
    void cancel();

protected:
    /**
     * @brief Constructor
     *
     * @param pWorker  The worker in whose context the timer is to run.
     */
    WorkerTimer(Worker* pWorker);

    /**
     * @brief Called when the timer is triggered.
     */
    virtual void tick() = 0;

private:
    uint32_t handle(Worker* pWorker, uint32_t events);

    static uint32_t handler(POLL_DATA* pThis, WORKER* pWorker, uint32_t events);

private:
    int     m_fd;       /**< The timerfd descriptor. */
    Worker* m_pWorker;  /**< The worker in whose context the timer runs. */
};

/**
 * @class Worker
 *
 * A Worker is a class capable of asynchronously processing events
 * associated with file descriptors. Internally Worker has a thread
 * and an epoll-instance of its own.
 */
class Worker : public WORKER
             , private MessageQueue::Handler
{
    Worker(const Worker&) = delete;
    Worker& operator=(const Worker&) = delete;

public:
    using STATISTICS = WORKER_STATISTICS;
    using Task = WorkerTask;
    using DisposableTask = WorkerDisposableTask;
    using Load = WorkerLoad;
    using Timer = WorkerTimer;
    using RandomEngine = XorShiftRandom;
    using DCId = int64_t;

    // Must be zero since the id is used in if-statements. Existing code assumes that a normal id is never 0.
    static constexpr DCId NO_CALL = 0;

    /**
     * A delegating timer that delegates the timer tick handling
     * to another object.
     */
    template<class T>
    class DelegatingTimer : public Timer
    {
        DelegatingTimer(const DelegatingTimer&) = delete;
        DelegatingTimer& operator=(const DelegatingTimer&) = delete;

    public:
        typedef void (T::* PMethod)();

        /**
         * @brief Constructor
         *
         * @param pWorker     The worker in whose context the timer runs.
         * @param pDelegatee  The object to whom the timer tick is delivered.
         * @param pMethod     The method to call on @c pDelegatee when the
         *                    timer is triggered.
         */
        DelegatingTimer(Worker* pWorker, T* pDelegatee, PMethod pMethod)
            : Timer(pWorker)
            , m_pDelegatee(pDelegatee)
            , m_pMethod(pMethod)
        {
        }

    private:
        void tick() override final
        {
            (m_pDelegatee->*m_pMethod)();
        }

    private:
        T*      m_pDelegatee;
        PMethod m_pMethod;
    };

    enum state_t
    {
        STOPPED,
        POLLING,
        PROCESSING,
        FINISHED
    };

    enum execute_mode_t
    {
        EXECUTE_DIRECT, /**< Always execute directly using the calling thread/worker. */
        EXECUTE_QUEUED, /**< Always execute via the event loop using this thread/worker. */
        EXECUTE_AUTO,   /**< If calling thread/worker is this worker, call directly otherwise queued. */
    };

    struct Call
    {
        enum action_t
        {
            EXECUTE,    /**< Execute the call */
            CANCEL      /**< Cancel the call */
        };
    };

    enum
    {
        MAX_EVENTS = 1000
    };

    /**
     * Constructs a worker.
     *
     * @param max_events  The maximum number of events that can be returned by
     *                    one call to epoll_wait.
     */
    Worker(int max_events = MAX_EVENTS);

    virtual ~Worker();

    /**
     * Returns the id of the worker
     *
     * @return The address of the worker cast to an int
     */
    virtual int id() const
    {
        return (intptr_t)this;
    }

    int load(Load::counter_t counter)
    {
        return m_load.percentage(counter);
    }

    /**
     * Returns the state of the worker.
     *
     * @return The current state.
     *
     * @attentions The state might have changed the moment after the function returns.
     */
    state_t state() const
    {
        return m_state;
    }

    /**
     * Returns statistics for this worker.
     *
     * @return The worker specific statistics.
     *
     * @attentions The statistics may change at any time.
     */
    const STATISTICS& statistics() const
    {
        return m_statistics;
    }

    /**
     * Return the count of descriptors.
     *
     * @param pnCurrent  On output the current number of descriptors.
     * @param pnTotal    On output the total number of descriptors.
     */
    void get_descriptor_counts(uint32_t* pnCurrent, uint64_t* pnTotal);

    /**
     * Return the random engine of this worker.
     */
    RandomEngine& random_engine();

    /**
     * Write random bytes to a buffer using the random generator of this worker. Should be only used
     * from within a worker thread.
     *
     * @param pOutput Output buffer
     * @param nBytes Bytes to write
     */
    static void gen_random_bytes(uint8_t* pOutput, size_t nBytes);

    /**
     * Returns the TimePoint when epoll_tick() was called. Use this in worker threads
     * instead of maxbase::Clock::now() for timeouts, time tracking etc. where absolute
     * precision is not needed (i.e. almost always).
     */
    TimePoint epoll_tick_now()
    {
        return m_epoll_tick_now;
    }

    /**
     * Add a file descriptor to the epoll instance of the worker.
     *
     * @param fd      The file descriptor to be added.
     * @param events  Mask of epoll event types.
     * @param pData   The poll data associated with the descriptor:
     *
     *                 data->handler  : Handler that knows how to deal with events
     *                                  for this particular type of 'struct mxs_poll_data'.
     *                 data->thread.id: Will be updated by the worker.
     *
     * @attention The provided file descriptor must be non-blocking.
     * @attention @c pData must remain valid until the file descriptor is
     *            removed from the worker.
     *
     * @return True, if the descriptor could be added, false otherwise.
     */
    bool add_fd(int fd, uint32_t events, POLL_DATA* pData);

    /**
     * Remove a file descriptor from the worker's epoll instance.
     *
     * @param fd  The file descriptor to be removed.
     *
     * @return True on success, false on failure.
     */
    bool remove_fd(int fd);

    /**
     * Main function of worker.
     *
     * The worker will run the poll loop, until it is told to shut down.
     *
     * @attention  This function will run in the calling thread.
     */
    void run()
    {
        run(nullptr);
    }

    /**
     * Run worker in separate thread.
     *
     * This function will start a new thread, in which the `run`
     * function will be executed.
     *
     * @param name  The name of the worker.
     * @return True if the thread could be started, false otherwise.
     */
    virtual bool start(const std::string& name);

    /**
     * Waits for the worker to finish.
     */
    void join();

    /**
     * Initate shutdown of worker.
     *
     * @attention A call to this function will only initiate the shutdowm,
     *            the worker will not have shut down when the function returns.
     *
     * @attention This function is signal safe.
     */
    void shutdown();

    /**
     * Executes a task on the worker thread.
     *
     * @param pTask  The task to be executed.
     * @param pSem   If non-NULL, will be posted once the task's `execute` return.
     * @param mode   Execution mode
     *
     * @return True if the task could be posted to the worker (i.e. not executed yet),
     *          false otherwise.
     *
     * @attention  The instance must remain valid for as long as it takes for the
     *             task to be transferred to the worker and its `execute` function
     *             to be called.
     *
     * The semaphore can be used for waiting for the task to be finished.
     *
     * @code
     *     mxb::Semaphore sem;
     *     MyTask task;
     *
     *     pWorker->execute(&task, &sem);
     *     sem.wait();
     *
     *     MyResult& result = task.result();
     * @endcode
     */
    bool execute(Task* pTask, mxb::Semaphore* pSem, enum execute_mode_t mode);

    bool execute(Task* pTask, enum execute_mode_t mode)
    {
        return execute(pTask, NULL, mode);
    }

    /**
     * Executes a task on the worker thread.
     *
     * @param pTask  The task to be executed.
     * @param mode   Execution mode
     *
     * @return True if the task could be posted (i.e. not executed yet), false otherwise.
     *
     * @attention  Once the task has been executed, it will be deleted.
     */
    bool execute(std::unique_ptr<DisposableTask> sTask, enum execute_mode_t mode);

    /**
     * Execute a function on the worker thread.
     *
     * @param func The function to call
     * @param pSem If non-NULL, will be posted once the task's `execute` return.
     * @param mode Execution mode
     *
     * @return True, if task was posted to the worker
     */
    bool execute(const std::function<void ()>& func, mxb::Semaphore* pSem, enum execute_mode_t mode);

    bool execute(const std::function<void ()>& func, enum execute_mode_t mode)
    {
        return execute(func, NULL, mode);
    }

    /**
     * Executes a task on the worker thread and returns only when the task
     * has finished.
     *
     * @param task   The task to be executed.
     * @param mode   Execution mode
     *
     * @return True if the task was executed on the worker.
     */
    bool call(Task& task, enum execute_mode_t mode);

    /**
     * Executes function on worker thread and returns only when the function
     * has finished.
     *
     * @param func Function to execute
     * @param mode Execution mode
     *
     * @return True if function was executed on the worker.
     */
    bool call(const std::function<void ()>& func, enum execute_mode_t mode);

    /**
     * Post a message to a worker.
     *
     * @param msg_id  The message id.
     * @param arg1    Message specific first argument.
     * @param arg2    Message specific second argument.
     *
     * @return True if the message could be sent, false otherwise. If the message
     *         posting fails, errno is set appropriately.
     *
     * @attention The return value tells *only* whether the message could be sent,
     *            *not* that it has reached the worker.
     *
     * @attention This function is signal safe.
     */
    bool post_message(uint32_t msg_id, intptr_t arg1, intptr_t arg2);

    /**
     * Return the worker associated with the current thread.
     *
     * @return The worker instance, or NULL if the current thread does not have a worker.
     */
    static Worker* get_current();

    /**
     * Push a function for delayed execution.
     *
     * @param delay      The delay in milliseconds.
     * @param pFunction  The function to call.
<<<<<<< HEAD
=======
     *
     * @return A unique identifier for the delayed call. Using that identifier
     *         the call can be cancelled.
     *
     * @attention When invoked, if @c action is @c Worker::Call::EXECUTE, the
     *            function should perform the delayed call and return @true, if
     *            the function should be called again. If the function returns
     *            @c false, it will not be called again.
     *
     *            If @c action is @c Worker::Call::CANCEL, then the function
     *            should perform whatever canceling actions are needed. In that
     *            case the return value is ignored and the function will not
     *            be called again.
     */
    DCId dcall(int32_t delay, bool (* pFunction)(Worker::Call::action_t action))
    {
        return add_dcall(new DCallFunctionVoid(delay, next_dcall_id(), pFunction));
    }

    DCId dcall(const std::chrono::milliseconds& delay,
               bool (* pFunction)(Worker::Call::action_t action))
    {
        int32_t ms = delay.count();
        return dcall(ms, pFunction);
    }

    /**
     * Push a function for delayed execution.
     *
     * @param delay      The delay in milliseconds.
     * @param pFunction  The function to call.
>>>>>>> 64fcc363
     * @param data       The data to be provided to the function when invoked.
     *
     * @return A unique identifier for the delayed call. Using that identifier
     *         the call can be cancelled.
     *
     * @attention When invoked, if @c action is @c Worker::Call::EXECUTE, the
     *            function should perform the delayed call and return @true, if
     *            the function should be called again. If the function returns
     *            @c false, it will not be called again.
     *
     *            If @c action is @c Worker::Call::CANCEL, then the function
     *            should perform whatever canceling actions are needed. In that
     *            case the return value is ignored and the function will not
     *            be called again.
     */
    template<class D>
<<<<<<< HEAD
    DCId delayed_call(const std::chrono::milliseconds& delay,
                      bool (* pFunction)(Worker::Call::action_t action, D data),
                      D data)
    {
        return add_delayed_call(new DelayedCallFunction<D>(delay, next_delayed_call_id(), pFunction, data));
=======
    DCId dcall(int32_t delay,
               bool (* pFunction)(Worker::Call::action_t action, D data),
               D data)
    {
        return add_dcall(new DCallFunction<D>(delay, next_dcall_id(), pFunction, data));
    }

    template<class D>
    DCId dcall(const std::chrono::milliseconds& delay,
               bool (* pFunction)(Worker::Call::action_t action, D data),
               D data)
    {
        int32_t ms = delay.count();
        return dcall(ms, pFunction, data);
>>>>>>> 64fcc363
    }

    /**
     * Push a member function for delayed execution.
     *
     * @param delay    The delay in milliseconds.
     * @param pMethod  The member function to call.
     *
     * @return A unique identifier for the delayed call. Using that identifier
     *         the call can be cancelled.
     *
     * @attention When invoked, if @c action is @c Worker::Call::EXECUTE, the
     *            function should perform the delayed call and return @true, if
     *            the function should be called again. If the function returns
     *            @c false, it will not be called again.
     *
     *            If @c action is @c Worker::Call::CANCEL, then the function
     *            should perform whatever canceling actions are needed. In that
     *            case the return value is ignored and the function will not
     *            be called again.
     */
    template<class T>
<<<<<<< HEAD
    DCId delayed_call(const std::chrono::milliseconds& delay,
                      bool (T::* pMethod)(Worker::Call::action_t action),
                      T* pT)
    {
        return add_delayed_call(new DelayedCallMethodVoid<T>(delay, next_delayed_call_id(), pMethod, pT));
=======
    DCId dcall(int32_t delay,
               bool (T::* pMethod)(Worker::Call::action_t action),
               T* pT)
    {
        return add_dcall(new DCallMethodVoid<T>(delay, next_dcall_id(), pMethod, pT));
    }

    template<class T>
    DCId dcall(const std::chrono::milliseconds& delay,
               bool (T::* pMethod)(Worker::Call::action_t action),
               T* pT)
    {
        int32_t ms = delay.count();
        return dcall(ms, pMethod, pT);
>>>>>>> 64fcc363
    }

    /**
     * Push a member function for delayed execution.
     *
     * @param delay    The delay in milliseconds.
     * @param pMethod  The member function to call.
     * @param data     The data to be provided to the function when invoked.
     *
     * @return A unique identifier for the delayed call. Using that identifier
     *         the call can be cancelled.
     *
     * @attention When invoked, if @c action is @c Worker::Call::EXECUTE, the
     *            function should perform the delayed call and return @true, if
     *            the function should be called again. If the function returns
     *            @c false, it will not be called again.
     *
     *            If @c action is @c Worker::Call::CANCEL, then the function
     *            should perform whatever canceling actions are needed. In that
     *            case the return value is ignored and the function will not
     *            be called again.
     */
    template<class T, class D>
<<<<<<< HEAD
    DCId delayed_call(const std::chrono::milliseconds& delay,
                      bool (T::* pMethod)(Worker::Call::action_t action, D data),
                      T* pT,
                      D data)
=======
    DCId dcall(int32_t delay,
               bool (T::* pMethod)(Worker::Call::action_t action, D data),
               T* pT,
               D data)
>>>>>>> 64fcc363
    {
        return add_dcall(new DCallMethod<T, D>(delay,
                                               next_dcall_id(),
                                               pMethod,
                                               pT,
                                               data));
    }

<<<<<<< HEAD
=======
    template<class T, class D>
    DCId dcall(const std::chrono::milliseconds& delay,
               bool (T::* pMethod)(Worker::Call::action_t action, D data),
               T* pT,
               D data)
    {
        int32_t ms = delay.count();
        return dcall(ms, pMethod, pT, data);
    }

>>>>>>> 64fcc363
    /**
     * Push a general-purpose function wrapper for delayed execution.
     *
     * @param delay    The delay in milliseconds.
     * @param f        The function wrapper.
     *
     * @return A unique identifier for the delayed call. Using that identifier
     *         the call can be cancelled.
     *
     * @attention When invoked, if @c action is @c Worker::Call::EXECUTE, the
     *            function should perform the delayed call and return @true, if
     *            the function should be called again. If the function returns
     *            @c false, it will not be called again.
     *
     *            If @c action is @c Worker::Call::CANCEL, then the function
     *            should perform whatever canceling actions are needed. In that
     *            case the return value is ignored and the function will not
     *            be called again.
     */
<<<<<<< HEAD
    DCId delayed_call(const std::chrono::milliseconds& delay,
                      std::function<bool(Worker::Call::action_t action)>&& f)
    {
        return add_delayed_call(new DelayedCallFunctor(delay, next_delayed_call_id(), std::move(f)));
=======
    DCId dcall(int32_t delay,
               std::function<bool(Worker::Call::action_t action)>&& f)
    {
        return add_dcall(new DCallFunctor(delay, next_dcall_id(), std::move(f)));
    }

    DCId dcall(const std::chrono::milliseconds& delay,
               std::function<bool(Worker::Call::action_t action)>&& f)
    {
        return add_dcall(new DCallFunctor(delay.count(), next_dcall_id(), std::move(f)));
>>>>>>> 64fcc363
    }

    /**
     * Cancel delayed call.
     *
     * When this function is called, the delayed call in question will be called
     * *synchronously* with the @c action argument being @c Worker::Call::CANCEL.
     * That is, when this function returns, the function has been canceled.
     *
     * @param id  The id that was returned when the delayed call was scheduled.
     *
     * @return True, if the id represented an existing delayed call.
     */
    bool cancel_dcall(DCId id);

protected:
    const int m_epoll_fd;               /*< The epoll file descriptor. */
    state_t   m_state {STOPPED};        /*< The state of the worker */

    static void inc_ref(WorkerDisposableTask* pTask)
    {
        pTask->inc_ref();
    }

    static void dec_ref(WorkerDisposableTask* pTask)
    {
        pTask->dec_ref();
    }

    bool post_disposable(DisposableTask* pTask, enum execute_mode_t mode);

    /**
     * Called by Worker::run() before starting the epoll loop.
     *
     * Default implementation returns True.
     *
     * @return True, if the epoll loop should be started, false otherwise.
     */
    virtual bool pre_run();

    /**
     * Called by Worker::run() after the epoll loop has finished.
     *
     * Default implementation does nothing.
     */
    virtual void post_run();

    /**
     * Called by Worker::run() once per epoll loop.
     *
     * Default implementation calls @c epoll_tick().
     */
    virtual void call_epoll_tick();

    /**
     * Called by Worker::run() once per epoll loop.
     *
     * Default implementation does nothing.
     */
    virtual void epoll_tick();

    /**
     * Helper for resolving epoll-errors. In case of fatal ones, SIGABRT
     * will be raised.
     *
     * @param fd      The epoll file descriptor.
     * @param errnum  The errno of the operation.
     * @param op      Either EPOLL_CTL_ADD or EPOLL_CTL_DEL.
     */
    static void resolve_poll_error(int fd, int err, int op);

private:
    friend class Initer;
    static bool init();
    static void finish();

private:
    class DCall;
    friend class DCall;

    DCId next_dcall_id()
    {
        // Called in single-thread context. Wrapping does not matter
        // as it is unlikely there would be 4 billion pending delayed
        // calls.
        return ++m_prev_dcid;
    }

    class DCall
    {
        DCall(const DCall&) = delete;
        DCall& operator=(const DCall&) = delete;

    public:
        virtual ~DCall()
        {
        }

        int32_t delay() const
        {
            return m_delay;
        }

        DCId id() const
        {
            return m_id;
        }

        int64_t at() const
        {
            return m_at;
        }

        bool call(Worker::Call::action_t action)
        {
            bool rv = do_call(action);
            // We try to invoke the function as often as it was specified. If the
            // delay is very short and the execution time for the function very long,
            // then we will not succeed with that and the function will simply be
            // invoked as frequently as possible.
            int64_t now = WorkerLoad::get_time_ms(mxb::Clock::now());
            int64_t then = m_at + m_delay;

            if (now > then)
            {
                m_at = now;
            }
            else
            {
                m_at = then;
            }
            return rv;
        }

    protected:
<<<<<<< HEAD
        DelayedCall(const std::chrono::milliseconds& delay, DCId id)
=======
        DCall(int32_t delay, DCId id)
>>>>>>> 64fcc363
            : m_id(id)
            , m_delay(delay >= std::chrono::milliseconds(0) ? delay.count() : 0)
            , m_at(get_at(m_delay, mxb::Clock::now()))
        {
            mxb_assert(delay.count() >= 0);
        }

        virtual bool do_call(Worker::Call::action_t action) = 0;

    private:
        static int64_t get_at(int32_t delay, mxb::TimePoint tp)
        {
            mxb_assert(delay >= 0);

            int64_t now = WorkerLoad::get_time_ms(tp);

            return now + delay;
        }

    private:
        DCId    m_id;       // The id of the delayed call.
        int32_t m_delay;    // The delay in milliseconds.
        int64_t m_at;       // The next time the function should be invoked.
    };

    template<class D>
    class DCallFunction : public DCall
    {
        DCallFunction(const DCallFunction&) = delete;
        DCallFunction& operator=(const DCallFunction&) = delete;

    public:
<<<<<<< HEAD
        DelayedCallFunction(const std::chrono::milliseconds& delay,
                            DCId id,
                            bool (*pFunction)(Worker::Call::action_t action, D data),
                            D data)
            : DelayedCall(delay, id)
=======
        DCallFunction(int32_t delay,
                      DCId id,
                      bool (*pFunction)(Worker::Call::action_t action, D data),
                      D data)
            : DCall(delay, id)
>>>>>>> 64fcc363
            , m_pFunction(pFunction)
            , m_data(data)
        {
        }

    private:
        bool do_call(Worker::Call::action_t action) override final
        {
            return m_pFunction(action, m_data);
        }

    private:
        bool (* m_pFunction)(Worker::Call::action_t, D);
        D m_data;
    };

<<<<<<< HEAD
=======
    // Explicit specialization requires namespace scope
    class DCallFunctionVoid : public DCall
    {
        DCallFunctionVoid(const DCallFunctionVoid&) = delete;
        DCallFunctionVoid& operator=(const DCallFunctionVoid&) = delete;

    public:
        DCallFunctionVoid(int32_t delay,
                          DCId id,
                          bool (*pFunction)(Worker::Call::action_t action))
            : DCall(delay, id)
            , m_pFunction(pFunction)
        {
        }

    private:
        bool do_call(Worker::Call::action_t action) override
        {
            return m_pFunction(action);
        }

    private:
        bool (* m_pFunction)(Worker::Call::action_t action);
    };

>>>>>>> 64fcc363
    template<class T, class D>
    class DCallMethod : public DCall
    {
        DCallMethod(const DCallMethod&) = delete;
        DCallMethod& operator=(const DCallMethod&) = delete;

    public:
<<<<<<< HEAD
        DelayedCallMethod(const std::chrono::milliseconds& delay,
                          DCId id,
                          bool (T::* pMethod)(Worker::Call::action_t action, D data),
                          T* pT,
                          D data)
            : DelayedCall(delay, id)
=======
        DCallMethod(int32_t delay,
                    DCId id,
                    bool (T::* pMethod)(Worker::Call::action_t action, D data),
                    T* pT,
                    D data)
            : DCall(delay, id)
>>>>>>> 64fcc363
            , m_pMethod(pMethod)
            , m_pT(pT)
            , m_data(data)
        {
        }

    private:
        bool do_call(Worker::Call::action_t action) override final
        {
            return (m_pT->*m_pMethod)(action, m_data);
        }

    private:
        bool (T::* m_pMethod)(Worker::Call::action_t, D);
        T* m_pT;
        D  m_data;
    };

    template<class T>
    class DCallMethodVoid : public DCall
    {
        DCallMethodVoid(const DCallMethodVoid&) = delete;
        DCallMethodVoid& operator=(const DCallMethodVoid&) = delete;

    public:
<<<<<<< HEAD
        DelayedCallMethodVoid(const std::chrono::milliseconds& delay,
                              DCId id,
                              bool (T::* pMethod)(Worker::Call::action_t),
                              T* pT)
            : DelayedCall(delay, id)
=======
        DCallMethodVoid(int32_t delay,
                        DCId id,
                        bool (T::* pMethod)(Worker::Call::action_t),
                        T* pT)
            : DCall(delay, id)
>>>>>>> 64fcc363
            , m_pMethod(pMethod)
            , m_pT(pT)
        {
        }

    private:
        bool do_call(Worker::Call::action_t action) override final
        {
            return (m_pT->*m_pMethod)(action);
        }

    private:
        bool (T::* m_pMethod)(Worker::Call::action_t);
        T* m_pT;
    };

    class DCallFunctor : public DCall
    {
        DCallFunctor(const DCallFunctor&) = delete;
        DCallFunctor& operator=(const DCallFunctor&) = delete;

    public:
<<<<<<< HEAD
        DelayedCallFunctor(const std::chrono::milliseconds& delay,
                           DCId id,
                           std::function<bool(Worker::Call::action_t)>&& f)
            : DelayedCall(delay, id)
            , m_f(std::move(f))
=======
        DCallFunctor(int32_t delay,
                     DCId id,
                     std::function<bool (Worker::Call::action_t)> f)
            : DCall(delay, id)
            , m_f(f)
>>>>>>> 64fcc363
        {
        }

    private:
        bool do_call(Worker::Call::action_t action) override
        {
            return m_f(action);
        }

    private:
        std::function<bool(Worker::Call::action_t)> m_f;
    };

    DCId add_dcall(DCall* pdcall);
    void     adjust_timer();

    void handle_message(MessageQueue& queue, const MessageQueue::Message& msg) override;

    static void thread_main(Worker* pThis, mxb::Semaphore* pSem);

    void poll_waitevents();

    void tick();
private:
    class LaterAt : public std::binary_function<const DCall*, const DCall*, bool>
    {
    public:
        bool operator()(const DCall* pLhs, const DCall* pRhs)
        {
            return pLhs->at() > pRhs->at();
        }
    };

    void run(mxb::Semaphore* pSem);

    typedef DelegatingTimer<Worker>          PrivateTimer;
    typedef std::multimap<int64_t, DCall*>   DCallsByTime;
    typedef std::unordered_map<DCId, DCall*> DCallsById;

    uint32_t      m_max_events;                /*< Maximum numer of events in each epoll_wait call. */
    STATISTICS    m_statistics;                /*< Worker statistics. */
    MessageQueue* m_pQueue {nullptr};          /*< The message queue of the worker. */
    std::thread   m_thread;                    /*< The thread object of the worker. */
    bool          m_started {false};           /*< Whether the thread has been started or not. */
    bool          m_should_shutdown {false};   /*< Whether shutdown should be performed. */
    bool          m_shutdown_initiated {false};/*< Whether shutdown has been initated. */
    uint32_t      m_nCurrent_descriptors {0};  /*< Current number of descriptors. */
    uint64_t      m_nTotal_descriptors {0};    /*< Total number of descriptors. */
    Load          m_load;                      /*< The worker load. */
    PrivateTimer* m_pTimer;                    /*< The worker's own timer. */
    DCallsByTime  m_sorted_calls;              /*< Current delayed calls sorted by time. */
    DCallsById    m_calls;                     /*< Current delayed calls indexed by id. */
    RandomEngine  m_random_engine;             /*< Random engine for this worker (this thread). */
    TimePoint     m_epoll_tick_now;            /*< TimePoint when epoll_tick() was called */
    DCId          m_prev_dcid {NO_CALL};       /*< Previous delayed call id. */
};
}<|MERGE_RESOLUTION|>--- conflicted
+++ resolved
@@ -594,8 +594,7 @@
      *
      * @param delay      The delay in milliseconds.
      * @param pFunction  The function to call.
-<<<<<<< HEAD
-=======
+     * @param data       The data to be provided to the function when invoked.
      *
      * @return A unique identifier for the delayed call. Using that identifier
      *         the call can be cancelled.
@@ -610,25 +609,19 @@
      *            case the return value is ignored and the function will not
      *            be called again.
      */
-    DCId dcall(int32_t delay, bool (* pFunction)(Worker::Call::action_t action))
-    {
-        return add_dcall(new DCallFunctionVoid(delay, next_dcall_id(), pFunction));
-    }
-
+    template<class D>
     DCId dcall(const std::chrono::milliseconds& delay,
-               bool (* pFunction)(Worker::Call::action_t action))
-    {
-        int32_t ms = delay.count();
-        return dcall(ms, pFunction);
-    }
-
-    /**
-     * Push a function for delayed execution.
-     *
-     * @param delay      The delay in milliseconds.
-     * @param pFunction  The function to call.
->>>>>>> 64fcc363
-     * @param data       The data to be provided to the function when invoked.
+               bool (* pFunction)(Worker::Call::action_t action, D data),
+               D data)
+    {
+        return add_dcall(new DCallFunction<D>(delay, next_dcall_id(), pFunction, data));
+    }
+
+    /**
+     * Push a member function for delayed execution.
+     *
+     * @param delay    The delay in milliseconds.
+     * @param pMethod  The member function to call.
      *
      * @return A unique identifier for the delayed call. Using that identifier
      *         the call can be cancelled.
@@ -643,29 +636,12 @@
      *            case the return value is ignored and the function will not
      *            be called again.
      */
-    template<class D>
-<<<<<<< HEAD
-    DCId delayed_call(const std::chrono::milliseconds& delay,
-                      bool (* pFunction)(Worker::Call::action_t action, D data),
-                      D data)
-    {
-        return add_delayed_call(new DelayedCallFunction<D>(delay, next_delayed_call_id(), pFunction, data));
-=======
-    DCId dcall(int32_t delay,
-               bool (* pFunction)(Worker::Call::action_t action, D data),
-               D data)
-    {
-        return add_dcall(new DCallFunction<D>(delay, next_dcall_id(), pFunction, data));
-    }
-
-    template<class D>
+    template<class T>
     DCId dcall(const std::chrono::milliseconds& delay,
-               bool (* pFunction)(Worker::Call::action_t action, D data),
-               D data)
-    {
-        int32_t ms = delay.count();
-        return dcall(ms, pFunction, data);
->>>>>>> 64fcc363
+               bool (T::* pMethod)(Worker::Call::action_t action),
+               T* pT)
+    {
+        return add_dcall(new DCallMethodVoid<T>(delay, next_dcall_id(), pMethod, pT));
     }
 
     /**
@@ -673,6 +649,7 @@
      *
      * @param delay    The delay in milliseconds.
      * @param pMethod  The member function to call.
+     * @param data     The data to be provided to the function when invoked.
      *
      * @return A unique identifier for the delayed call. Using that identifier
      *         the call can be cancelled.
@@ -687,63 +664,11 @@
      *            case the return value is ignored and the function will not
      *            be called again.
      */
-    template<class T>
-<<<<<<< HEAD
-    DCId delayed_call(const std::chrono::milliseconds& delay,
-                      bool (T::* pMethod)(Worker::Call::action_t action),
-                      T* pT)
-    {
-        return add_delayed_call(new DelayedCallMethodVoid<T>(delay, next_delayed_call_id(), pMethod, pT));
-=======
-    DCId dcall(int32_t delay,
-               bool (T::* pMethod)(Worker::Call::action_t action),
-               T* pT)
-    {
-        return add_dcall(new DCallMethodVoid<T>(delay, next_dcall_id(), pMethod, pT));
-    }
-
-    template<class T>
+    template<class T, class D>
     DCId dcall(const std::chrono::milliseconds& delay,
-               bool (T::* pMethod)(Worker::Call::action_t action),
-               T* pT)
-    {
-        int32_t ms = delay.count();
-        return dcall(ms, pMethod, pT);
->>>>>>> 64fcc363
-    }
-
-    /**
-     * Push a member function for delayed execution.
-     *
-     * @param delay    The delay in milliseconds.
-     * @param pMethod  The member function to call.
-     * @param data     The data to be provided to the function when invoked.
-     *
-     * @return A unique identifier for the delayed call. Using that identifier
-     *         the call can be cancelled.
-     *
-     * @attention When invoked, if @c action is @c Worker::Call::EXECUTE, the
-     *            function should perform the delayed call and return @true, if
-     *            the function should be called again. If the function returns
-     *            @c false, it will not be called again.
-     *
-     *            If @c action is @c Worker::Call::CANCEL, then the function
-     *            should perform whatever canceling actions are needed. In that
-     *            case the return value is ignored and the function will not
-     *            be called again.
-     */
-    template<class T, class D>
-<<<<<<< HEAD
-    DCId delayed_call(const std::chrono::milliseconds& delay,
-                      bool (T::* pMethod)(Worker::Call::action_t action, D data),
-                      T* pT,
-                      D data)
-=======
-    DCId dcall(int32_t delay,
                bool (T::* pMethod)(Worker::Call::action_t action, D data),
                T* pT,
                D data)
->>>>>>> 64fcc363
     {
         return add_dcall(new DCallMethod<T, D>(delay,
                                                next_dcall_id(),
@@ -752,19 +677,6 @@
                                                data));
     }
 
-<<<<<<< HEAD
-=======
-    template<class T, class D>
-    DCId dcall(const std::chrono::milliseconds& delay,
-               bool (T::* pMethod)(Worker::Call::action_t action, D data),
-               T* pT,
-               D data)
-    {
-        int32_t ms = delay.count();
-        return dcall(ms, pMethod, pT, data);
-    }
-
->>>>>>> 64fcc363
     /**
      * Push a general-purpose function wrapper for delayed execution.
      *
@@ -784,23 +696,10 @@
      *            case the return value is ignored and the function will not
      *            be called again.
      */
-<<<<<<< HEAD
-    DCId delayed_call(const std::chrono::milliseconds& delay,
-                      std::function<bool(Worker::Call::action_t action)>&& f)
-    {
-        return add_delayed_call(new DelayedCallFunctor(delay, next_delayed_call_id(), std::move(f)));
-=======
-    DCId dcall(int32_t delay,
-               std::function<bool(Worker::Call::action_t action)>&& f)
-    {
-        return add_dcall(new DCallFunctor(delay, next_dcall_id(), std::move(f)));
-    }
-
     DCId dcall(const std::chrono::milliseconds& delay,
                std::function<bool(Worker::Call::action_t action)>&& f)
     {
-        return add_dcall(new DCallFunctor(delay.count(), next_dcall_id(), std::move(f)));
->>>>>>> 64fcc363
+        return add_dcall(new DCallFunctor(delay, next_dcall_id(), std::move(f)));
     }
 
     /**
@@ -936,11 +835,7 @@
         }
 
     protected:
-<<<<<<< HEAD
-        DelayedCall(const std::chrono::milliseconds& delay, DCId id)
-=======
-        DCall(int32_t delay, DCId id)
->>>>>>> 64fcc363
+        DCall(const std::chrono::milliseconds& delay, DCId id)
             : m_id(id)
             , m_delay(delay >= std::chrono::milliseconds(0) ? delay.count() : 0)
             , m_at(get_at(m_delay, mxb::Clock::now()))
@@ -973,19 +868,11 @@
         DCallFunction& operator=(const DCallFunction&) = delete;
 
     public:
-<<<<<<< HEAD
-        DelayedCallFunction(const std::chrono::milliseconds& delay,
-                            DCId id,
-                            bool (*pFunction)(Worker::Call::action_t action, D data),
-                            D data)
-            : DelayedCall(delay, id)
-=======
-        DCallFunction(int32_t delay,
+        DCallFunction(const std::chrono::milliseconds& delay,
                       DCId id,
                       bool (*pFunction)(Worker::Call::action_t action, D data),
                       D data)
             : DCall(delay, id)
->>>>>>> 64fcc363
             , m_pFunction(pFunction)
             , m_data(data)
         {
@@ -1002,34 +889,6 @@
         D m_data;
     };
 
-<<<<<<< HEAD
-=======
-    // Explicit specialization requires namespace scope
-    class DCallFunctionVoid : public DCall
-    {
-        DCallFunctionVoid(const DCallFunctionVoid&) = delete;
-        DCallFunctionVoid& operator=(const DCallFunctionVoid&) = delete;
-
-    public:
-        DCallFunctionVoid(int32_t delay,
-                          DCId id,
-                          bool (*pFunction)(Worker::Call::action_t action))
-            : DCall(delay, id)
-            , m_pFunction(pFunction)
-        {
-        }
-
-    private:
-        bool do_call(Worker::Call::action_t action) override
-        {
-            return m_pFunction(action);
-        }
-
-    private:
-        bool (* m_pFunction)(Worker::Call::action_t action);
-    };
-
->>>>>>> 64fcc363
     template<class T, class D>
     class DCallMethod : public DCall
     {
@@ -1037,21 +896,12 @@
         DCallMethod& operator=(const DCallMethod&) = delete;
 
     public:
-<<<<<<< HEAD
-        DelayedCallMethod(const std::chrono::milliseconds& delay,
-                          DCId id,
-                          bool (T::* pMethod)(Worker::Call::action_t action, D data),
-                          T* pT,
-                          D data)
-            : DelayedCall(delay, id)
-=======
-        DCallMethod(int32_t delay,
+        DCallMethod(const std::chrono::milliseconds& delay,
                     DCId id,
                     bool (T::* pMethod)(Worker::Call::action_t action, D data),
                     T* pT,
                     D data)
             : DCall(delay, id)
->>>>>>> 64fcc363
             , m_pMethod(pMethod)
             , m_pT(pT)
             , m_data(data)
@@ -1077,19 +927,11 @@
         DCallMethodVoid& operator=(const DCallMethodVoid&) = delete;
 
     public:
-<<<<<<< HEAD
-        DelayedCallMethodVoid(const std::chrono::milliseconds& delay,
-                              DCId id,
-                              bool (T::* pMethod)(Worker::Call::action_t),
-                              T* pT)
-            : DelayedCall(delay, id)
-=======
-        DCallMethodVoid(int32_t delay,
+        DCallMethodVoid(const std::chrono::milliseconds& delay,
                         DCId id,
                         bool (T::* pMethod)(Worker::Call::action_t),
                         T* pT)
             : DCall(delay, id)
->>>>>>> 64fcc363
             , m_pMethod(pMethod)
             , m_pT(pT)
         {
@@ -1112,19 +954,11 @@
         DCallFunctor& operator=(const DCallFunctor&) = delete;
 
     public:
-<<<<<<< HEAD
-        DelayedCallFunctor(const std::chrono::milliseconds& delay,
-                           DCId id,
-                           std::function<bool(Worker::Call::action_t)>&& f)
-            : DelayedCall(delay, id)
+        DCallFunctor(const std::chrono::milliseconds& delay,
+                     DCId id,
+                     std::function<bool(Worker::Call::action_t)>&& f)
+            : DCall(delay, id)
             , m_f(std::move(f))
-=======
-        DCallFunctor(int32_t delay,
-                     DCId id,
-                     std::function<bool (Worker::Call::action_t)> f)
-            : DCall(delay, id)
-            , m_f(f)
->>>>>>> 64fcc363
         {
         }
 
@@ -1139,7 +973,7 @@
     };
 
     DCId add_dcall(DCall* pdcall);
-    void     adjust_timer();
+    void adjust_timer();
 
     void handle_message(MessageQueue& queue, const MessageQueue::Message& msg) override;
 
