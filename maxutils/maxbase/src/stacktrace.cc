/*
 * Copyright (c) 2018 MariaDB Corporation Ab
 * Copyright (c) 2023 MariaDB plc, Finnish Branch
 *
 * Use of this software is governed by the Business Source License included
 * in the LICENSE.TXT file and at www.mariadb.com/bsl11.
 *
 * Change Date: 2026-09-21
 *
 * On the date above, in accordance with the Business Source License, use
 * of this software will be governed by version 2 or later of the General
 * Public License.
 */

#include <maxbase/stacktrace.hh>
#include <cstdlib>
#include <cstring>
#include <cstdio>
#include <functional>
#include <cstdarg>
#include <climits>

#include <sys/prctl.h>
#include <sys/wait.h>
#include <dlfcn.h>

#ifdef HAVE_GLIBC
#include <execinfo.h>
#endif

namespace
{

static char tmp[PATH_MAX + 1024];
static char cmd[PATH_MAX + sizeof(tmp) + 1024];

using Rename = std::tuple<const char*, const char*>;

// Some name replacements for common templated types. This makes the stacktraces easier to read as they'll
// correspond with what's actually used in the code.
static std::array simplify_names = {
    Rename{
        "std::__cxx11::basic_string<char, std::char_traits<char>, std::allocator<char> >",
        "std::string"
    },
    Rename{
        "std::chrono::time_point<std::chrono::_V2::steady_clock, std::chrono::duration<long, std::ratio<1l, 1000000000l> > >",
        "std::chrono::steady_clock::time_point"
    },
};

static void run_addr2line(char* output, size_t size, const char* filename, intptr_t offset)
{
    *output = '\0';
    int fd[2];

    if (pipe(fd) == -1)
    {
        return;
    }

    pid_t pid = fork();

    if (pid == 0)
    {
        close(fd[0]);
        dup2(fd[1], STDOUT_FILENO);
        close(STDERR_FILENO);

        char hex_offset[20];
        sprintf(hex_offset, "0x%lx", offset);
        execlp("addr2line", "addr2line", "-C", "-f", "-e", filename, hex_offset, nullptr);
        _exit(1);   // exec failed if we get here
    }
    else
    {
        close(fd[1]);

        if (pid > 0)
        {
            close(fd[1]);
            ssize_t nread = read(fd[0], output, size);

            if (nread > 0)
            {
                nread = nread < (ssize_t)size ? nread : size - 1;
                output[nread--] = '\0';

                // Trim trailing newlines
                while (output + nread > output && output[nread] == '\n')
                {
                    output[nread--] = '\0';
                }
            }

            int status;
            waitpid(pid, &status, 0);
        }

        close(fd[0]);
    }
}

<<<<<<< HEAD
static void get_command_output_cb(void (* cb)(const char*), const char* format, ...)
{
    va_list valist;
    va_start(valist, format);
    int cmd_len = vsnprintf(NULL, 0, format, valist);
    va_end(valist);

    va_start(valist, format);
    char cmd[cmd_len + 1];
    vsnprintf(cmd, cmd_len + 1, format, valist);
    va_end(valist);

    if (FILE* file = popen(cmd, "r"))
    {
        char buf[512];

        while (size_t n = fread(buf, 1, sizeof(buf) - 1, file))
        {
            buf[n] = '\0';
            cb(buf);
        }

        pclose(file);
    }
}

static void extract_file_and_line(void* symbol, char* cmd, size_t size)
=======
static void extract_file_and_line(char* symbols, char* cmd, size_t size)
>>>>>>> 61d88a78
{
    Dl_info info;

    if (dladdr(symbol, &info))
    {
        intptr_t base = (intptr_t)info.dli_fbase;
        intptr_t relocated = (intptr_t)symbol;
        intptr_t offset = relocated;

        if (base != 0x400000)
        {
            // Non-PIE executables load at the address 0x400000 on 64-bit systems. This means the symbol
            // address can be used as-is since symbols in the files use absolute addresses. For relocatable
            // code, we need to subtract the base address from the symbol value to get the offset into the ELF
            // file.
            offset -= base;
        }

        if (base != 0x400000 || info.dli_fname[0] == '/')
        {
            // If the symbol is not in a non-PIE executable or the path to the executable is absolute, we can
            // pass the value of dli_fname directly to addr2line.
            run_addr2line(tmp, sizeof(tmp), info.dli_fname, offset);
        }
        else
        {
            // Otherwise, if this is a non-PIE executable and it's a relative path, we have to get the actual
            // path of the process from /proc/self/exe.
            char filename[PATH_MAX + 1024];
            int rv = readlink("/proc/self/exe", filename, sizeof(filename));

            if (rv != -1)
            {
                filename[rv] = 0;
                run_addr2line(tmp, sizeof(tmp), filename, offset);
            }
            else
            {
                // Failed to read the symlink, just print the executable name and the raw offset. If there's
                // an adjacent symbol for it, print that as well.
                snprintf(cmd, size, "%s (%ld, %s)", info.dli_fname, offset,
                         info.dli_sname ? info.dli_sname : "<no symbol>");
            }
        }

        // addr2line outputs the function name and the file and line information on separate lines
        char* func_start = tmp;
        char* func_end = strchr(func_start, '\n');

        if (!func_end)
        {
            return;
        }

        *func_end = '\0';
        char* file_start = func_end + 1;

        // Simplify some names
        for (auto [name, replace] : simplify_names)
        {
            int namelen = strlen(name);
            int replacelen = strlen(replace);

            while (char* ptr = strstr(func_start, name))
            {
                memcpy(ptr, replace, replacelen);
                memmove(ptr + replacelen, ptr + namelen, (func_end + 1) - (ptr + namelen));
            }
        }

        const char prefix[] = "MaxScale/";

        // Remove common source prefix
        if (char* str = strstr(file_start, prefix))
        {
            file_start = str + sizeof(prefix) - 1;
        }

        snprintf(cmd, size, "%s (%s): %s", info.dli_fname, tmp, file_start);
    }
    else
    {
        snprintf(cmd, size, "Unknown symbol: %p", symbol);
    }
}
}

namespace maxbase
{

#ifdef HAVE_GLIBC
void dump_stacktrace(std::function<void(const char*)> handler)
{
    void* addrs[128];
    int count = backtrace(addrs, 128);

    int rc = system("command -v addr2line > /dev/null");
    bool do_extract = WIFEXITED(rc) && WEXITSTATUS(rc) == 0;

    // Skip first five frames, they are inside the stacktrace printing function and signal handlers
    int n = 0;

    if (do_extract)
    {
        for (; n < count; n++)
        {
            extract_file_and_line(addrs[n], cmd, sizeof(cmd));
            handler(cmd);
        }
    }
    else if (char** symbols = backtrace_symbols(addrs, count))
    {
        for (; n < count; n++)
        {
            strcpy(cmd, symbols[n]);
            strcat(cmd, ": <binutils not installed>");
            handler(cmd);
        }

        free(symbols);
    }
}

void emergency_stacktrace()
{
    void* addrs[128];
    int count = backtrace(addrs, 128);
    backtrace_symbols_fd(addrs, count, STDOUT_FILENO);
}

void dump_stacktrace(void (* handler)(const char* line))
{
    dump_stacktrace([&](const char* line) {
        handler(line);
    });
}

#else

void dump_stacktrace(void (* handler)(const char*))
{
    // We can't dump stacktraces on non-GLIBC systems
}

void emergency_stacktrace(void (* handler)(const char*))
{
    // We can't dump stacktraces on non-GLIBC systems
}

#endif

void dump_gdb_stacktrace(void (* handler)(const char*))
{
    char path[] = "/tmp/maxscale-stacktrace-XXXXXX";
    int fd = mkstemp(path);

    if (fd == -1)
    {
        return;
    }

    char cmd[512];
    sprintf(cmd,
            "gdb --pid=%d -batch -nx "
            "-iex 'set logging file %s' "
            "-iex 'set logging redirect on' "
            "-iex 'set logging enabled on' "
            "-iex 'set auto-load off' "
            "-iex 'set print thread-events off' "
            "-ex 'info threads' -ex 'thr a a bt'",
            getpid(), path);

    prctl(PR_SET_PTRACER, PR_SET_PTRACER_ANY);
    system(cmd);
    prctl(PR_SET_PTRACER, 0);

    int rc;
    // Reuse the command buffer for reading GDB output
    while ((rc = read(fd, cmd, sizeof(cmd) - 1)) > 0)
    {
        cmd[rc] = 0;
        handler(cmd);
    }

    close(fd);
    unlink(path);
}

bool have_gdb()
{
    int rc = system("command -v gdb > /dev/null");
    return WIFEXITED(rc) && WEXITSTATUS(rc) == 0;
}

std::string addr_to_symbol(void* addr)
{
    char symname[PATH_MAX + 1024] = "";
    extract_file_and_line(addr, symname, sizeof(symname));
    return symname;
}
}<|MERGE_RESOLUTION|>--- conflicted
+++ resolved
@@ -101,37 +101,7 @@
     }
 }
 
-<<<<<<< HEAD
-static void get_command_output_cb(void (* cb)(const char*), const char* format, ...)
-{
-    va_list valist;
-    va_start(valist, format);
-    int cmd_len = vsnprintf(NULL, 0, format, valist);
-    va_end(valist);
-
-    va_start(valist, format);
-    char cmd[cmd_len + 1];
-    vsnprintf(cmd, cmd_len + 1, format, valist);
-    va_end(valist);
-
-    if (FILE* file = popen(cmd, "r"))
-    {
-        char buf[512];
-
-        while (size_t n = fread(buf, 1, sizeof(buf) - 1, file))
-        {
-            buf[n] = '\0';
-            cb(buf);
-        }
-
-        pclose(file);
-    }
-}
-
 static void extract_file_and_line(void* symbol, char* cmd, size_t size)
-=======
-static void extract_file_and_line(char* symbols, char* cmd, size_t size)
->>>>>>> 61d88a78
 {
     Dl_info info;
 
