/*
 * Copyright (c) 2016 MariaDB Corporation Ab
 * Copyright (c) 2023 MariaDB plc, Finnish Branch
 *
 * Use of this software is governed by the Business Source License included
 * in the LICENSE.TXT file and at www.mariadb.com/bsl11.
 *
 * Change Date: 2025-09-12
 *
 * On the date above, in accordance with the Business Source License, use
 * of this software will be governed by version 2 or later of the General
 * Public License.
 */

#include <maxbase/worker.hh>

#include <errno.h>
#include <fcntl.h>
#include <signal.h>
#include <stdlib.h>
#include <unistd.h>
#include <vector>
#include <sstream>
#include <sys/epoll.h>
#include <sys/timerfd.h>

#include <maxbase/assert.hh>
#include <maxbase/atomic.hh>
#include <maxbase/log.hh>
#include <maxbase/string.hh>
#include <maxbase/stopwatch.hh>
#include <maxbase/threadpool.hh>
#include <maxbase/host.hh>

#define WORKER_ABSENT_ID -1

using std::function;
using std::vector;
using std::string;
using std::stringstream;
using namespace std::chrono;

namespace
{

using maxbase::Worker;

/**
 * Unit variables.
 */
struct this_unit
{
    bool initialized;    // Whether the initialization has been performed.
    int  next_worker_id; // Next worker id

} this_unit =
{
    false, // initialized
    1,     // next_worker_id
};

int32_t next_worker_id()
{
    return mxb::atomic::add(&this_unit.next_worker_id, 1, mxb::atomic::RELAXED);
}

thread_local struct this_thread
{
    Worker* pCurrent_worker;    // The current worker
} this_thread =
{
    nullptr
};

/**
 * Structure used for sending cross-thread messages.
 */
typedef struct worker_message
{
    uint32_t id;    /*< Message id. */
    intptr_t arg1;  /*< Message specific first argument. */
    intptr_t arg2;  /*< Message specific second argument. */
} WORKER_MESSAGE;

void warn_slow_dns_lookup()
{
    auto normal = mxb::to_secs(mxb::name_lookup_duration(mxb::NameLookupTimer::NORMAL));
    auto reverse = mxb::to_secs(mxb::name_lookup_duration(mxb::NameLookupTimer::REVERSE));
    const char* suggestion = " Consider disabling reverse hostname resolution by"
                             " adding skip_name_resolve=true under the [maxscale] section.";
    MXB_WARNING("Spent %.1f seconds on hostname resolution and %0.1f in reverse hostname resolution.%s",
                normal, reverse, reverse > 1.0 ? suggestion : "");
}
}

namespace maxbase
{

string epoll_events_to_string(EPOLL_EVENTS events)
{

#define CHECK_EPOLL_EVENT(EVENT)\
        if (events & EVENT)\
        {\
           rv.push_back(#EVENT);\
        }

    vector<string> rv;

#if defined(EPOLLIN)
    CHECK_EPOLL_EVENT(EPOLLIN);
#endif

#if defined(EPOLLPRI)
    CHECK_EPOLL_EVENT(EPOLLPRI);
#endif

#if defined(EPOLLOUT)
    CHECK_EPOLL_EVENT(EPOLLOUT);
#endif

#if defined(EPOLLRDNORM)
    CHECK_EPOLL_EVENT(EPOLLRDNORM);
#endif

#if defined(EPOLLRDBAND)
    CHECK_EPOLL_EVENT(EPOLLRDBAND);
#endif

#if defined(EPOLLWRNORM)
    CHECK_EPOLL_EVENT(EPOLLWRNORM);
#endif

#if defined(EPOLLWRBAND)
    CHECK_EPOLL_EVENT(EPOLLWRBAND);
#endif

#if defined(EPOLLMSG)
    CHECK_EPOLL_EVENT(EPOLLMSG);
#endif

#if defined(EPOLLERR)
    CHECK_EPOLL_EVENT(EPOLLERR);
#endif

#if defined(EPOLLHUP)
    CHECK_EPOLL_EVENT(EPOLLHUP);
#endif

#if defined(EPOLLRDHUP)
    CHECK_EPOLL_EVENT(EPOLLRDHUP);
#endif

#if defined(EPOLLEXCLUSIVE)
    CHECK_EPOLL_EVENT(EPOLLEXCLUSIVE);
#endif

#if defined(EPOLLWAKEUP)
    CHECK_EPOLL_EVENT(EPOLLWAKEUP);
#endif

#if defined(EPOLLONESHOT)
    CHECK_EPOLL_EVENT(EPOLLONESHOT);
#endif

#if defined(EPOLLET)
    CHECK_EPOLL_EVENT(EPOLLET);
#endif

#undef CHECK_EPOLL_EVENT

    return mxb::join(rv, "|");
}


const int WORKER_STATISTICS::MAXNFDS;
const int64_t WORKER_STATISTICS::N_QUEUE_TIMES;

WorkerLoad::WorkerLoad()
    : m_load_1_hour(60)                     // 60 minutes in an hour
    , m_load_1_minute(60, &m_load_1_hour)   // 60 seconds in a minute
    , m_load_1_second(&m_load_1_minute)
{
}

void WorkerLoad::about_to_work(TimePoint now)
{
    auto dur = now - m_start_time;

    m_wait_time += (now - m_wait_start);

    if (dur >= GRANULARITY)
    {
        int load_percentage = 0.5 + 100 * ((dur - m_wait_time).count() / (double)dur.count());

        m_start_time = now;
        m_wait_time = 0s;

        m_load_1_second.add_value(load_percentage);
    }
}

// static
uint64_t WorkerLoad::get_time_ms(mxb::TimePoint tp)
{
    return duration_cast<milliseconds>(tp.time_since_epoch()).count();
}

namespace
{

int create_timerfd()
{
    int fd = timerfd_create(CLOCK_MONOTONIC, TFD_NONBLOCK);

    if (fd == -1)
    {
        if (errno == EINVAL)
        {
            // Ok, we may be running on an old kernel, let's try again but without flags.
            fd = timerfd_create(CLOCK_MONOTONIC, 0);

            if (fd != -1)
            {
                int flags = fcntl(fd, F_GETFL, 0);
                if (flags != -1)
                {
                    flags |= O_NONBLOCK;
                    if (fcntl(fd, F_SETFL, flags) == -1)
                    {
                        MXB_ALERT("Could not make timer fd non-blocking, system will not work: %s",
                                  mxb_strerror(errno));
                        close(fd);
                        fd = -1;
                        mxb_assert(!true);
                    }
                }
                else
                {
                    MXB_ALERT("Could not get timer fd flags, system will not work: %s",
                              mxb_strerror(errno));
                    close(fd);
                    fd = -1;
                    mxb_assert(!true);
                }
            }
            else
            {
                MXB_ALERT("Could not create timer file descriptor even with no flags, system "
                          "will not work: %s",
                          mxb_strerror(errno));
                mxb_assert(!true);
            }
        }
        else
        {
            MXB_ALERT("Could not create timer file descriptor, system will not work: %s",
                      mxb_strerror(errno));
            mxb_assert(!true);
        }
    }

    return fd;
}
}

WorkerTimer::WorkerTimer(Worker* pWorker)
    : m_fd(create_timerfd())
    , m_pWorker(pWorker)
{
    if (m_fd != -1)
    {
        if (!m_pWorker->add_pollable(EPOLLIN | EPOLLET, this))
        {
            MXB_ALERT("Could not add timer descriptor to worker, system will not work.");
            ::close(m_fd);
            m_fd = -1;
            mxb_assert(!true);
        }
    }
}

WorkerTimer::~WorkerTimer()
{
    if (m_fd != -1)
    {
        if (!m_pWorker->remove_pollable(this))
        {
            MXB_ERROR("Could not remove timer fd from worker.");
        }

        ::close(m_fd);
    }
}

void WorkerTimer::start(int32_t interval)
{
    mxb_assert(interval >= 0);

    // TODO: Add possibility to set initial delay and interval.
    time_t initial_sec = interval / 1000;
    long initial_nsec = (interval - initial_sec * 1000) * 1000000;

    time_t interval_sec = (interval / 1000);
    long interval_nsec = (interval - interval_sec * 1000) * 1000000;

    struct itimerspec time;

    time.it_value.tv_sec = initial_sec;
    time.it_value.tv_nsec = initial_nsec;
    time.it_interval.tv_sec = interval_sec;
    time.it_interval.tv_nsec = interval_nsec;

    if (timerfd_settime(m_fd, 0, &time, NULL) != 0)
    {
        MXB_ERROR("Could not set timer settings.");
    }
}

void WorkerTimer::cancel()
{
    start(0);
}

uint32_t WorkerTimer::handle_poll_events(Worker* pWorker, uint32_t events, Pollable::Context)
{
    mxb_assert(pWorker == m_pWorker);
    mxb_assert(((events & EPOLLIN) != 0) && ((events & ~EPOLLIN) == 0));

    // Read all events
    uint64_t expirations;
    while (read(m_fd, &expirations, sizeof(expirations)) == 0)
    {
    }

    tick();

    return poll_action::READ;
}

namespace
{

int create_epoll_instance()
{
    // Since Linux kernel 2.6.8, the size argument is ignored, but must be positive.

    int fd = ::epoll_create(1);

    if (fd == -1)
    {
        MXB_ALERT("Could not create epoll-instance for worker, system will not work: %s",
                  mxb_strerror(errno));
        mxb_assert(!true);
    }

    return fd;
}
}

Worker::Callable::~Callable()
{
    if (!m_dcalls.empty())
    {
        // Before MaxScale 22.8, if the target of a delayed call was deleted before the
        // delayed call was due, it would have resulted in a random crash, so it should
        // be a very rare occurrence. If we ever see this, then we know that some
        // unexplained crash may have been caused by this.
        MXB_ERROR("Recipient of delayed call was deleted before delayed call was due.");
    }

    // False, because the dcalls can't be called with Worker::Callable::CANCEL as most
    // parts of the object to be called already has been destructed at this point.
    cancel_dcalls(false);
}

bool Worker::Callable::cancel_dcall(Worker::DCId id, bool call)
{
    bool rv = false;

    auto it = m_dcalls.find(id);

    if (it != m_dcalls.end())
    {
        auto* pCall = it->second;

        if (m_dcalls_suspended)
        {
            // If the dcalls have been suspended, then we have to delete the call here, as
            // the worker has no knowledge about it.

            if (call)
            {
                pCall->call(Callable::CANCEL);
            }
            m_dcalls.erase(it);
            delete pCall;
        }
        else
        {
            mxb_assert(m_pWorker);
            m_pWorker->cancel_dcall(pCall, call);
        }

        rv = true;
    }

    return rv;
}

void Worker::Callable::cancel_dcalls(bool call)
{
    if (m_dcalls_suspended)
    {
        // If the dcalls have been suspended, then we have to delete them here, as
        // the worker has no knowledge about them.

        for (auto kv : m_dcalls)
        {
            auto* pCall = kv.second;

            if (call)
            {
                pCall->call(Callable::CANCEL);
            }
            delete pCall;
        }

        m_dcalls.clear();
    }
    else
    {
        // Can't iterate; the cancel_delayed_call() will cause unregister_dcall() to be called.
        while (!m_dcalls.empty())
        {
            auto* pCall = m_dcalls.begin()->second;
            m_pWorker->cancel_dcall(pCall, call);
        }
    }
}

void Worker::Callable::suspend_dcalls()
{
    mxb_assert(!m_dcalls_suspended);

    for (auto kv : m_dcalls)
    {
        auto* pCall = kv.second;

        m_pWorker->remove_dcall(pCall);
    }

    m_dcalls_suspended = true;
}

void Worker::Callable::resume_dcalls()
{
    mxb_assert(m_dcalls_suspended);

    for (auto kv : m_dcalls)
    {
        auto pCall = kv.second;
        m_pWorker->restore_dcall(pCall);
    }

    m_dcalls_suspended = false;
}

void Worker::Callable::register_dcall(Worker::DCall* pCall)
{
    mxb_assert(m_dcalls.find(pCall->id()) == m_dcalls.end());
    m_dcalls.emplace(pCall->id(), pCall);
}

void Worker::Callable::unregister_dcall(Worker::DCall* pCall)
{
    // When this unregister_dcall() is called, the dcall need not be present as the
    // unregistration is done in a context where the dcall may have been cancelled
    // already.
    auto it = m_dcalls.find(pCall->id());

    if (it != m_dcalls.end())
    {
        m_dcalls.erase(it);
    }
}

void Worker::Callable::unregister_dcall(DCId id)
{
    // When this unregister_dcall() is called, the dcall will be present unless
    // there is a bug in the implementation.
    auto it = m_dcalls.find(id);
    mxb_assert(it != m_dcalls.end());

    m_dcalls.erase(it);
}

Worker::Worker(int max_events)
    : m_epoll_fd(create_epoll_instance())
    , m_id(next_worker_id())
    , m_max_events(max_events)
    , m_pTimer(new PrivateTimer(this, this, &Worker::tick))
    , m_prev_dcid(m_id)
{
    // The 16 most significant bits of the 64 bit delayed call id, are the 16
    // least significant bits of the worker id.
    m_prev_dcid <<= 48;

    mxb_assert(max_events > 0);

    if (m_epoll_fd != -1)
    {
        m_pQueue = MessageQueue::create(MessageQueue::EVENT, this);

        if (m_pQueue)
        {
            if (!m_pQueue->add_to_worker(this))
            {
                MXB_ALERT("Could not add message queue to worker, system will not work.");
                mxb_assert(!true);
            }
        }
        else
        {
            MXB_ALERT("Could not create message queue for worker, system will not work.");
            mxb_assert(!true);
        }
    }
}

Worker::~Worker()
{
    mxb_assert(!m_started);

    delete m_pTimer;
    delete m_pQueue;
    close(m_epoll_fd);

    // When going down, we need to cancel all pending calls.
    for (auto i = m_calls.begin(); i != m_calls.end(); ++i)
    {
        DCall* pCall = i->second;

        pCall->call(Callable::CANCEL);
        pCall->owner().unregister_dcall(pCall->id());
        delete pCall;
    }
}

// static
bool Worker::init()
{
    mxb_assert(!this_unit.initialized);

    this_unit.initialized = true;

    return this_unit.initialized;
}

void Worker::finish()
{
    mxb_assert(this_unit.initialized);

    this_unit.initialized = false;
}

int64_t Worker::current_fd_count() const
{
    return m_nCurrent_descriptors;
}

int64_t Worker::total_fd_count() const
{
    return m_nTotal_descriptors;
}

Worker::RandomEngine& Worker::random_engine()
{
    return m_random_engine;
}

void Worker::gen_random_bytes(uint8_t* pOutput, size_t nBytes)
{
    auto pWorker = mxb::Worker::get_current();      // Must be in a worker thread.
    auto& rand_eng = pWorker->m_random_engine;
    size_t bytes_written = 0;
    while (bytes_written < nBytes)
    {
        auto random_num = rand_eng.rand();
        auto random_num_size = sizeof(random_num);
        auto bytes_left = nBytes - bytes_written;
        auto writable = std::min(bytes_left, random_num_size);
        memcpy(pOutput + bytes_written, &random_num, writable);
        bytes_written += writable;
    }
}

bool Worker::add_pollable(uint32_t events, Pollable* pPollable)
{
    mxb_assert(!m_started || is_current());
    mxb_assert(pPollable->is_shared() || pPollable->polling_worker() == nullptr);

    bool rv = true;

    int fd = pPollable->poll_fd();

    struct epoll_event ev;

    ev.events = events;
    ev.data.ptr = pPollable;

    if (epoll_ctl(m_epoll_fd, EPOLL_CTL_ADD, fd, &ev) == 0)
    {
        m_nCurrent_descriptors++;
        m_nTotal_descriptors++;

        if (pPollable->is_unique())
        {
            pPollable->set_polling_worker(this);
        }
    }
    else
    {
        resolve_poll_error(fd, errno, EPOLL_CTL_ADD);
        rv = false;
    }

    return rv;
}

bool Worker::modify_pollable(uint32_t events, Pollable* pPollable)
{
    bool rv = true;

    int fd = pPollable->poll_fd();

    struct epoll_event ev;

    ev.events = events;
    ev.data.ptr = pPollable;

    mxb_assert(pPollable->is_shared() || pPollable->polling_worker() == this);

    if (epoll_ctl(m_epoll_fd, EPOLL_CTL_MOD, fd, &ev) != 0)
    {
        resolve_poll_error(fd, errno, EPOLL_CTL_MOD);
        rv = false;
    }

    return rv;
}

bool Worker::remove_pollable(Pollable* pPollable)
{
    mxb_assert(!m_started || is_current());
    bool rv = true;

    int fd = pPollable->poll_fd();

    struct epoll_event ev = {};

    if (epoll_ctl(m_epoll_fd, EPOLL_CTL_DEL, fd, &ev) == 0)
    {
        m_nCurrent_descriptors--;

        if (!m_scheduled_polls.empty())
        {
            auto it = m_scheduled_polls.find(fd);
            if (it != m_scheduled_polls.end())
            {
                m_scheduled_polls.erase(it);
            }
        }

        if (!m_incomplete_polls.empty())
        {
            auto it = m_incomplete_polls.find(fd);
            if (it != m_incomplete_polls.end())
            {
                m_incomplete_polls.erase(it);
            }
        }

        if (pPollable->is_unique())
        {
            pPollable->set_polling_worker(nullptr);
        }
    }
    else
    {
        resolve_poll_error(fd, errno, EPOLL_CTL_DEL);
        rv = false;
    }

    return rv;
}

Worker* Worker::get_current()
{
    return this_thread.pCurrent_worker;
}

bool Worker::is_current() const
{
    return this_thread.pCurrent_worker == this;
}

bool Worker::execute(Task* pTask, mxb::Semaphore* pSem, enum execute_mode_t mode)
{
    // No logging here, function must be signal safe.
    bool rval = true;

    if ((mode == Worker::EXECUTE_DIRECT)
        || (mode == Worker::EXECUTE_AUTO && Worker::get_current() == this))
    {
        pTask->execute(*this);

        if (pSem)
        {
            pSem->post();
        }
    }
    else
    {
        intptr_t arg1 = reinterpret_cast<intptr_t>(pTask);
        intptr_t arg2 = reinterpret_cast<intptr_t>(pSem);

        rval = post_message(MXB_WORKER_MSG_TASK, arg1, arg2);
    }

    return rval;
}

bool Worker::execute(std::unique_ptr<DisposableTask> sTask, enum execute_mode_t mode)
{
    // No logging here, function must be signal safe.
    return post_disposable(sTask.release(), mode);
}

// private
bool Worker::post_disposable(DisposableTask* pTask, enum execute_mode_t mode)
{
    bool posted = true;

    pTask->inc_ref();

    if ((mode == Worker::EXECUTE_DIRECT)
        || (mode == Worker::EXECUTE_AUTO && Worker::get_current() == this))
    {
        pTask->execute(*this);
        pTask->dec_ref();
    }
    else
    {
        intptr_t arg1 = reinterpret_cast<intptr_t>(pTask);

        posted = post_message(MXB_WORKER_MSG_DISPOSABLE_TASK, arg1, 0);

        if (!posted)
        {
            pTask->dec_ref();
        }
    }

    return posted;
}

bool Worker::execute(const function<void ()>& func, mxb::Semaphore* pSem, execute_mode_t mode)
{

    class CustomTask : public Task
    {
    public:

        CustomTask(const function<void ()>& func)
            : m_func(func)
        {
        }

    private:
        function<void ()> m_func;

        void execute(maxbase::Worker& worker) override final
        {
            m_func();

            // The task needs to delete itself only after the task has been executed
            delete this;
        }
    };

    bool rval = false;
    CustomTask* task = new(std::nothrow) CustomTask(func);

    if (task)
    {
        if (!(rval = execute(task, pSem, mode)))
        {
            // Posting the task failed, it needs to be deleted now
            delete task;
        }
    }

    return rval;
}

bool Worker::call(Task& task, execute_mode_t mode)
{
    mxb::Semaphore sem;
    return execute(&task, &sem, mode) && sem.wait();
}

bool Worker::call(const function<void ()>& func, execute_mode_t mode)
{
    mxb::Semaphore sem;
    return execute(func, &sem, mode) && sem.wait();
}

bool Worker::post_message(uint32_t msg_id, intptr_t arg1, intptr_t arg2)
{
    // NOTE: No logging here, this function must be signal safe.
    bool rval = false;

    // TODO: Enable and fix this in develop and/or 2.4: The deletion of rworker_local is done after the
    // workers have stopped and it triggers this assertion.
    // mxb_assert(state() != Worker::FINISHED);

    if (state() != Worker::FINISHED)
    {
        MessageQueue::Message message(msg_id, arg1, arg2);
        rval = m_pQueue->post(message);
    }

    return rval;
}

void Worker::run(mxb::Semaphore* pSem)
{
    mxb_assert(m_state == STOPPED || m_state == FINISHED);
    this_thread.pCurrent_worker = this;

    if (pre_run())
    {
        m_state = PROCESSING;

        if (pSem)
        {
            pSem->post();
        }

        poll_waitevents();

        m_state = FINISHED;

        post_run();
        MXB_INFO("Worker %p has shut down.", this);
    }
    else if (pSem)
    {
        pSem->post();
    }

    this_thread.pCurrent_worker = nullptr;
}

bool Worker::start(const std::string& name)
{
    mxb_assert(!m_started);
    mxb_assert(m_thread.get_id() == std::thread::id());
    mxb::Semaphore sem;

    m_started = true;
    m_should_shutdown = false;
    m_shutdown_initiated = false;

    try
    {
        m_thread = std::thread(&Worker::thread_main, this, &sem);
        set_thread_name(m_thread, name);
        sem.wait();
    }
    catch (const std::exception& x)
    {
        MXB_ERROR("Could not start worker thread: %s", x.what());
        m_started = false;
    }

    return m_started;
}

void Worker::join()
{
    mxb_assert(m_thread.get_id() != std::thread::id());

    if (m_started)
    {
        MXB_INFO("Waiting for worker %p.", this);
        m_thread.join();
        MXB_INFO("Waited for worker %p.", this);
        m_started = false;
    }
}

void Worker::shutdown()
{
    // NOTE: No logging here, this function must be signal safe.
    // This function could set m_should_shutdown directly, but posting it in a message also ensures
    // the thread wakes up from epoll_wait.
    if (!m_shutdown_initiated)
    {
        auto init_shutdown = [this]() {
            MXB_INFO("Worker %p received shutdown message.", this);
            m_should_shutdown = true;
        };
        execute(init_shutdown, EXECUTE_QUEUED);
    }
}

/**
 * The worker message handler.
 *
 * @param msg_id  The message id.
 * @param arg1    Message specific first argument.
 * @param arg2    Message specific second argument.
 */
void Worker::handle_message(MessageQueue& queue, const MessageQueue::Message& msg)
{
    switch ((int)msg.id())
    {
    case MXB_WORKER_MSG_TASK:
        {
            Task* pTask = reinterpret_cast<Task*>(msg.arg1());
            mxb::Semaphore* pSem = reinterpret_cast<mxb::Semaphore*>(msg.arg2());

            pTask->execute(*this);

            if (pSem)
            {
                pSem->post();
            }
        }
        break;

    case MXB_WORKER_MSG_DISPOSABLE_TASK:
        {
            DisposableTask* pTask = reinterpret_cast<DisposableTask*>(msg.arg1());
            pTask->execute(*this);
            pTask->dec_ref();
        }
        break;

    default:
        MXB_ERROR("Worker received unknown message %d.", msg.id());
    }
}

/**
 * The entry point of each worker thread.
 *
 * @param arg A worker.
 */
// static
void Worker::thread_main(Worker* pThis, mxb::Semaphore* pSem)
{
    pThis->run(pSem);
}

bool Worker::pre_run()
{
    return true;
}

void Worker::post_run()
{
}

void Worker::call_epoll_tick()
{
    epoll_tick();
}

void Worker::epoll_tick()
{
}

// static
void Worker::resolve_poll_error(int fd, int errornum, int op)
{
    if (op == EPOLL_CTL_ADD)
    {
        if (EEXIST == errornum)
        {
            MXB_ERROR("File descriptor %d already present in an epoll instance.", fd);
            return;
        }

        if (ENOSPC == errornum)
        {
            MXB_ERROR("The limit imposed by /proc/sys/fs/epoll/max_user_watches was "
                      "reached when trying to add file descriptor %d to an epoll instance.",
                      fd);
            return;
        }
    }
    else
    {
        mxb_assert(op == EPOLL_CTL_DEL);

        /* Must be removing */
        if (ENOENT == errornum)
        {
            MXB_ERROR("File descriptor %d was not found in epoll instance.", fd);
            return;
        }
    }

    /* Common checks for add or remove - crash system */
    if (EBADF == errornum)
    {
        raise(SIGABRT);
    }
    if (EINVAL == errornum)
    {
        raise(SIGABRT);
    }
    if (ENOMEM == errornum)
    {
        raise(SIGABRT);
    }
    if (EPERM == errornum)
    {
        raise(SIGABRT);
    }

    /* Undocumented error number */
    raise(SIGABRT);
}

namespace
{

long time_in_100ms_ticks(maxbase::TimePoint tp)
{
    using TenthSecondDuration = duration<long, std::ratio<1, 10>>;

    auto dur = tp.time_since_epoch();
    auto tenth = duration_cast<TenthSecondDuration>(dur);

    return tenth.count();
}
}

TimePoint Worker::deliver_events(uint64_t cycle_start,
                                 TimePoint loop_now,
                                 Pollable* pPollable,
                                 uint32_t events,
                                 Pollable::Context context)
{
    // The polling worker can be nullptr, if epoll_wait() returned more events than
    // one and an event other than the last one caused the high watermark to be hit,
    // which will cause events for the DCB to be disabled => polling worker set to nullptr.
    mxb_assert(pPollable->is_shared()
               || pPollable->polling_worker() == this
               || pPollable->polling_worker() == nullptr);

    /** Calculate event queue statistics */
    int64_t started = time_in_100ms_ticks(loop_now);
    int64_t qtime = started - cycle_start;

    ++m_statistics.qtimes[std::min(qtime, STATISTICS::N_QUEUE_TIMES)];
    m_statistics.maxqtime = std::max(m_statistics.maxqtime, qtime);

    int fd = pPollable->poll_fd();
    uint32_t actions = pPollable->handle_poll_events(this, events, context);

    m_statistics.n_accept += bool(actions & poll_action::ACCEPT);
    m_statistics.n_read += bool(actions & poll_action::READ);
    m_statistics.n_write += bool(actions & poll_action::WRITE);
    m_statistics.n_hup += bool(actions & poll_action::HUP);
    m_statistics.n_error += bool(actions & poll_action::ERROR);

    if (actions & poll_action::INCOMPLETE_READ)
    {
        m_statistics.n_incomplete_read += 1;

        PendingPoll pending_poll = { EPOLLIN, pPollable };
        m_incomplete_polls.emplace(fd, pending_poll);
    }

    /** Calculate event execution statistics */
    loop_now = maxbase::Clock::now();
    qtime = time_in_100ms_ticks(loop_now) - started;

    ++m_statistics.exectimes[std::min(qtime, STATISTICS::N_QUEUE_TIMES)];
    m_statistics.maxexectime = std::max(m_statistics.maxexectime, qtime);

    return loop_now;
}

/**
 * The main polling loop
 */
void Worker::poll_waitevents()
{
    struct epoll_event events[m_max_events];

    m_load.reset(mxb::Clock::now());

    int64_t nFds_total = 0;
    int64_t nPolls_effective = 0;
    LCalls lcalls;

    while (!m_should_shutdown)
    {
        m_state = POLLING;

        ++m_statistics.n_polls;

        auto now = mxb::Clock::now();

        int timeout = duration_cast<milliseconds>(m_load.about_to_wait(now)).count();
        // Don't allow a 0 timeout as that would cause fast looping for 1ms
        timeout = m_lcalls.empty() ? std::max(timeout, 1) : 0;

        if (!m_incomplete_polls.empty())
        {
            // But we want it to return immediately if we know there are pending
            // polls to handle.
            timeout = 0;
        }
        int nfds = epoll_wait(m_epoll_fd, events, m_max_events, timeout);
        mxb::reset_name_lookup_timers();

        m_epoll_tick_now = mxb::Clock::now();

        m_load.about_to_work(m_epoll_tick_now);
        uint64_t cycle_start = time_in_100ms_ticks(m_epoll_tick_now);

        if (nfds == -1 && errno != EINTR)
        {
            int eno = errno;
            errno = 0;
            MXB_ERROR("%lu [poll_waitevents] epoll_wait returned "
                      "%d, errno %d",
                      pthread_self(),
                      nfds,
                      eno);
        }

        // Set some stats (time taken is negligible).
        if (nfds > 0)
        {
            nPolls_effective += 1;
            nFds_total += nfds;

            if (nFds_total <= 0)
            {
                // Wrapped, so we reset the situation.
                nFds_total = nfds;
                nPolls_effective = 1;
            }

            m_statistics.evq_avg = nFds_total / nPolls_effective;

            m_statistics.evq_max = std::max(m_statistics.evq_max, int64_t(nfds));   // evq_max could be int

            ++m_statistics.n_pollev;

            m_state = PROCESSING;

            ++m_statistics.n_fds[std::min(nfds - 1, STATISTICS::MAXNFDS - 1)];
        }

        mxb_assert(m_scheduled_polls.empty());

        m_scheduled_polls.swap(m_incomplete_polls);

        // Set loop_now before the loop, and inside the loop
        // just before looping back to the top.
        auto loop_now = m_epoll_tick_now;

        for (int i = 0; i < nfds; i++)
        {
            uint32_t pollable_events = events[i].events;
            Pollable* pPollable = static_cast<Pollable*>(events[i].data.ptr);
            int fd = pPollable->poll_fd();

            // Lookup from empty unordered map is an order of magnitude more expensive
            // than checking whether it is empty.
            if (!m_scheduled_polls.empty())
            {
                auto it = m_scheduled_polls.find(fd);

                if (it != m_scheduled_polls.end())
                {
                    // Ok, so there were events for this Pollable already. We'll merge
                    // them and remove it from the scheduled calls.
                    pollable_events |= it->second.events;
                    m_scheduled_polls.erase(it);
                }
            }

            loop_now = deliver_events(cycle_start, loop_now, pPollable, pollable_events, Pollable::NEW_CALL);
        }

        // Can't just iterate over it, in case the callback removes
        // pollables from the worker.
        while (!m_scheduled_polls.empty())
        {
            auto it = m_scheduled_polls.begin();
            PendingPoll pending_poll = it->second;
            m_scheduled_polls.erase(it);

            auto* pPollable = pending_poll.pPollable;
            auto events = pending_poll.events;

            loop_now = deliver_events(cycle_start, loop_now, pPollable, events, Pollable::REPEATED_CALL);
        }

        lcalls.swap(m_lcalls);

        if (!lcalls.empty())
        {
            for (auto& f : lcalls)
            {
                f();
            }

            lcalls.clear();
        }

        if (mxb::name_lookup_duration(mxb::NameLookupTimer::ALL) > 5s)
        {
            warn_slow_dns_lookup();
        }

        call_epoll_tick();
    }   /*< while(1) */
}

void Worker::tick()
{
    int64_t now = WorkerLoad::get_time_ms(mxb::Clock::now());

    auto i = m_sorted_calls.begin();

    // i->first is the time when the first call should be invoked.
    while (!m_sorted_calls.empty() && (i->first <= now))
    {
        DCall* pCall = i->second;
        mxb_assert(pCall->owner().worker() == this);

        auto j = m_calls.find(pCall->id());
        mxb_assert(j != m_calls.end());

        m_sorted_calls.erase(i);
        m_calls.erase(j);

        m_pCurrent_call = pCall;
        bool repeat = pCall->call(Callable::EXECUTE);
        m_pCurrent_call = nullptr;

        if (repeat)
        {
<<<<<<< HEAD
            if (!pCall->owner().dcalls_suspended())
            {
                repeating_calls.push_back(pCall);
            }
=======
            m_repeating_calls.push_back(pCall);
>>>>>>> 514f36fc
        }
        else
        {
            pCall->owner().unregister_dcall(pCall);
            delete pCall;
        }

        // NOTE: Must be reassigned, ++i will not work in case a delayed
        // NOTE: call cancels another delayed call.
        i = m_sorted_calls.begin();
    }

    for (auto i = m_repeating_calls.begin(); i != m_repeating_calls.end(); ++i)
    {
        DCall* pCall = *i;

        m_sorted_calls.insert(std::make_pair(pCall->at(), pCall));
        m_calls.insert(std::make_pair(pCall->id(), pCall));
    }

    m_repeating_calls.clear();

    adjust_timer();
}

Worker::DCId Worker::add_dcall(DCall* pCall)
{
    mxb_assert(Worker::get_current() == this);

    if (!pCall->owner().dcalls_suspended())
    {
        // Only if the dcalls are currently not suspended, we actually add it.
        // Otherwise it will be added when the dcalls of the object eventually
        // are resumed.
        restore_dcall(pCall);
    }

    pCall->owner().register_dcall(pCall);

    return pCall->id();
}

void Worker::adjust_timer()
{
    if (!m_sorted_calls.empty())
    {
        DCall* pCall = m_sorted_calls.begin()->second;

        uint64_t now = WorkerLoad::get_time_ms(mxb::Clock::now());
        int64_t delay = pCall->at() - now;

        if (delay <= 0)
        {
            delay = 1;
        }

        m_pTimer->start(delay);
    }
    else
    {
        m_pTimer->cancel();
    }
}

Worker::DCall* Worker::remove_dcall(DCId id)
{
    DCall* pCall = nullptr;

    auto i = m_calls.find(id);

    if (i != m_calls.end())
    {
        pCall = i->second;
        m_calls.erase(i);

        // All delayed calls with exactly the same trigger time.
        // Not particularly likely there will be many of those.
        auto range = m_sorted_calls.equal_range(pCall->at());

        mxb_assert(range.first != range.second);

        for (auto k = range.first; k != range.second; ++k)
        {
            if (k->second == pCall)
            {
                m_sorted_calls.erase(k);
                break;
            }
        }

        mxb_assert(pCall);
    }
    else if (DCall* pCall = get_repeating_dcall(id))
    {
        pCall->call(Worker::Call::CANCEL);
        delete pCall;
        found = true;
    }
    else
    {
        mxb_assert_message(!true,
                           "Attempt to remove delayed call using non-existent id %ld. "
                           "Calling hktask_remove() from the task function? Simply "
                           "return false instead.", id);
        MXB_WARNING("Attempt to remove a delayed call, associated with non-existing id.");
    }

    return pCall;
}

Worker::DCall* Worker::get_repeating_dcall(DCId id)
{
    DCall* pCall = nullptr;
    auto it = std::find_if(m_repeating_calls.begin(), m_repeating_calls.end(), [&](const auto& pCall){
        return pCall->id() == id;
    });

    if (it != m_repeating_calls.end())
    {
        pCall = *it;
        m_repeating_calls.erase(it);
    }

    return pCall;
}

void Worker::lcall(std::function<void ()>&& f)
{
    m_lcalls.emplace_back(std::move(f));
}
<<<<<<< HEAD

void Worker::remove_dcall(DCall* pCall)
{
    // Prevent re-entrancy problems if delayed calls are suspended from
    // a delayed call.
    if (pCall != m_pCurrent_call)
    {
        MXB_AT_DEBUG(auto* p = )remove_dcall(pCall->id());
        mxb_assert(p == pCall);
    }
=======
>>>>>>> 514f36fc
}

void Worker::restore_dcall(DCall* pCall)
{
    bool adjust = true;

    if (!m_sorted_calls.empty())
    {
        DCall* pFirst = m_sorted_calls.begin()->second;

        if (pCall->at() > pFirst->at())
        {
            // If the added delayed call needs to be called later
            // than the first delayed call, then we do not need to
            // adjust the timer.
            adjust = false;
        }
    }

    // Insert the delayed call into the map ordered by invocation time.
    m_sorted_calls.insert(std::make_pair(pCall->at(), pCall));

    // Insert the delayed call into the map indexed by id.
    auto id = pCall->id();
    mxb_assert(m_calls.find(id) == m_calls.end());
    m_calls.insert(std::make_pair(id, pCall));

    if (adjust)
    {
        adjust_timer();
    }
}

void Worker::cancel_dcall(DCall* pCall, bool call)
{
    mxb_assert(Worker::get_current() == this || m_state == FINISHED);

    remove_dcall(pCall);

    if (pCall != m_pCurrent_call)
    {
        if (call)
        {
            pCall->call(Callable::CANCEL);
        }
    }

    pCall->owner().unregister_dcall(pCall->id());
    delete pCall;
}
}<|MERGE_RESOLUTION|>--- conflicted
+++ resolved
@@ -1262,14 +1262,10 @@
 
         if (repeat)
         {
-<<<<<<< HEAD
             if (!pCall->owner().dcalls_suspended())
             {
-                repeating_calls.push_back(pCall);
+                m_repeating_calls.push_back(pCall);
             }
-=======
-            m_repeating_calls.push_back(pCall);
->>>>>>> 514f36fc
         }
         else
         {
@@ -1362,13 +1358,7 @@
 
         mxb_assert(pCall);
     }
-    else if (DCall* pCall = get_repeating_dcall(id))
-    {
-        pCall->call(Worker::Call::CANCEL);
-        delete pCall;
-        found = true;
-    }
-    else
+    else if (!(pCall = get_repeating_dcall(id)))
     {
         mxb_assert_message(!true,
                            "Attempt to remove delayed call using non-existent id %ld. "
@@ -1400,7 +1390,6 @@
 {
     m_lcalls.emplace_back(std::move(f));
 }
-<<<<<<< HEAD
 
 void Worker::remove_dcall(DCall* pCall)
 {
@@ -1411,8 +1400,6 @@
         MXB_AT_DEBUG(auto* p = )remove_dcall(pCall->id());
         mxb_assert(p == pCall);
     }
-=======
->>>>>>> 514f36fc
 }
 
 void Worker::restore_dcall(DCall* pCall)
