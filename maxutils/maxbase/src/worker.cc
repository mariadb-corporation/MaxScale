/*
 * Copyright (c) 2016 MariaDB Corporation Ab
 * Copyright (c) 2023 MariaDB plc, Finnish Branch
 *
 * Use of this software is governed by the Business Source License included
 * in the LICENSE.TXT file and at www.mariadb.com/bsl11.
 *
 * Change Date: 2026-09-21
 *
 * On the date above, in accordance with the Business Source License, use
 * of this software will be governed by version 2 or later of the General
 * Public License.
 */

#include <maxbase/worker.hh>

#include <errno.h>
#include <fcntl.h>
#include <signal.h>
#include <stdlib.h>
#include <unistd.h>
#include <vector>
#include <sstream>
#include <sys/epoll.h>
#include <sys/timerfd.h>

#include <maxbase/assert.hh>
#include <maxbase/atomic.hh>
#include <maxbase/log.hh>
#include <maxbase/string.hh>
#include <maxbase/stopwatch.hh>
#include <maxbase/threadpool.hh>
#include <maxbase/host.hh>

#define WORKER_ABSENT_ID -1

using std::function;
using std::vector;
using std::string;
using std::stringstream;
using namespace std::chrono;

namespace
{

using maxbase::Worker;

/**
 * Unit variables.
 */
struct this_unit
{
    bool initialized;    // Whether the initialization has been performed.
    int  next_worker_id; // Next worker id

} this_unit =
{
    false, // initialized
    1,     // next_worker_id
};

int32_t next_worker_id()
{
    return mxb::atomic::add(&this_unit.next_worker_id, 1, mxb::atomic::RELAXED);
}

thread_local struct this_thread
{
    Worker* pCurrent_worker;    // The current worker
} this_thread =
{
    nullptr
};

/**
 * Structure used for sending cross-thread messages.
 */
typedef struct worker_message
{
    uint32_t id;    /*< Message id. */
    intptr_t arg1;  /*< Message specific first argument. */
    intptr_t arg2;  /*< Message specific second argument. */
} WORKER_MESSAGE;

void warn_slow_dns_lookup()
{
    auto normal = mxb::to_secs(mxb::name_lookup_duration(mxb::NameLookupTimer::NORMAL));
    auto reverse = mxb::to_secs(mxb::name_lookup_duration(mxb::NameLookupTimer::REVERSE));
    const char* suggestion = " Consider disabling reverse hostname resolution by"
                             " adding skip_name_resolve=true under the [maxscale] section.";
    MXB_WARNING("Spent %.1f seconds on hostname resolution and %0.1f in reverse hostname resolution.%s",
                normal, reverse, reverse > 1.0 ? suggestion : "");
}
}

namespace maxbase
{

string epoll_events_to_string(EPOLL_EVENTS events)
{

#define CHECK_EPOLL_EVENT(EVENT)\
        if (events & EVENT)\
        {\
           rv.push_back(#EVENT);\
        }

    vector<string> rv;

#if defined(EPOLLIN)
    CHECK_EPOLL_EVENT(EPOLLIN);
#endif

#if defined(EPOLLPRI)
    CHECK_EPOLL_EVENT(EPOLLPRI);
#endif

#if defined(EPOLLOUT)
    CHECK_EPOLL_EVENT(EPOLLOUT);
#endif

#if defined(EPOLLRDNORM)
    CHECK_EPOLL_EVENT(EPOLLRDNORM);
#endif

#if defined(EPOLLRDBAND)
    CHECK_EPOLL_EVENT(EPOLLRDBAND);
#endif

#if defined(EPOLLWRNORM)
    CHECK_EPOLL_EVENT(EPOLLWRNORM);
#endif

#if defined(EPOLLWRBAND)
    CHECK_EPOLL_EVENT(EPOLLWRBAND);
#endif

#if defined(EPOLLMSG)
    CHECK_EPOLL_EVENT(EPOLLMSG);
#endif

#if defined(EPOLLERR)
    CHECK_EPOLL_EVENT(EPOLLERR);
#endif

#if defined(EPOLLHUP)
    CHECK_EPOLL_EVENT(EPOLLHUP);
#endif

#if defined(EPOLLRDHUP)
    CHECK_EPOLL_EVENT(EPOLLRDHUP);
#endif

#if defined(EPOLLEXCLUSIVE)
    CHECK_EPOLL_EVENT(EPOLLEXCLUSIVE);
#endif

#if defined(EPOLLWAKEUP)
    CHECK_EPOLL_EVENT(EPOLLWAKEUP);
#endif

#if defined(EPOLLONESHOT)
    CHECK_EPOLL_EVENT(EPOLLONESHOT);
#endif

#if defined(EPOLLET)
    CHECK_EPOLL_EVENT(EPOLLET);
#endif

#undef CHECK_EPOLL_EVENT

    return mxb::join(rv, "|");
}


const int WorkerStatistics::MAXNFDS;
const int64_t WorkerStatistics::N_QUEUE_TIMES;

WorkerLoad::WorkerLoad()
    : m_load_1_hour(60)                     // 60 minutes in an hour
    , m_load_1_minute(60, &m_load_1_hour)   // 60 seconds in a minute
    , m_load_1_second(&m_load_1_minute)
{
}

void WorkerLoad::about_to_work(TimePoint now)
{
    auto dur = now - m_start_time;

    m_wait_time += (now - m_wait_start);

    if (dur >= GRANULARITY)
    {
        int load_percentage = 0.5 + 100 * ((dur - m_wait_time).count() / (double)dur.count());

        m_start_time = now;
        m_wait_time = 0s;

        m_load_1_second.add_value(load_percentage);
    }
}

// static
uint64_t WorkerLoad::get_time_ms(mxb::TimePoint tp)
{
    return duration_cast<milliseconds>(tp.time_since_epoch()).count();
}

namespace
{

int create_timerfd()
{
    int fd = timerfd_create(CLOCK_MONOTONIC, TFD_NONBLOCK);

    if (fd == -1)
    {
        if (errno == EINVAL)
        {
            // Ok, we may be running on an old kernel, let's try again but without flags.
            fd = timerfd_create(CLOCK_MONOTONIC, 0);

            if (fd != -1)
            {
                int flags = fcntl(fd, F_GETFL, 0);
                if (flags != -1)
                {
                    flags |= O_NONBLOCK;
                    if (fcntl(fd, F_SETFL, flags) == -1)
                    {
                        MXB_ALERT("Could not make timer fd non-blocking, system will not work: %s",
                                  mxb_strerror(errno));
                        close(fd);
                        fd = -1;
                        mxb_assert(!true);
                    }
                }
                else
                {
                    MXB_ALERT("Could not get timer fd flags, system will not work: %s",
                              mxb_strerror(errno));
                    close(fd);
                    fd = -1;
                    mxb_assert(!true);
                }
            }
            else
            {
                MXB_ALERT("Could not create timer file descriptor even with no flags, system "
                          "will not work: %s",
                          mxb_strerror(errno));
                mxb_assert(!true);
            }
        }
        else
        {
            MXB_ALERT("Could not create timer file descriptor, system will not work: %s",
                      mxb_strerror(errno));
            mxb_assert(!true);
        }
    }

    return fd;
}
}

WorkerTimer::WorkerTimer(Worker* pWorker)
    : m_fd(create_timerfd())
    , m_pWorker(pWorker)
{
    if (m_fd != -1)
    {
        if (!m_pWorker->add_pollable(EPOLLIN | EPOLLET, this))
        {
            MXB_ALERT("Could not add timer descriptor to worker, system will not work.");
            ::close(m_fd);
            m_fd = -1;
            mxb_assert(!true);
        }
    }
}

WorkerTimer::~WorkerTimer()
{
    if (m_fd != -1)
    {
        if (!m_pWorker->remove_pollable(this))
        {
            MXB_ERROR("Could not remove timer fd from worker.");
        }

        ::close(m_fd);
    }
}

void WorkerTimer::start(int32_t interval)
{
    mxb_assert(interval >= 0);

    // TODO: Add possibility to set initial delay and interval.
    time_t initial_sec = interval / 1000;
    long initial_nsec = (interval - initial_sec * 1000) * 1000000;

    time_t interval_sec = (interval / 1000);
    long interval_nsec = (interval - interval_sec * 1000) * 1000000;

    struct itimerspec time;

    time.it_value.tv_sec = initial_sec;
    time.it_value.tv_nsec = initial_nsec;
    time.it_interval.tv_sec = interval_sec;
    time.it_interval.tv_nsec = interval_nsec;

    if (timerfd_settime(m_fd, 0, &time, NULL) != 0)
    {
        MXB_ERROR("Could not set timer settings.");
    }
}

void WorkerTimer::cancel()
{
    start(0);
}

uint32_t WorkerTimer::handle_poll_events(Worker* pWorker, uint32_t events, Pollable::Context)
{
    mxb_assert(pWorker == m_pWorker);
    mxb_assert(((events & EPOLLIN) != 0) && ((events & ~EPOLLIN) == 0));

    // Read all events
    uint64_t expirations;
    while (read(m_fd, &expirations, sizeof(expirations)) == 0)
    {
    }

    tick();

    return poll_action::READ;
}

namespace
{

int create_epoll_instance()
{
    // Since Linux kernel 2.6.8, the size argument is ignored, but must be positive.

    int fd = ::epoll_create(1);

    if (fd == -1)
    {
        MXB_ALERT("Could not create epoll-instance for worker, system will not work: %s",
                  mxb_strerror(errno));
        mxb_assert(!true);
    }

    return fd;
}
}

Worker::Callable::~Callable()
{
    if (!m_dcalls.empty())
    {
        // Before MaxScale 22.8, if the target of a delayed call was deleted before the
        // delayed call was due, it would have resulted in a random crash, so it should
        // be a very rare occurrence. If we ever see this, then we know that some
        // unexplained crash may have been caused by this.
        MXB_ERROR("Recipient of delayed call was deleted before delayed call was due.");
    }

    // False, because the dcalls can't be called with Worker::Callable::CANCEL as most
    // parts of the object to be called already has been destructed at this point.
    cancel_dcalls(false);
}

bool Worker::Callable::cancel_dcall(Worker::DCId id, bool call)
{
    bool rv = false;

    auto it = m_dcalls.find(id);

    if (it != m_dcalls.end())
    {
        auto* pCall = it->second;

        if (m_dcalls_suspended)
        {
            // If the dcalls have been suspended, then we have to delete the call here, as
            // the worker has no knowledge about it.

            if (call)
            {
                pCall->call(Callable::CANCEL);
            }
            m_dcalls.erase(it);
            delete pCall;
        }
        else
        {
            mxb_assert(m_pWorker);
            m_pWorker->cancel_dcall(pCall, call);
        }

        rv = true;
    }

    return rv;
}

void Worker::Callable::cancel_dcalls(bool call)
{
    if (m_dcalls_suspended)
    {
        // If the dcalls have been suspended, then we have to delete them here, as
        // the worker has no knowledge about them.

        for (auto kv : m_dcalls)
        {
            auto* pCall = kv.second;

            if (call)
            {
                pCall->call(Callable::CANCEL);
            }
            delete pCall;
        }

        m_dcalls.clear();
    }
    else
    {
        // Can't iterate; the cancel_delayed_call() will cause unregister_dcall() to be called.
        while (!m_dcalls.empty())
        {
            auto* pCall = m_dcalls.begin()->second;
            m_pWorker->cancel_dcall(pCall, call);
        }
    }
}

void Worker::Callable::suspend_dcalls()
{
    mxb_assert(!m_dcalls_suspended);

    for (auto kv : m_dcalls)
    {
        auto* pCall = kv.second;

        m_pWorker->remove_dcall(pCall);
    }

    m_dcalls_suspended = true;
}

void Worker::Callable::resume_dcalls()
{
    mxb_assert(m_dcalls_suspended);

    for (auto kv : m_dcalls)
    {
        auto pCall = kv.second;
        m_pWorker->restore_dcall(pCall);
    }

    m_dcalls_suspended = false;
}

void Worker::Callable::register_dcall(Worker::DCall* pCall)
{
    mxb_assert(m_dcalls.find(pCall->id()) == m_dcalls.end());
    m_dcalls.emplace(pCall->id(), pCall);
}

void Worker::Callable::unregister_dcall(Worker::DCall* pCall)
{
    // When this unregister_dcall() is called, the dcall need not be present as the
    // unregistration is done in a context where the dcall may have been cancelled
    // already.
    auto it = m_dcalls.find(pCall->id());

    if (it != m_dcalls.end())
    {
        m_dcalls.erase(it);
    }
}

void Worker::Callable::unregister_dcall(DCId id)
{
    // When this unregister_dcall() is called, the dcall will be present unless
    // there is a bug in the implementation.
    auto it = m_dcalls.find(id);
    mxb_assert(it != m_dcalls.end());

    m_dcalls.erase(it);
}

Worker::Worker(int max_events)
    : m_epoll_fd(create_epoll_instance())
    , m_id(next_worker_id())
    , m_max_events(max_events)
    , m_pTimer(new PrivateTimer(this, this, &Worker::tick))
    , m_prev_dcid(m_id)
{
    // The 16 most significant bits of the 64 bit delayed call id, are the 16
    // least significant bits of the worker id.
    m_prev_dcid <<= 48;

    mxb_assert(max_events > 0);

    if (m_epoll_fd != -1)
    {
        m_pQueue = MessageQueue::create(MessageQueue::EVENT, this);

        if (m_pQueue)
        {
            if (!m_pQueue->add_to_worker(this))
            {
                MXB_ALERT("Could not add message queue to worker, system will not work.");
                mxb_assert(!true);
            }
        }
        else
        {
            MXB_ALERT("Could not create message queue for worker, system will not work.");
            mxb_assert(!true);
        }
    }
}

Worker::~Worker()
{
    mxb_assert(!m_started);

    delete m_pTimer;
    delete m_pQueue;
    close(m_epoll_fd);

    // When going down, we need to cancel all pending calls.
    for (auto i = m_calls.begin(); i != m_calls.end(); ++i)
    {
        DCall* pCall = i->second;

        pCall->call(Callable::CANCEL);
        pCall->owner().unregister_dcall(pCall->id());
        delete pCall;
    }
}

std::string Worker::thread_name() const
{
    string s;

    if (get_current() == this)
    {
        s = mxb::get_thread_name();
    }
    else
    {
        s = mxb::get_thread_name(m_thread);
    }

    return s;
}

// static
bool Worker::init()
{
    mxb_assert(!this_unit.initialized);

    this_unit.initialized = true;

    return this_unit.initialized;
}

void Worker::finish()
{
    mxb_assert(this_unit.initialized);

    this_unit.initialized = false;
}

int64_t Worker::current_fd_count() const
{
    return m_nCurrent_descriptors;
}

int64_t Worker::total_fd_count() const
{
    return m_nTotal_descriptors;
}

Worker::RandomEngine& Worker::random_engine()
{
    return m_random_engine;
}

void Worker::gen_random_bytes(uint8_t* pOutput, size_t nBytes)
{
    auto pWorker = mxb::Worker::get_current();      // Must be in a worker thread.
    auto& rand_eng = pWorker->m_random_engine;
    size_t bytes_written = 0;
    while (bytes_written < nBytes)
    {
        auto random_num = rand_eng.rand();
        auto random_num_size = sizeof(random_num);
        auto bytes_left = nBytes - bytes_written;
        auto writable = std::min(bytes_left, random_num_size);
        memcpy(pOutput + bytes_written, &random_num, writable);
        bytes_written += writable;
    }
}

bool Worker::add_pollable(uint32_t events, Pollable* pPollable)
{
    mxb_assert(!m_started || is_current());
    mxb_assert(pPollable->is_shared() || pPollable->polling_worker() == nullptr);

    bool rv = true;

    int fd = pPollable->poll_fd();

    struct epoll_event ev;

    ev.events = events;
    ev.data.ptr = pPollable;

    if (epoll_ctl(m_epoll_fd, EPOLL_CTL_ADD, fd, &ev) == 0)
    {
        m_nCurrent_descriptors++;
        m_nTotal_descriptors++;

        if (pPollable->is_unique())
        {
            pPollable->set_polling_worker(this);
        }
    }
    else
    {
        resolve_poll_error(fd, errno, EPOLL_CTL_ADD);
        rv = false;
    }

    return rv;
}

bool Worker::modify_pollable(uint32_t events, Pollable* pPollable)
{
    bool rv = true;

    int fd = pPollable->poll_fd();

    struct epoll_event ev;

    ev.events = events;
    ev.data.ptr = pPollable;

    mxb_assert(pPollable->is_shared() || pPollable->polling_worker() == this);

    if (epoll_ctl(m_epoll_fd, EPOLL_CTL_MOD, fd, &ev) != 0)
    {
        resolve_poll_error(fd, errno, EPOLL_CTL_MOD);
        rv = false;
    }

    return rv;
}

bool Worker::remove_pollable(Pollable* pPollable)
{
    mxb_assert(!m_started || is_current());
    bool rv = true;

    int fd = pPollable->poll_fd();

    struct epoll_event ev = {};

    if (epoll_ctl(m_epoll_fd, EPOLL_CTL_DEL, fd, &ev) == 0)
    {
        m_nCurrent_descriptors--;

        if (!m_scheduled_polls.empty())
        {
            auto it = m_scheduled_polls.find(fd);
            if (it != m_scheduled_polls.end())
            {
                m_scheduled_polls.erase(it);
            }
        }

        if (!m_incomplete_polls.empty())
        {
            auto it = m_incomplete_polls.find(fd);
            if (it != m_incomplete_polls.end())
            {
                m_incomplete_polls.erase(it);
            }
        }

        if (pPollable->is_unique())
        {
            pPollable->set_polling_worker(nullptr);
        }
    }
    else
    {
        resolve_poll_error(fd, errno, EPOLL_CTL_DEL);
        rv = false;
    }

    return rv;
}

//static
Worker* Worker::get_current()
{
    return this_thread.pCurrent_worker;
}

bool Worker::is_current() const
{
    return this_thread.pCurrent_worker == this;
}

bool Worker::execute(Task* pTask, mxb::Semaphore* pSem, enum execute_mode_t mode)
{
    // No logging here, function must be signal safe.
    bool rval = true;

    if ((mode == Worker::EXECUTE_DIRECT)
        || (mode == Worker::EXECUTE_AUTO && Worker::get_current() == this))
    {
        pTask->execute(*this);

        if (pSem)
        {
            pSem->post();
        }
    }
    else
    {
        intptr_t arg1 = reinterpret_cast<intptr_t>(pTask);
        intptr_t arg2 = reinterpret_cast<intptr_t>(pSem);

        rval = post_message(MXB_WORKER_MSG_TASK, arg1, arg2);
    }

    return rval;
}

bool Worker::execute(std::unique_ptr<DisposableTask> sTask, enum execute_mode_t mode)
{
    // No logging here, function must be signal safe.
    return post_disposable(sTask.release(), mode);
}

// private
bool Worker::post_disposable(DisposableTask* pTask, enum execute_mode_t mode)
{
    bool posted = true;

    pTask->inc_ref();

    if ((mode == Worker::EXECUTE_DIRECT)
        || (mode == Worker::EXECUTE_AUTO && Worker::get_current() == this))
    {
        pTask->execute(*this);
        pTask->dec_ref();
    }
    else
    {
        intptr_t arg1 = reinterpret_cast<intptr_t>(pTask);

        posted = post_message(MXB_WORKER_MSG_DISPOSABLE_TASK, arg1, 0);

        if (!posted)
        {
            pTask->dec_ref();
        }
    }

    return posted;
}

bool Worker::execute(const function<void ()>& func, mxb::Semaphore* pSem, execute_mode_t mode)
{

    class CustomTask : public Task
    {
    public:

        CustomTask(const function<void ()>& func)
            : m_func(func)
        {
        }

    private:
        function<void ()> m_func;

        void execute(maxbase::Worker& worker) override final
        {
            m_func();

            // The task needs to delete itself only after the task has been executed
            delete this;
        }
    };

    bool rval = false;
    CustomTask* task = new(std::nothrow) CustomTask(func);

    if (task)
    {
        if (!(rval = execute(task, pSem, mode)))
        {
            // Posting the task failed, it needs to be deleted now
            delete task;
        }
    }

    return rval;
}

bool Worker::call(Task& task)
{
    mxb::Semaphore sem;
    return execute(&task, &sem, EXECUTE_AUTO) && sem.wait();
}

bool Worker::call(const function<void ()>& func)
{
    mxb::Semaphore sem;
    return execute(func, &sem, EXECUTE_AUTO) && sem.wait();
}

bool Worker::post_message(uint32_t msg_id, intptr_t arg1, intptr_t arg2)
{
    // NOTE: No logging here, this function must be signal safe.
    bool rval = false;

    if (messages_enabled())
    {
        // TODO: Enable and fix this in develop and/or 2.4: The deletion of rworker_local is done after the
        // workers have stopped and it triggers this assertion.
        // mxb_assert(event_loop_state() != EventLoop::FINISHED);

        if (event_loop_state() != EventLoop::FINISHED)
        {
            MessageQueue::Message message(msg_id, arg1, arg2);
            rval = m_pQueue->post(message);
        }
    }

    return rval;
}

void Worker::run(mxb::Semaphore* pSem)
{
    mxb_assert(m_event_loop_state == EventLoop::NOT_STARTED || m_event_loop_state == EventLoop::FINISHED);
    this_thread.pCurrent_worker = this;

    if (pre_run())
    {
        if (pSem)
        {
            pSem->post();
        }

        m_event_loop_state = EventLoop::RUNNING;

        poll_waitevents();

        m_event_loop_state = EventLoop::FINISHED;

        post_run();
        MXB_INFO("Worker (%s, %p) has shut down.", thread_name().c_str(), this);
    }
    else if (pSem)
    {
        pSem->post();
    }

    this_thread.pCurrent_worker = nullptr;
}

bool Worker::start(const std::string& name)
{
    mxb_assert(!m_started);
    mxb_assert(m_thread.get_id() == std::thread::id());
    mxb::Semaphore sem;

    m_started = true;
    m_should_shutdown = false;
    m_shutdown_initiated = false;

    try
    {
        m_thread = std::thread(&Worker::thread_main, this, &sem);
        set_thread_name(m_thread, name);
        sem.wait();
    }
    catch (const std::exception& x)
    {
        MXB_ERROR("Could not start worker thread: %s", x.what());
        m_started = false;
    }

    return m_started;
}

void Worker::join()
{
    mxb_assert(m_thread.get_id() != std::thread::id());

    if (m_started)
    {
        string s = thread_name();
        MXB_INFO("Waiting for worker (%s, %p).", s.c_str(), this);
        m_thread.join();
        MXB_INFO("Waited for worker (%s, %p).", s.c_str(), this);
        m_started = false;
    }
}

void Worker::shutdown()
{
    // NOTE: No logging here, this function must be signal safe.
    if (!m_shutdown_initiated)
    {
        m_shutdown_initiated = true; // A potential race here, but it does not matter.

        // If called from the thread itself, we just turn on the flag because in that case
        // we must be running in an event-handler and will shortly return to the loop where
        // the flag is checked. Otherwise we post the change, so that the thread returns from
        // epoll_wait().

        auto init_shutdown = [this]() {
            MXB_INFO("Worker (%s, %p) received shutdown message.", thread_name().c_str(), this);
            m_should_shutdown = true;
        };

        if (get_current() == this)
        {
            init_shutdown();
        }
        else
        {
            execute(init_shutdown, EXECUTE_QUEUED);
        }
    }
}

/**
 * The worker message handler.
 *
 * @param msg_id  The message id.
 * @param arg1    Message specific first argument.
 * @param arg2    Message specific second argument.
 */
void Worker::handle_message(MessageQueue& queue, const MessageQueue::Message& msg)
{
    switch ((int)msg.id())
    {
    case MXB_WORKER_MSG_TASK:
        {
            Task* pTask = reinterpret_cast<Task*>(msg.arg1());
            mxb::Semaphore* pSem = reinterpret_cast<mxb::Semaphore*>(msg.arg2());

            pTask->execute(*this);

            if (pSem)
            {
                pSem->post();
            }
        }
        break;

    case MXB_WORKER_MSG_DISPOSABLE_TASK:
        {
            DisposableTask* pTask = reinterpret_cast<DisposableTask*>(msg.arg1());
            pTask->execute(*this);
            pTask->dec_ref();
        }
        break;

    default:
        MXB_ERROR("Worker received unknown message %d.", msg.id());
    }
}

/**
 * The entry point of each worker thread.
 *
 * @param arg A worker.
 */
// static
void Worker::thread_main(Worker* pThis, mxb::Semaphore* pSem)
{
    pThis->run(pSem);
}

bool Worker::pre_run()
{
    return true;
}

void Worker::post_run()
{
}

void Worker::call_epoll_tick()
{
    epoll_tick();
}

void Worker::epoll_tick()
{
}

// static
void Worker::resolve_poll_error(int fd, int errornum, int op)
{
    if (op == EPOLL_CTL_ADD)
    {
        if (EEXIST == errornum)
        {
            MXB_ERROR("File descriptor %d already present in an epoll instance.", fd);
            return;
        }

        if (ENOSPC == errornum)
        {
            MXB_ERROR("The limit imposed by /proc/sys/fs/epoll/max_user_watches was "
                      "reached when trying to add file descriptor %d to an epoll instance.",
                      fd);
            return;
        }
    }
    else
    {
        mxb_assert(op == EPOLL_CTL_DEL);

        /* Must be removing */
        if (ENOENT == errornum)
        {
            MXB_ERROR("File descriptor %d was not found in epoll instance.", fd);
            return;
        }
    }

    /* Common checks for add or remove - crash system */
    if (EBADF == errornum)
    {
        raise(SIGABRT);
    }
    if (EINVAL == errornum)
    {
        raise(SIGABRT);
    }
    if (ENOMEM == errornum)
    {
        raise(SIGABRT);
    }
    if (EPERM == errornum)
    {
        raise(SIGABRT);
    }

    /* Undocumented error number */
    raise(SIGABRT);
}

void Worker::deliver_events(Pollable* pPollable, uint32_t events, Pollable::Context context)
{
    // The polling worker can be nullptr, if epoll_wait() returned more events than
    // one and an event other than the last one caused the high watermark to be hit,
    // which will cause events for the DCB to be disabled => polling worker set to nullptr.
    mxb_assert(pPollable->is_shared()
               || pPollable->polling_worker() == this
               || pPollable->polling_worker() == nullptr);

    uint32_t actions = pPollable->handle_poll_events(this, events, context);

    m_statistics.n_accept += bool(actions & poll_action::ACCEPT);
    m_statistics.n_read += bool(actions & poll_action::READ);
    m_statistics.n_write += bool(actions & poll_action::WRITE);
    m_statistics.n_hup += bool(actions & poll_action::HUP);
    m_statistics.n_error += bool(actions & poll_action::ERROR);

    if (actions & poll_action::INCOMPLETE_READ)
    {
        m_statistics.n_incomplete_read += 1;

        PendingPoll pending_poll = {EPOLLIN, pPollable};
        m_incomplete_polls.emplace(pPollable->poll_fd(), pending_poll);
    }
}

/**
 * The main polling loop
 */
void Worker::poll_waitevents()
{
    struct epoll_event events[m_max_events];

    m_load.reset(mxb::Clock::now());

    int64_t nFds_total = 0;
    int64_t nPolls_effective = 0;
    LCalls lcalls;

    while (!m_should_shutdown)
    {
        ++m_statistics.n_polls;

        auto now = mxb::Clock::now();

        int timeout = duration_cast<milliseconds>(m_load.about_to_wait(now)).count();
        // Don't allow a 0 timeout as that would cause fast looping for 1ms
        timeout = m_lcalls.empty() ? std::max(timeout, m_min_timeout) : 0;

        if (!m_incomplete_polls.empty())
        {
            // But we want it to return immediately if we know there are pending
            // polls to handle.
            timeout = 0;
        }
        int nfds = epoll_wait(m_epoll_fd, events, m_max_events, timeout);
        mxb::reset_name_lookup_timers();

        m_epoll_tick_now = mxb::Clock::now();

        m_load.about_to_work(m_epoll_tick_now);

        if (nfds == -1 && errno != EINTR)
        {
            int eno = errno;
            errno = 0;
            MXB_ERROR("%lu [poll_waitevents] epoll_wait returned "
                      "%d, errno %d",
                      pthread_self(),
                      nfds,
                      eno);
        }

        // Set some stats (time taken is negligible).
        if (nfds > 0)
        {
            nPolls_effective += 1;
            nFds_total += nfds;

            if (nFds_total <= 0)
            {
                // Wrapped, so we reset the situation.
                nFds_total = nfds;
                nPolls_effective = 1;
            }

            m_statistics.evq_avg = nFds_total / nPolls_effective;

            m_statistics.evq_max = std::max(m_statistics.evq_max, int64_t(nfds));   // evq_max could be int

            ++m_statistics.n_pollev;

            ++m_statistics.n_fds[std::min(nfds - 1, Statistics::MAXNFDS - 1)];
        }

        mxb_assert(m_scheduled_polls.empty());

        m_scheduled_polls.swap(m_incomplete_polls);

        for (int i = 0; i < nfds; i++)
        {
            uint32_t pollable_events = events[i].events;
            Pollable* pPollable = static_cast<Pollable*>(events[i].data.ptr);

            // Lookup from empty unordered map is an order of magnitude more expensive
            // than checking whether it is empty.
            if (!m_scheduled_polls.empty())
            {
                auto it = m_scheduled_polls.find(pPollable->poll_fd());

                if (it != m_scheduled_polls.end())
                {
                    // Ok, so there were events for this Pollable already. We'll merge
                    // them and remove it from the scheduled calls.
                    pollable_events |= it->second.events;
                    m_scheduled_polls.erase(it);
                }
            }

            deliver_events(pPollable, pollable_events, Pollable::NEW_CALL);
        }

        // Can't just iterate over it, in case the callback removes
        // pollables from the worker.
        while (!m_scheduled_polls.empty())
        {
            auto it = m_scheduled_polls.begin();
            PendingPoll pending_poll = it->second;
            m_scheduled_polls.erase(it);

            auto* pPollable = pending_poll.pPollable;
            auto pending_events = pending_poll.events;

            deliver_events(pPollable, pending_events, Pollable::REPEATED_CALL);
        }

        lcalls.swap(m_lcalls);

        if (!lcalls.empty())
        {
            for (auto& f : lcalls)
            {
                f();
            }

            lcalls.clear();
        }

        if (mxb::name_lookup_duration(mxb::NameLookupTimer::ALL) > 5s)
        {
            warn_slow_dns_lookup();
        }

        call_epoll_tick();
    }   /*< while(1) */
}

void Worker::tick()
{
    int64_t now = WorkerLoad::get_time_ms(mxb::Clock::now());

    auto i = m_sorted_calls.begin();

    // i->first is the time when the first call should be invoked.
    while (!m_sorted_calls.empty() && (i->first <= now))
    {
        DCall* pCall = i->second;
        mxb_assert(pCall->owner().worker() == this);

        auto j = m_calls.find(pCall->id());
        mxb_assert(j != m_calls.end());

        m_sorted_calls.erase(i);
        m_calls.erase(j);

        m_pCurrent_call = pCall;
        bool repeat = pCall->call(Callable::EXECUTE);
        m_pCurrent_call = nullptr;

        if (repeat)
        {
            if (!pCall->owner().dcalls_suspended())
            {
                m_repeating_calls.push_back(pCall);
            }
        }
        else
        {
            pCall->owner().unregister_dcall(pCall);
            delete pCall;
        }

        // NOTE: Must be reassigned, ++i will not work in case a delayed
        // NOTE: call cancels another delayed call.
        i = m_sorted_calls.begin();
    }

<<<<<<< HEAD
    for (auto it = repeating_calls.begin(); it != repeating_calls.end(); ++it)
=======
    for (auto i = m_repeating_calls.begin(); i != m_repeating_calls.end(); ++i)
>>>>>>> f0acdeb6
    {
        DCall* pCall = *it;

        m_sorted_calls.insert(std::make_pair(pCall->at(), pCall));
        m_calls.insert(std::make_pair(pCall->id(), pCall));
    }

    m_repeating_calls.clear();

    adjust_timer();
}

Worker::DCId Worker::add_dcall(DCall* pCall)
{
    mxb_assert(Worker::get_current() == this);

    if (!pCall->owner().dcalls_suspended())
    {
        // Only if the dcalls are currently not suspended, we actually add it.
        // Otherwise it will be added when the dcalls of the object eventually
        // are resumed.
        restore_dcall(pCall);
    }

    pCall->owner().register_dcall(pCall);

    return pCall->id();
}

void Worker::adjust_timer()
{
    if (!m_sorted_calls.empty())
    {
        DCall* pCall = m_sorted_calls.begin()->second;

        uint64_t now = WorkerLoad::get_time_ms(mxb::Clock::now());
        int64_t delay = pCall->at() - now;

        if (delay <= 0)
        {
            delay = 1;
        }

        m_pTimer->start(delay);
    }
    else
    {
        m_pTimer->cancel();
    }
}

Worker::DCall* Worker::remove_dcall(DCId id)
{
    DCall* pCall = nullptr;

    auto i = m_calls.find(id);

    if (i != m_calls.end())
    {
        pCall = i->second;
        m_calls.erase(i);

        // All delayed calls with exactly the same trigger time.
        // Not particularly likely there will be many of those.
        auto range = m_sorted_calls.equal_range(pCall->at());

        mxb_assert(range.first != range.second);

        for (auto k = range.first; k != range.second; ++k)
        {
            if (k->second == pCall)
            {
                m_sorted_calls.erase(k);
                break;
            }
        }

        mxb_assert(pCall);
    }
    else if (!(pCall = get_repeating_dcall(id)))
    {
        mxb_assert_message(!true,
                           "Attempt to remove delayed call using non-existent id %ld. "
                           "Calling hktask_remove() from the task function? Simply "
                           "return false instead.", id);
        MXB_WARNING("Attempt to remove a delayed call, associated with non-existing id.");
    }

    return pCall;
}

Worker::DCall* Worker::get_repeating_dcall(DCId id)
{
    DCall* pCall = nullptr;
    auto it = std::find_if(m_repeating_calls.begin(), m_repeating_calls.end(), [&](const auto& pCall){
        return pCall->id() == id;
    });

    if (it != m_repeating_calls.end())
    {
        pCall = *it;
        m_repeating_calls.erase(it);
    }

    return pCall;
}

void Worker::lcall(std::function<void ()>&& f)
{
    m_lcalls.emplace_back(std::move(f));
}

void Worker::remove_dcall(DCall* pCall)
{
    // Prevent re-entrancy problems if delayed calls are suspended from
    // a delayed call.
    if (pCall != m_pCurrent_call)
    {
        MXB_AT_DEBUG(auto* p = )remove_dcall(pCall->id());
        mxb_assert(p == pCall);
    }
}

void Worker::restore_dcall(DCall* pCall)
{
    bool adjust = true;

    if (!m_sorted_calls.empty())
    {
        DCall* pFirst = m_sorted_calls.begin()->second;

        if (pCall->at() > pFirst->at())
        {
            // If the added delayed call needs to be called later
            // than the first delayed call, then we do not need to
            // adjust the timer.
            adjust = false;
        }
    }

    // Insert the delayed call into the map ordered by invocation time.
    m_sorted_calls.insert(std::make_pair(pCall->at(), pCall));

    // Insert the delayed call into the map indexed by id.
    auto id = pCall->id();
    mxb_assert(m_calls.find(id) == m_calls.end());
    m_calls.insert(std::make_pair(id, pCall));

    if (adjust)
    {
        adjust_timer();
    }
}

void Worker::cancel_dcall(DCall* pCall, bool call)
{
    mxb_assert(Worker::get_current() == this || m_event_loop_state == EventLoop::FINISHED);

    remove_dcall(pCall);

    if (pCall != m_pCurrent_call)
    {
        if (call)
        {
            pCall->call(Callable::CANCEL);
        }
    }

    pCall->owner().unregister_dcall(pCall->id());
    delete pCall;
}
}<|MERGE_RESOLUTION|>--- conflicted
+++ resolved
@@ -1267,11 +1267,7 @@
         i = m_sorted_calls.begin();
     }
 
-<<<<<<< HEAD
-    for (auto it = repeating_calls.begin(); it != repeating_calls.end(); ++it)
-=======
-    for (auto i = m_repeating_calls.begin(); i != m_repeating_calls.end(); ++i)
->>>>>>> f0acdeb6
+    for (auto it = m_repeating_calls.begin(); it != m_repeating_calls.end(); ++it)
     {
         DCall* pCall = *it;
 
@@ -1366,8 +1362,8 @@
 Worker::DCall* Worker::get_repeating_dcall(DCId id)
 {
     DCall* pCall = nullptr;
-    auto it = std::find_if(m_repeating_calls.begin(), m_repeating_calls.end(), [&](const auto& pCall){
-        return pCall->id() == id;
+    auto it = std::find_if(m_repeating_calls.begin(), m_repeating_calls.end(), [&](const auto& pC){
+        return pC->id() == id;
     });
 
     if (it != m_repeating_calls.end())
