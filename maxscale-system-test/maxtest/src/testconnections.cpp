#include <getopt.h>
#include <libgen.h>
#include <pthread.h>
#include <stdarg.h>
#include <sys/time.h>
#include <time.h>
#include <signal.h>
#include <execinfo.h>
#include <sys/stat.h>
#include <iostream>
#include <sstream>
#include <string>
#include <fstream>
#include <iostream>
#include <future>
#include <regex>
#include <maxbase/stacktrace.hh>

#include "mariadb_func.h"
#include "maxadmin_operations.h"
#include "sql_t1.h"
#include "testconnections.h"
#include "test_info.hh"
#include "envv.h"

using namespace mxb;
using std::cout;
using std::endl;
using std::string;

namespace maxscale
{

static bool start = true;
static bool check_nodes = true;
static bool manual_debug = false;
static std::string required_repl_version;
static std::string required_galera_version;
static bool restart_galera = false;
static bool require_galera = false;
static bool require_columnstore = false;
static bool multiple_maxscales = false;
}

static void perform_manual_action(const char* zMessage)
{
    std::cout << zMessage << " (press enter when done)." << std::endl;
    std::string not_used;
    std::getline(std::cin, not_used);
    std::cout << "Ok" << std::endl;
}

static void signal_set(int sig, void (* handler)(int))
{
    struct sigaction sigact = {};
    sigact.sa_handler = handler;

    do
    {
        errno = 0;
        sigaction(sig, &sigact, NULL);
    }
    while (errno == EINTR);
}

static int call_system(const char* command)
{
    int rv = system(command);

    if (rv == -1)
    {
        printf("error: Could not execute '%s'.\n", command);
    }

    return rv;
}

void sigfatal_handler(int i)
{
    dump_stacktrace();
    signal_set(i, SIG_DFL);
    raise(i);
}

void TestConnections::check_nodes(bool value)
{
    maxscale::check_nodes = value;
}

void TestConnections::skip_maxscale_start(bool value)
{
    maxscale::start = !value;
}

void TestConnections::multiple_maxscales(bool value)
{
    maxscale::multiple_maxscales = value;
}

void TestConnections::require_repl_version(const char* version)
{
    maxscale::required_repl_version = version;
}

void TestConnections::require_galera_version(const char* version)
{
    maxscale::required_galera_version = version;
}

void TestConnections::require_galera(bool value)
{
    maxscale::require_galera = value;
}

void TestConnections::require_columnstore(bool value)
{
    maxscale::require_columnstore = value;
}

void TestConnections::restart_galera(bool value)
{
    maxscale::restart_galera = value;
}

bool TestConnections::verbose = false;

TestConnections::TestConnections(int argc, char* argv[])
    : enable_timeouts(true)
    , global_result(0)
    , use_snapshots(false)
    , local_maxscale(false)
    , no_backend_log_copy(false)
    , no_maxscale_log_copy(false)
    , smoke(true)
    , binlog_cmd_option(0)
    , ssl(false)
    , backend_ssl(false)
    , binlog_master_gtid(false)
    , binlog_slave_gtid(false)
    , no_galera(false)
    , no_clustrix(false)
    , no_vm_revert(true)
    , threads(4)
    , use_ipv6(false)
{
    std::ios::sync_with_stdio(true);
    signal_set(SIGSEGV, sigfatal_handler);
    signal_set(SIGABRT, sigfatal_handler);
    signal_set(SIGFPE, sigfatal_handler);
    signal_set(SIGILL, sigfatal_handler);
#ifdef SIGBUS
    signal_set(SIGBUS, sigfatal_handler);
#endif
    gettimeofday(&start_time, NULL);

    repl = NULL;
    galera = NULL;
    maxscales = NULL;
    reinstall_maxscale = false;

    read_env();

    bool maxscale_init = true;

    static struct option long_options[] =
    {

        {"help",              no_argument,              0,                        'h'                },
        {"verbose",           no_argument,              0,                        'v'                },
        {"silent",            no_argument,              0,                        'n'                },
        {"quiet",             no_argument,              0,                        'q'                },
        {"no-maxscale-start", no_argument,              0,                        's'                },
        {"no-maxscale-init",  no_argument,              0,                        'i'                },
        {"no-nodes-check",    no_argument,              0,                        'r'                },
        {"restart-galera",    no_argument,              0,                        'g'                },
        {"no-timeouts",       no_argument,              0,                        'z'                },
        {"no-galera",         no_argument,              0,                        'y'                },
        {"local-maxscale",    optional_argument,        0,                        'l'                },
        {"reinstall-maxscale",no_argument,              0,                        'm'                },
        {0,                   0,                        0,                        0                  }
    };

    int c;
    int option_index = 0;

    while ((c = getopt_long(argc, argv, "hvnqsirgzyl::", long_options, &option_index)) != -1)
    {
        switch (c)
        {
        case 'v':
            verbose = true;
            break;

        case 'n':
            verbose = false;
            break;

        case 'q':
            if (!freopen("/dev/null", "w", stdout))
            {
                printf("warning: Could not redirect stdout to /dev/null.\n");
            }
            break;

        case 'h':
            {
                printf("Options:\n");

                struct option* o = long_options;

                while (o->name)
                {
                    printf("-%c, --%s\n", o->val, o->name);
                    ++o;
                }
                exit(0);
            }
            break;

        case 's':
            printf("Maxscale won't be started\n");
            maxscale::start = false;
            maxscale::manual_debug = true;
            break;

        case 'i':
            printf("Maxscale won't be started and Maxscale.cnf won't be uploaded\n");
            maxscale_init = false;
            break;

        case 'r':
            printf("Nodes are not checked before test and are not restarted\n");
            maxscale::check_nodes = false;
            break;

        case 'g':
            printf("Restarting Galera setup\n");
            maxscale::restart_galera = true;
            break;

        case 'z':
            enable_timeouts = false;
            break;

        case 'y':
            printf("Do not use Galera setup\n");
            no_galera = true;
            break;

        case 'l':
            {
                printf("MaxScale assumed to be running locally; "
                       "not started and logs not downloaded.");

                maxscale::start = false;
                maxscale::manual_debug = true;
                maxscale_init = false;

                no_maxscale_log_copy = true;
                local_maxscale = true;

                std::regex regex1("maxscale_000_network=[0-9]+\\.[0-9]+\\.[0-9]+\\.[0-9]+");
                std::string replace1("maxscale_000_network=127.0.0.1");
                network_config = regex_replace(network_config, regex1, replace1);

                std::regex regex2("maxscale_000_private_ip=[0-9]+\\.[0-9]+\\.[0-9]+\\.[0-9]+");
                std::string replace2("maxscale_000_private_ip=127.0.0.1");
                network_config = regex_replace(network_config, regex2, replace2);
            }
            break;

        case 'm':
            printf("Maxscale will be reinstalled");
            reinstall_maxscale = true;
            break;

        default:
            printf("UNKNOWN OPTION: %c\n", c);
            break;
        }
    }

    m_test_name = (optind < argc) ? argv[optind] : basename(argv[0]);
    set_template_and_labels();
    tprintf("testname: '%s', template: '%s'", m_test_name.c_str(), m_config_template.c_str());
    set_mdbci_labels();

    if (has_label(std::string(labels), "BACKEND_SSL"))
    {
        backend_ssl = true;
        tprintf("Test has BACKEND_SSL label");
    }

    std::string delimiter = std::string (",");
    size_t pos_start = 0, pos_end, delim_len = delimiter.length();
    std::string label;
    std::string mdbci_labels_c = m_mdbci_labels + delimiter;

    bool mdbci_call_needed = false;

    while ((pos_end = mdbci_labels_c.find (delimiter, pos_start)) != std::string::npos)
    {
        label = mdbci_labels_c.substr (pos_start, pos_end - pos_start);
        pos_start = pos_end + delim_len;
        if (configured_labels.find(label, 0) == std::string::npos)
        {
            mdbci_call_needed = true;
            tprintf("Machines with label '%s' are not running, MDBCI UP call is needed", label.c_str());
        }
        else if (verbose)
        {
            tprintf("Machines with label '%s' are running, MDBCI UP call is not needed", label.c_str());
        }
    }

    if (mdbci_call_needed)
    {
        if (call_mdbci(""))
        {
            exit(MDBCI_FAUILT);
        }
    }

    if (m_mdbci_labels.find(std::string("REPL_BACKEND")) == std::string::npos)
    {
        no_repl = true;
        if (verbose)
        {
            tprintf("No need to use Master/Slave");
        }
    }

    if (m_mdbci_labels.find(std::string("GALERA_BACKEND")) == std::string::npos)
    {
        no_galera = true;
        if (verbose)
        {
            tprintf("No need to use Galera");
        }
    }

    if (mdbci_labels.find(std::string("CLUSTRIX_BACKEND")) == std::string::npos)
    {
        no_clustrix = true;
        if (verbose)
        {
            tprintf("No need to use Clustrix");
        }
    }

    get_logs_command = (char *) malloc(strlen(test_dir) + 14);
    sprintf(get_logs_command, "%s/get_logs.sh", test_dir);

    sprintf(ssl_options,
            "--ssl-cert=%s/ssl-cert/client-cert.pem --ssl-key=%s/ssl-cert/client-key.pem",
            test_dir,
            test_dir);
    setenv("ssl_options", ssl_options, 1);

    if (maxscale::require_columnstore)
    {
        cout << "ColumnStore testing is not yet implemented, skipping test" << endl;
        exit(0);
    }

    std::future<bool> repl_future;
    std::future<bool> galera_future;

    if (!no_repl)
    {
        repl = new Mariadb_nodes("node", test_dir, verbose, network_config);
        repl->setup();
        repl->use_ipv6 = use_ipv6;
        repl->take_snapshot_command = take_snapshot_command;
        repl->revert_snapshot_command = revert_snapshot_command;
        repl_future = std::async(std::launch::async, &Mariadb_nodes::check_nodes, repl);
    }
    else
    {
        repl = NULL;
    }

    if (!no_galera)
    {
        galera = new Galera_nodes("galera", test_dir, verbose, network_config);
        galera->setup();
        galera->use_ipv6 = false;
        galera->take_snapshot_command = take_snapshot_command;
        galera->revert_snapshot_command = revert_snapshot_command;
        galera_future = std::async(std::launch::async, &Galera_nodes::check_nodes, galera);
    }
    else
    {
        galera = NULL;
    }

    if (!no_clustrix)
    {
        clustrix = new Clustrix_nodes("clustrix", test_dir, verbose, network_config);
        clustrix->setup();
        clustrix->use_ipv6 = false;
        clustrix->take_snapshot_command = take_snapshot_command;
        clustrix->revert_snapshot_command = revert_snapshot_command;
        clustrix->fix_replication();
    }
    else
    {
        clustrix = NULL;
    }

    maxscales = new Maxscales("maxscale", test_dir, verbose, network_config);
    maxscales->setup();

    bool maxscale_ok = maxscales->check_nodes();
    bool repl_ok = no_repl || repl_future.get();
    bool galera_ok = no_galera || galera_future.get();
    bool node_error = !maxscale_ok || !repl_ok || !galera_ok;
    bool initialize = false;

    if (node_error || too_many_maxscales())
    {
        initialize = true;
        tprintf("Recreating VMs: %s", node_error ? "node check failed" : "too many maxscales");

        if (call_mdbci("--recreate"))
        {
            exit(MDBCI_FAUILT);
        }
    }

    if (reinstall_maxscale)
    {
        initialize = true;

        if (reinstall_maxscales())
        {
            tprintf("Failed to install Maxscale: target is %s", target);
            exit(MDBCI_FAUILT);
        }
    }

    if (initialize)
    {
        std::string src = std::string(test_dir) + "/mdbci/add_core_cnf.sh";
        maxscales->copy_to_node(0, src.c_str(), maxscales->access_homedir[0]);
        maxscales->ssh_node_f(0, true, "%s/add_core_cnf.sh %s", maxscales->access_homedir[0],
                              verbose ? "verbose" : "");
    }


    maxscales->use_ipv6 = use_ipv6;
    maxscales->ssl = ssl;

    // Stop MaxScale to prevent it from interfering with the replication setup process
    if (!maxscale::manual_debug)
    {
        for (int i = 0; i < maxscales->N; i++)
        {
            maxscales->stop(i);
        }
    }

    if ((maxscale::restart_galera) && (galera))
    {
        galera->stop_nodes();
        galera->start_replication();
    }

    if (maxscale::check_nodes)
    {
        if (repl && !repl->fix_replication())
        {
            exit(BROKEN_VM_FAUILT);
        }
        if (galera && !galera->fix_replication())
        {
            exit(BROKEN_VM_FAUILT);
        }
    }

    if (repl && maxscale::required_repl_version.length())
    {
        int ver_repl_required = get_int_version(maxscale::required_repl_version);
        std::string ver_repl = repl->get_lowest_version();
        int int_ver_repl = get_int_version(ver_repl);

        if (int_ver_repl < ver_repl_required)
        {
            tprintf("Test requires a higher version of backend servers, skipping test.");
            tprintf("Required version: %s", maxscale::required_repl_version.c_str());
            tprintf("Master-slave version: %s", ver_repl.c_str());
            exit(0);
        }
    }

    if (galera && maxscale::required_galera_version.length())
    {
        int ver_galera_required = get_int_version(maxscale::required_galera_version);
        std::string ver_galera = galera->get_lowest_version();
        int int_ver_galera = get_int_version(ver_galera);

        if (int_ver_galera < ver_galera_required)
        {
            tprintf("Test requires a higher version of backend servers, skipping test.");
            tprintf("Required version: %s", maxscale::required_galera_version.c_str());
            tprintf("Galera version: %s", ver_galera.c_str());
            exit(0);
        }
    }

    if (maxscale_init)
    {
        init_maxscales();
    }

    if (backend_ssl)
    {
        tprintf("Configuring backends for ssl \n");
        repl->configure_ssl(true);
        if (galera)
        {
            galera->configure_ssl(false);
            galera->start_replication();
        }
    }

    if (mdbci_call_needed)
    {
        int ec;
        char * ver = maxscales->ssh_node_output(0, "maxscale --version-full", false, &ec);
        if (ec)
        {
            tprintf("Error retrival of Maxscale version info");
        }
        else
        {
            tprintf("Maxscale_full_version_start:\n%s\nMaxscale_full_version_end\n", ver);
        }
    }

    char str[1024];
<<<<<<< HEAD
    sprintf(str, "mkdir -p LOGS/%s", test_name);
    call_system(str);
=======
    sprintf(str, "mkdir -p LOGS/%s", m_test_name.c_str());
    system(str);
>>>>>>> 3d7ee2e8

    timeout = 999999999;
    set_log_copy_interval(999999999);
    pthread_create(&timeout_thread_p, NULL, timeout_thread, this);
    pthread_create(&log_copy_thread_p, NULL, log_copy_thread, this);
    tprintf("Starting test");
    gettimeofday(&start_time, NULL);
}

TestConnections::~TestConnections()
{
    for (auto& a : m_on_destroy)
    {
        a();
    }

    if (backend_ssl)
    {
        repl->disable_ssl();
        // galera->disable_ssl();
    }

    // stop all Maxscales to detect crashes on exit
    for (int i = 0; i < maxscales->N; i++)
    {
        stop_maxscale(i);
    }

    if (maxscales->use_valgrind)
    {
        sleep(15);      // sleep to let logs be written do disks
    }

    copy_all_logs();

    /* Temporary disable snapshot revert due to Galera failures
     *  if (global_result != 0 )
     *  {
     *   if (no_vm_revert)
     *   {
     *       tprintf("no_vm_revert flag is set, not reverting VMs\n");
     *   }
     *   else
     *   {
     *       tprintf("Reverting snapshot\n");
     *       revert_snapshot((char*) "clean");
     *   }
     *  }
     */

    if (repl)
    {
        delete repl;
    }
    if (galera)
    {
        delete galera;
    }

    if (maxscale::multiple_maxscales)
    {
        maxscales->stop_all();
    }

    if (global_result)
    {
        // This causes the test to fail if a core dump is found
        exit(1);
    }
}

void TestConnections::report_result(const char* format, va_list argp)
{
    timeval t2;
    gettimeofday(&t2, NULL);
    double elapsedTime = (t2.tv_sec - start_time.tv_sec);
    elapsedTime += (double) (t2.tv_usec - start_time.tv_usec) / 1000000.0;

    global_result += 1;

    printf("%04f: TEST_FAILED! ", elapsedTime);

    vprintf(format, argp);

    if (format[strlen(format) - 1] != '\n')
    {
        printf("\n");
    }
}

void TestConnections::add_result(bool result, const char* format, ...)
{
    if (result)
    {
        va_list argp;
        va_start(argp, format);
        report_result(format, argp);
        va_end(argp);
    }
}

void TestConnections::expect(bool result, const char* format, ...)
{
    if (!result)
    {
        va_list argp;
        va_start(argp, format);
        report_result(format, argp);
        va_end(argp);
    }
}

void TestConnections::read_mdbci_info()
{
    mdbci_vm_path = readenv("MDBCI_VM_PATH", "%s/vms/", getenv("HOME"));

    if (system((std::string("mkdir -p ") +
                std::string(mdbci_vm_path)).c_str()))
    {
        tprintf("Unable to create MDBCI VMs direcory '%s', exiting", mdbci_vm_path);
        exit(MDBCI_FAUILT);
    }
    mdbci_template = readenv("template", "default");
    target = readenv("target", "develop");

    mdbci_config_name = readenv("mdbci_config_name", "local");
    vm_path = std::string(mdbci_vm_path) + "/" + std::string(mdbci_config_name);

    if (mdbci_config_name != NULL)
    {
        std::ifstream nc_file;
        nc_file.open(vm_path + "_network_config");
        std::stringstream strStream;
        strStream << nc_file.rdbuf();
        network_config = strStream.str();
        nc_file.close();

        nc_file.open(vm_path + "_configured_labels");
        std::stringstream strStream1;
        strStream1 << nc_file.rdbuf();
        configured_labels = strStream1.str();
        nc_file.close();
    }
    else
    {
        tprintf("The name of MDBCI configuration is not defined, exiting!");
        exit(1);
    }
    if (verbose)
    {
        tprintf(network_config.c_str());
    }
}

void TestConnections::read_env()
{
    read_mdbci_info();
    if (verbose)
    {
        printf("Reading test setup configuration from environmental variables\n");
    }

    ssl = readenv_bool("ssl", true);

    if (readenv_bool("mysql51_only", false) || readenv_bool("no_nodes_check", false))
    {
        maxscale::check_nodes = false;
    }

    if (readenv_bool("no_maxscale_start", false))
    {
        maxscale::start = false;
    }

    no_backend_log_copy = readenv_bool("no_backend_log_copy", false);
    no_maxscale_log_copy = readenv_bool("no_maxscale_log_copy", false);
    use_ipv6 = readenv_bool("use_ipv6", false);
    backend_ssl = readenv_bool("backend_ssl", false);
    smoke = readenv_bool("smoke", false);
    threads = readenv_int("threads", 4);
    use_snapshots = readenv_bool("use_snapshots", false);
    take_snapshot_command = readenv("take_snapshot_command",
                                    "mdbci snapshot take --path-to-nodes %s --snapshot-name ", mdbci_config_name);
    revert_snapshot_command = readenv("revert_snapshot_command",
                                      "mdbci snapshot revert --path-to-nodes %s --snapshot-name ", mdbci_config_name);
    no_vm_revert = readenv_bool("no_vm_revert", true);
}

void TestConnections::print_env()
{
    printf("Maxscale IP\t%s\n", maxscales->IP[0]);
    printf("Maxscale User name\t%s\n", maxscales->user_name);
    printf("Maxscale Password\t%s\n", maxscales->password);
    printf("Maxscale SSH key\t%s\n", maxscales->sshkey[0]);
    printf("Maxadmin password\t%s\n", maxscales->maxadmin_password[0]);
    printf("Access user\t%s\n", maxscales->access_user[0]);
    if (repl)
    {
        repl->print_env();
    }
    if (galera)
    {
        galera->print_env();
    }
}

/**
 * Set config template file and test labels.
 */
void TestConnections::set_template_and_labels()
{
    const TestDefinition* found = nullptr;
    for (int i = 0; test_definitions[i].name; i++)
    {
        auto* test = &test_definitions[i];
        if (test->name == m_test_name)
        {
            found = test;
            break;
        }
    }

    string labels_string;
    if (found)
    {
        labels_string = found->labels;
        m_config_template = found->config_template;
    }
    else
    {
        printf("Failed to find configuration template for test '%s', using default template '%s'.\n",
               m_test_name.c_str(), default_template);
        m_config_template = default_template;
    }

    auto labels_pos = labels_string.find("LABELS;");
    if (labels_pos != string::npos)
    {
        m_labels = labels_string.substr(labels_pos);
    }
    else
    {
        m_labels = "LABELS;REPL_BACKEND";
    }
}

void TestConnections::process_template(int m, const string& template_name, const char* dest)
{
    struct stat stb;
    char str[4096];
    char template_file[1024];

    char extended_template_file[1024 + 12];

    sprintf(template_file, "%s/cnf/maxscale.cnf.template.%s", test_dir, template_name.c_str());
    sprintf(extended_template_file, "%s.%03d", template_file, m);

    if (stat((char*)extended_template_file, &stb) == 0)
    {
        strcpy(template_file, extended_template_file);
    }
    tprintf("Template file is %s\n", template_file);

    sprintf(str, "cp %s maxscale.cnf", template_file);
    if (verbose)
    {
        tprintf("Executing '%s' command\n", str);
    }
    if (system(str) != 0)
    {
        tprintf("Error copying maxscale.cnf template\n");
        return;
    }

    if (backend_ssl)
    {
        tprintf("Adding ssl settings\n");
        system("sed -i \"s|type=server|type=server\\nssl=required\\nssl_cert=/###access_homedir###/certs/client-cert.pem\\nssl_key=/###access_homedir###/certs/client-key.pem\\nssl_ca_cert=/###access_homedir###/certs/ca.pem\\nssl_cert_verify_depth=9\\nssl_version=MAX|g\" maxscale.cnf");
    }

    sprintf(str, "sed -i \"s/###threads###/%d/\"  maxscale.cnf", threads);
    system(str);

    Mariadb_nodes * mdn[3];
    char * IPcnf;
    mdn[0] = repl;
    mdn[1] = galera;
    mdn[2] = clustrix;
    int i, j;
    int mdn_n = 3;

    for (j = 0; j < mdn_n; j++)
    {
        if (mdn[j])
        {
            for (i = 0; i < mdn[j]->N; i++)
            {
                if (mdn[j]->use_ipv6)
                {
                    IPcnf = mdn[j]->IP6[i];
                }
                else
                {
                    IPcnf = mdn[j]->IP_private[i];
                }
                sprintf(str, "sed -i \"s/###%s_server_IP_%0d###/%s/\" maxscale.cnf",
                        mdn[j]->prefix, i + 1, IPcnf);
                system(str);

                sprintf(str, "sed -i \"s/###%s_server_port_%0d###/%d/\" maxscale.cnf",
                        mdn[j]->prefix, i + 1, mdn[j]->port[i]);
                system(str);
            }

            sprintf(str, "sed -i \"s/###%s###/%s/\" maxscale.cnf", mdn[j]->cnf_server_name.c_str(), mdn[j]->cnf_servers().c_str());
            system(str);
            sprintf(str, "sed -i \"s/###%s_line###/%s/\" maxscale.cnf", mdn[j]->cnf_server_name.c_str(), mdn[j]->cnf_servers_line().c_str());
            system(str);

            mdn[j]->connect();
            execute_query(mdn[j]->nodes[0], (char *) "CREATE DATABASE IF NOT EXISTS test");
            mdn[j]->close_connections();
        }
    }

    sprintf(str, "sed -i \"s/###access_user###/%s/g\" maxscale.cnf", maxscales->access_user[m]);
    system(str);

    sprintf(str, "sed -i \"s|###access_homedir###|%s|g\" maxscale.cnf", maxscales->access_homedir[m]);
    system(str);

    if (repl && repl->v51)
    {
        system("sed -i \"s/###repl51###/mysql51_replication=true/g\" maxscale.cnf");
    }
    maxscales->copy_to_node_legacy((char *) "maxscale.cnf", (char *) dest, m);
}

void TestConnections::init_maxscales()
{
    // Always initialize the first MaxScale
    init_maxscale(0);

    if (maxscale::multiple_maxscales)
    {
        for (int i = 1; i < maxscales->N; i++)
        {
            init_maxscale(i);
        }
    }
}

void TestConnections::init_maxscale(int m)
{
    process_template(m, m_config_template, maxscales->access_homedir[m]);
    if (maxscales->ssh_node_f(m, true, "test -d %s/certs", maxscales->access_homedir[m]))
    {
        tprintf("SSL certificates not found, copying to maxscale");
        maxscales->ssh_node_f(m,
                              true,
                              "rm -rf %s/certs;mkdir -m a+wrx %s/certs;",
                              maxscales->access_homedir[m],
                              maxscales->access_homedir[m]);

        char str[4096];
        char dtr[4096];
        sprintf(str, "%s/ssl-cert/*", test_dir);
        sprintf(dtr, "%s/certs/", maxscales->access_homedir[m]);
        maxscales->copy_to_node_legacy(str, dtr, m);
        sprintf(str, "cp %s/ssl-cert/* .", test_dir);
        call_system(str);
        maxscales->ssh_node_f(m, true, "chmod -R a+rx %s;", maxscales->access_homedir[m]);
    }

    maxscales->ssh_node_f(m,
                          true,
                          "cp maxscale.cnf %s;"
                          "iptables -F INPUT;"
                          "rm -rf %s/*.log /tmp/core* /dev/shm/* /var/lib/maxscale/maxscale.cnf.d/ /var/lib/maxscale/*;",
                          maxscales->maxscale_cnf[m],
                          maxscales->maxscale_log_dir[m]);
    if (maxscale::start)
    {
        maxscales->restart_maxscale(m);
        maxscales->ssh_node_f(m,
                              true,
                              "maxctrl api get maxscale/debug/monitor_wait");
    }
    else
    {
        maxscales->stop_maxscale(m);
    }
}

void TestConnections::copy_one_mariadb_log(Mariadb_nodes* nrepl, int i, std::string filename)
{
    auto log_retrive_commands =
    {
        "cat /var/lib/mysql/*.err",
        "cat /var/log/syslog | grep mysql",
        "cat /var/log/messages | grep mysql"
    };

    int j = 1;

    for (auto cmd : log_retrive_commands)
    {
        auto output = nrepl->ssh_output(cmd, i).second;

        if (!output.empty())
        {
            std::ofstream outfile(filename + std::to_string(j++));

            if (outfile)
            {
                outfile << output;
            }
        }
    }
}

int TestConnections::copy_mariadb_logs(Mariadb_nodes* nrepl,
                                       const char* prefix,
                                       std::vector<std::thread>& threads)
{
    int local_result = 0;

    if (nrepl)
    {
        for (int i = 0; i < nrepl->N; i++)
        {
            // Do not copy MariaDB logs in case of local backend
            if (strcmp(nrepl->IP[i], "127.0.0.1") != 0)
            {
                char str[4096];
                sprintf(str, "LOGS/%s/%s%d_mariadb_log", m_test_name.c_str(), prefix, i);
                threads.emplace_back(&TestConnections::copy_one_mariadb_log, this, nrepl, i, str);
            }
        }
    }

    return local_result;
}

int TestConnections::copy_all_logs()
{
    set_timeout(300);

    char str[PATH_MAX + 1];
<<<<<<< HEAD
    sprintf(str, "mkdir -p LOGS/%s", test_name);
    call_system(str);
=======
    sprintf(str, "mkdir -p LOGS/%s", m_test_name.c_str());
    system(str);
>>>>>>> 3d7ee2e8

    std::vector<std::thread> threads;

    if (!no_backend_log_copy)
    {
        copy_mariadb_logs(repl, "node", threads);
        copy_mariadb_logs(galera, "galera", threads);
    }

    int rv = 0;

    if (!no_maxscale_log_copy)
    {
        rv = copy_maxscale_logs(0);
    }

    for (auto& a : threads)
    {
        a.join();
    }

    return rv;
}
int TestConnections::copy_maxscale_logs(double timestamp)
{
    char log_dir[PATH_MAX + 1024];
    char log_dir_i[sizeof(log_dir) + 1024];
    char sys[sizeof(log_dir_i) + 1024];
    if (timestamp == 0)
    {
        sprintf(log_dir, "LOGS/%s", m_test_name.c_str());
    }
    else
    {
        sprintf(log_dir, "LOGS/%s/%04f", m_test_name.c_str(), timestamp);
    }
    for (int i = 0; i < maxscales->N; i++)
    {
        sprintf(log_dir_i, "%s/%03d", log_dir, i);
        sprintf(sys, "mkdir -p %s", log_dir_i);
        call_system(sys);
        if (strcmp(maxscales->IP[i], "127.0.0.1") != 0)
        {
            int rc = maxscales->ssh_node_f(i, true,
                                           "rm -rf %s/logs;"
                                           "mkdir %s/logs;"
                                           "cp %s/*.log %s/logs/;"
                                           "cp /tmp/core* %s/logs/;"
                                           "cp %s %s/logs/;"
                                           "chmod 777 -R %s/logs;"
                                           "ls /tmp/core* && exit 42;",
                                           maxscales->access_homedir[i],
                                           maxscales->access_homedir[i],
                                           maxscales->maxscale_log_dir[i],
                                           maxscales->access_homedir[i],
                                           maxscales->access_homedir[i],
                                           maxscales->maxscale_cnf[i],
                                           maxscales->access_homedir[i],
                                           maxscales->access_homedir[i]);
            sprintf(sys, "%s/logs/*", maxscales->access_homedir[i]);
            maxscales->copy_from_node(i, sys, log_dir_i);
            expect(rc != 42, "Test should not generate core files");
        }
        else
        {
            maxscales->ssh_node_f(i, true, "cp %s/*.logs %s/", maxscales->maxscale_log_dir[i], log_dir_i);
            maxscales->ssh_node_f(i, true, "cp /tmp/core* %s/", log_dir_i);
            maxscales->ssh_node_f(i, true, "cp %s %s/", maxscales->maxscale_cnf[i], log_dir_i);
            maxscales->ssh_node_f(i, true, "chmod a+r -R %s", log_dir_i);
        }
    }
    return 0;
}

int TestConnections::copy_all_logs_periodic()
{
    timeval t2;
    gettimeofday(&t2, NULL);
    double elapsedTime = (t2.tv_sec - start_time.tv_sec);
    elapsedTime += (double) (t2.tv_usec - start_time.tv_usec) / 1000000.0;

    return copy_maxscale_logs(elapsedTime);
}

int TestConnections::prepare_binlog(int m)
{
    char version_str[1024] = "";
    repl->connect();
    find_field(repl->nodes[0], "SELECT @@version", "@@version", version_str);
    tprintf("Master server version '%s'", version_str);

    if (*version_str
        && strstr(version_str, "10.0") == NULL
        && strstr(version_str, "10.1") == NULL
        && strstr(version_str, "10.2") == NULL)
    {
        add_result(maxscales->ssh_node_f(m,
                                         true,
                                         "sed -i \"s/,mariadb10-compatibility=1//\" %s",
                                         maxscales->maxscale_cnf[m]),
                   "Error editing maxscale.cnf");
    }

    if (!local_maxscale)
    {
        tprintf("Removing all binlog data from Maxscale node");
        add_result(maxscales->ssh_node_f(m, true, "rm -rf %s", maxscales->maxscale_binlog_dir[m]),
                   "Removing binlog data failed");

        tprintf("Creating binlog dir");
        add_result(maxscales->ssh_node_f(m, true, "mkdir -p %s", maxscales->maxscale_binlog_dir[m]),
                   "Creating binlog data dir failed");
        tprintf("Set 'maxscale' as a owner of binlog dir");
        add_result(maxscales->ssh_node_f(m,
                                         false,
                                         "%s mkdir -p %s; %s chown maxscale:maxscale -R %s",
                                         maxscales->access_sudo[m],
                                         maxscales->maxscale_binlog_dir[m],
                                         maxscales->access_sudo[m],
                                         maxscales->maxscale_binlog_dir[m]),
                   "directory ownership change failed");
    }
    else
    {
        perform_manual_action("Remove all local binlog data");
    }

    return 0;
}

int TestConnections::start_binlog(int m)
{
    char sys1[4096];
    MYSQL* binlog;
    char log_file[256];
    char log_pos[256];
    char cmd_opt[256];

    int i;
    int global_result = 0;
    bool no_pos;

    no_pos = repl->no_set_pos;

    switch (binlog_cmd_option)
    {
    case 1:
        sprintf(cmd_opt, "--binlog-checksum=CRC32");
        break;

    case 2:
        sprintf(cmd_opt, "--binlog-checksum=NONE");
        break;

    default:
        sprintf(cmd_opt, " ");
    }

    repl->stop_nodes();

    if (!local_maxscale)
    {
        binlog =
            open_conn_no_db(maxscales->binlog_port[m], maxscales->IP[m], repl->user_name, repl->password,
                            ssl);
        execute_query(binlog, "stop slave");
        execute_query(binlog, "reset slave all");
        mysql_close(binlog);

        tprintf("Stopping maxscale\n");
        add_result(maxscales->stop_maxscale(m), "Maxscale stopping failed\n");
    }
    else
    {
        perform_manual_action(
            "Perform the equivalent of 'STOP SLAVE; RESET SLAVE ALL' and stop local Maxscale");
    }

    for (i = 0; i < repl->N; i++)
    {
        repl->start_node(i, cmd_opt);
    }
    sleep(5);

    tprintf("Connecting to all backend nodes\n");
    repl->connect();

    tprintf("Stopping everything\n");
    for (i = 0; i < repl->N; i++)
    {
        execute_query(repl->nodes[i], "stop slave");
        execute_query(repl->nodes[i], "reset slave all");
        execute_query(repl->nodes[i], "reset master");
    }
    prepare_binlog(m);
    tprintf("Testing binlog when MariaDB is started with '%s' option\n", cmd_opt);

    if (!local_maxscale)
    {
        tprintf("ls binlog data dir on Maxscale node\n");
        add_result(maxscales->ssh_node_f(m, true, "ls -la %s/", maxscales->maxscale_binlog_dir[m]),
                   "ls failed\n");
    }

    if (binlog_master_gtid)
    {
        // GTID to connect real Master
        tprintf("GTID for connection 1st slave to master!\n");
        try_query(repl->nodes[1], "stop slave");
        try_query(repl->nodes[1], "SET @@global.gtid_slave_pos=''");
        sprintf(sys1,
                "CHANGE MASTER TO MASTER_HOST='%s', MASTER_PORT=%d, MASTER_USER='repl', MASTER_PASSWORD='repl', MASTER_USE_GTID=Slave_pos",
                repl->IP_private[0],
                repl->port[0]);
        try_query(repl->nodes[1], "%s", sys1);
        try_query(repl->nodes[1], "start slave");
    }
    else
    {
        tprintf("show master status\n");
        find_field(repl->nodes[0], (char*) "show master status", (char*) "File", &log_file[0]);
        find_field(repl->nodes[0], (char*) "show master status", (char*) "Position", &log_pos[0]);
        tprintf("Real master file: %s\n", log_file);
        tprintf("Real master pos : %s\n", log_pos);

        tprintf("Stopping first slave (node 1)\n");
        try_query(repl->nodes[1], "stop slave;");
        // repl->no_set_pos = true;
        repl->no_set_pos = false;
        tprintf("Configure first backend slave node to be slave of real master\n");
        repl->set_slave(repl->nodes[1], repl->IP_private[0], repl->port[0], log_file, log_pos);
    }

    if (!local_maxscale)
    {
        tprintf("Starting back Maxscale\n");
        add_result(maxscales->start_maxscale(m), "Maxscale start failed\n");
    }
    else
    {
        perform_manual_action("Start Maxscale");
    }

    tprintf("Connecting to MaxScale binlog router (with any DB)\n");
    binlog =
        open_conn_no_db(maxscales->binlog_port[m], maxscales->IP[m], repl->user_name, repl->password, ssl);

    add_result(mysql_errno(binlog), "Error connection to binlog router %s\n", mysql_error(binlog));

    if (binlog_master_gtid)
    {
        // GTID to connect real Master
        tprintf("GTID for connection binlog router to master!\n");
        try_query(binlog, "stop slave");
        try_query(binlog, "SET @@global.gtid_slave_pos=''");
        sprintf(sys1,
                "CHANGE MASTER TO MASTER_HOST='%s', MASTER_PORT=%d, MASTER_USER='repl', MASTER_PASSWORD='repl', MASTER_USE_GTID=Slave_pos",
                repl->IP_private[0],
                repl->port[0]);
        try_query(binlog, "%s", sys1);
    }
    else
    {
        repl->no_set_pos = true;
        tprintf("configuring Maxscale binlog router\n");
        repl->set_slave(binlog, repl->IP_private[0], repl->port[0], log_file, log_pos);
    }
    // ssl between binlog router and Master
    if (backend_ssl)
    {
        sprintf(sys1,
                "CHANGE MASTER TO master_ssl_cert='%s/certs/client-cert.pem', master_ssl_ca='%s/certs/ca.pem', master_ssl=1, master_ssl_key='%s/certs/client-key.pem'",
                maxscales->access_homedir[m],
                maxscales->access_homedir[m],
                maxscales->access_homedir[m]);
        tprintf("Configuring Master ssl: %s\n", sys1);
        try_query(binlog, "%s", sys1);
    }
    try_query(binlog, "start slave");
    try_query(binlog, "show slave status");

    if (binlog_slave_gtid)
    {
        tprintf("GTID for connection slaves to binlog router!\n");
        tprintf("Setup all backend nodes except first one to be slaves of binlog Maxscale node\n");
        fflush(stdout);
        for (i = 2; i < repl->N; i++)
        {
            try_query(repl->nodes[i], "stop slave");
            try_query(repl->nodes[i], "SET @@global.gtid_slave_pos=''");
            sprintf(sys1,
                    "CHANGE MASTER TO MASTER_HOST='%s', MASTER_PORT=%d, MASTER_USER='repl', MASTER_PASSWORD='repl', MASTER_USE_GTID=Slave_pos",
                    maxscales->IP_private[m],
                    maxscales->binlog_port[m]);
            try_query(repl->nodes[i], "%s", sys1);
            try_query(repl->nodes[i], "start slave");
        }
    }
    else
    {
        repl->no_set_pos = false;

        // get Master status from Maxscale binlog
        tprintf("show master status\n");
        find_field(binlog, (char*) "show master status", (char*) "File", &log_file[0]);
        find_field(binlog, (char*) "show master status", (char*) "Position", &log_pos[0]);

        tprintf("Maxscale binlog master file: %s\n", log_file);
        tprintf("Maxscale binlog master pos : %s\n", log_pos);

        tprintf("Setup all backend nodes except first one to be slaves of binlog Maxscale node\n");
        fflush(stdout);
        for (i = 2; i < repl->N; i++)
        {
            try_query(repl->nodes[i], "stop slave");
            repl->set_slave(repl->nodes[i], maxscales->IP_private[m], maxscales->binlog_port[m], log_file, log_pos);
        }
    }

    repl->close_connections();
    try_query(binlog, "show slave status");
    mysql_close(binlog);
    repl->no_set_pos = no_pos;
    return global_result;
}

bool TestConnections::replicate_from_master(int m)
{
    bool rval = true;

    /** Stop the binlogrouter */
    MYSQL* conn = open_conn_no_db(maxscales->binlog_port[m],
                                  maxscales->IP[m],
                                  repl->user_name,
                                  repl->password,
                                  ssl);
    execute_query_silent(conn, "stop slave");
    mysql_close(conn);

    repl->execute_query_all_nodes("STOP SLAVE");

    /** Clean up MaxScale directories */
    maxscales->stop_maxscale(m);
    prepare_binlog(m);
    maxscales->start_maxscale(m);

    char log_file[256] = "";
    char log_pos[256] = "4";

    repl->connect();
    execute_query(repl->nodes[0], "RESET MASTER");

    conn = open_conn_no_db(maxscales->binlog_port[m], maxscales->IP[m], repl->user_name, repl->password, ssl);

    if (find_field(repl->nodes[0], "show master status", "File", log_file)
        || repl->set_slave(conn, repl->IP_private[0], repl->port[0], log_file, log_pos)
        || execute_query(conn, "start slave"))
    {
        rval = false;
    }

    mysql_close(conn);

    return rval;
}

void TestConnections::revert_replicate_from_master()
{
    char log_file[256] = "";

    repl->connect();
    execute_query(repl->nodes[0], "RESET MASTER");
    find_field(repl->nodes[0], "show master status", "File", log_file);

    for (int i = 1; i < repl->N; i++)
    {
        repl->set_slave(repl->nodes[i], repl->IP_private[0], repl->port[0], log_file, (char*)"4");
        execute_query(repl->nodes[i], "start slave");
    }
}

int TestConnections::start_mm(int m)
{
    int i;
    char log_file1[256];
    char log_pos1[256];
    char log_file2[256];
    char log_pos2[256];

    tprintf("Stopping maxscale\n");
    int global_result = maxscales->stop_maxscale(m);

    tprintf("Stopping all backend nodes\n");
    global_result += repl->stop_nodes();

    for (i = 0; i < 2; i++)
    {
        tprintf("Starting back node %d\n", i);
        global_result += repl->start_node(i, (char*) "");
    }

    repl->connect();
    for (i = 0; i < 2; i++)
    {
        execute_query(repl->nodes[i], "stop slave");
        execute_query(repl->nodes[i], "reset master");
    }

    execute_query(repl->nodes[0], "SET GLOBAL READ_ONLY=ON");

    find_field(repl->nodes[0], (char*) "show master status", (char*) "File", log_file1);
    find_field(repl->nodes[0], (char*) "show master status", (char*) "Position", log_pos1);

    find_field(repl->nodes[1], (char*) "show master status", (char*) "File", log_file2);
    find_field(repl->nodes[1], (char*) "show master status", (char*) "Position", log_pos2);

    repl->set_slave(repl->nodes[0], repl->IP_private[1], repl->port[1], log_file2, log_pos2);
    repl->set_slave(repl->nodes[1], repl->IP_private[0], repl->port[0], log_file1, log_pos1);

    repl->close_connections();

    tprintf("Starting back Maxscale\n");
    global_result += maxscales->start_maxscale(m);

    return global_result;
}

bool TestConnections::log_matches(int m, const char* pattern)
{

    // Replace single quotes with wildcard characters, should solve most problems
    std::string p = pattern;
    for (auto& a : p)
    {
        if (a == '\'')
        {
            a = '.';
        }
    }

    return maxscales->ssh_node_f(m, true, "grep '%s' /var/log/maxscale/maxscale*.log", p.c_str()) == 0;
}

void TestConnections::log_includes(int m, const char* pattern)
{
    add_result(!log_matches(m, pattern), "Log does not match pattern '%s'", pattern);
}

void TestConnections::log_excludes(int m, const char* pattern)
{
    add_result(log_matches(m, pattern), "Log matches pattern '%s'", pattern);
}

static int read_log(const char* name, char** err_log_content_p)
{
    FILE* f;
    *err_log_content_p = NULL;
    char* err_log_content;
    f = fopen(name, "rb");
    if (f != NULL)
    {

        int prev = ftell(f);
        fseek(f, 0L, SEEK_END);
        long int size = ftell(f);
        fseek(f, prev, SEEK_SET);
        err_log_content = (char*)malloc(size + 2);
        if (err_log_content != NULL)
        {
            fread(err_log_content, 1, size, f);
            for (int i = 0; i < size; i++)
            {
                if (err_log_content[i] == 0)
                {
                    // printf("null detected at position %d\n", i);
                    err_log_content[i] = '\n';
                }
            }
            // printf("s=%ld\n", strlen(err_log_content));
            err_log_content[size] = '\0';
            // printf("s=%ld\n", strlen(err_log_content));
            * err_log_content_p = err_log_content;
            fclose(f);
            return 0;
        }
        else
        {
            printf("Error allocationg memory for the log\n");
            return 1;
        }
    }
    else
    {
        printf ("Error reading log %s \n", name);
        return 1;
    }
}

int TestConnections::find_connected_slave(int m, int* global_result)
{
    int conn_num;
    int all_conn = 0;
    int current_slave = -1;
    repl->connect();
    for (int i = 0; i < repl->N; i++)
    {
        conn_num = get_conn_num(repl->nodes[i], maxscales->ip(m), maxscales->hostname[m], (char*) "test");
        tprintf("connections to %d: %u\n", i, conn_num);
        if ((i == 0) && (conn_num != 1))
        {
            tprintf("There is no connection to master\n");
            *global_result = 1;
        }
        all_conn += conn_num;
        if ((i != 0) && (conn_num != 0))
        {
            current_slave = i;
        }
    }
    if (all_conn != 2)
    {
        tprintf("total number of connections is not 2, it is %d\n", all_conn);
        *global_result = 1;
    }
    tprintf("Now connected slave node is %d (%s)\n", current_slave, repl->IP[current_slave]);
    repl->close_connections();
    return current_slave;
}

int TestConnections::find_connected_slave1(int m)
{
    int conn_num;
    int all_conn = 0;
    int current_slave = -1;
    repl->connect();
    for (int i = 0; i < repl->N; i++)
    {
        conn_num = get_conn_num(repl->nodes[i], maxscales->ip(m), maxscales->hostname[m], (char*) "test");
        tprintf("connections to %d: %u\n", i, conn_num);
        all_conn += conn_num;
        if ((i != 0) && (conn_num != 0))
        {
            current_slave = i;
        }
    }
    tprintf("Now connected slave node is %d (%s)\n", current_slave, repl->IP[current_slave]);
    repl->close_connections();
    return current_slave;
}

int TestConnections::check_maxscale_processes(int m, int expected)
{
    const char* ps_cmd = maxscales->use_valgrind ?
        "ps ax | grep valgrind | grep maxscale | grep -v grep | wc -l" :
        "ps -C maxscale | grep maxscale | wc -l";

    int exit_code;
    char* maxscale_num = maxscales->ssh_node_output(m, ps_cmd, false, &exit_code);

    if ((maxscale_num == NULL) || (exit_code != 0))
    {
        return -1;
    }
    char* nl = strchr(maxscale_num, '\n');
    if (nl)
    {
        *nl = '\0';
    }

    if (atoi(maxscale_num) != expected)
    {
        tprintf("%s maxscale processes detected, trying again in 5 seconds\n", maxscale_num);
        sleep(5);
        maxscale_num = maxscales->ssh_node_output(m, ps_cmd, false, &exit_code);

        if (atoi(maxscale_num) != expected)
        {
            add_result(1, "Number of MaxScale processes is not %d, it is %s\n", expected, maxscale_num);
        }
    }

    return exit_code;
}

int TestConnections::stop_maxscale(int m)
{
    int res = maxscales->stop_maxscale(m);
    check_maxscale_processes(m, 0);
    fflush(stdout);
    return res;
}

int TestConnections::start_maxscale(int m)
{
    int res = maxscales->start_maxscale(m);
    check_maxscale_processes(m, 1);
    fflush(stdout);
    return res;
}

int TestConnections::check_maxscale_alive(int m)
{
    int gr = global_result;
    set_timeout(10);
    tprintf("Connecting to Maxscale\n");
    add_result(maxscales->connect_maxscale(m), "Can not connect to Maxscale\n");
    tprintf("Trying simple query against all sevices\n");
    tprintf("RWSplit \n");
    set_timeout(10);
    try_query(maxscales->conn_rwsplit[m], "show databases;");
    tprintf("ReadConn Master \n");
    set_timeout(10);
    try_query(maxscales->conn_master[m], "show databases;");
    tprintf("ReadConn Slave \n");
    set_timeout(10);
    try_query(maxscales->conn_slave[m], "show databases;");
    set_timeout(10);
    maxscales->close_maxscale_connections(m);
    add_result(global_result - gr, "Maxscale is not alive\n");
    stop_timeout();
    check_maxscale_processes(m, 1);

    return global_result - gr;
}

int TestConnections::test_maxscale_connections(int m, bool rw_split, bool rc_master, bool rc_slave)
{
    int rval = 0;
    int rc;

    tprintf("Testing RWSplit, expecting %s\n", (rw_split ? "success" : "failure"));
    rc = execute_query(maxscales->conn_rwsplit[m], "select 1");
    if ((rc == 0) != rw_split)
    {
        tprintf("Error: Query %s\n", (rw_split ? "failed" : "succeeded"));
        rval++;
    }

    tprintf("Testing ReadConnRoute Master, expecting %s\n", (rc_master ? "success" : "failure"));
    rc = execute_query(maxscales->conn_master[m], "select 1");
    if ((rc == 0) != rc_master)
    {
        tprintf("Error: Query %s", (rc_master ? "failed" : "succeeded"));
        rval++;
    }

    tprintf("Testing ReadConnRoute Slave, expecting %s\n", (rc_slave ? "success" : "failure"));
    rc = execute_query(maxscales->conn_slave[m], "select 1");
    if ((rc == 0) != rc_slave)
    {
        tprintf("Error: Query %s", (rc_slave ? "failed" : "succeeded"));
        rval++;
    }
    return rval;
}


int TestConnections::create_connections(int m,
                                        int conn_N,
                                        bool rwsplit_flag,
                                        bool master_flag,
                                        bool slave_flag,
                                        bool galera_flag)
{
    int i;
    int local_result = 0;
    MYSQL* rwsplit_conn[conn_N];
    MYSQL* master_conn[conn_N];
    MYSQL* slave_conn[conn_N];
    MYSQL* galera_conn[conn_N];


    tprintf("Opening %d connections to each router\n", conn_N);
    for (i = 0; i < conn_N; i++)
    {
        set_timeout(20);

        if (verbose)
        {
            tprintf("opening %d-connection: ", i + 1);
        }

        if (rwsplit_flag)
        {
            if (verbose)
            {
                printf("RWSplit \t");
            }

            rwsplit_conn[i] = maxscales->open_rwsplit_connection(m);
            if (!rwsplit_conn[i])
            {
                local_result++;
                tprintf("RWSplit connection failed\n");
            }
        }
        if (master_flag)
        {
            if (verbose)
            {
                printf("ReadConn master \t");
            }

            master_conn[i] = maxscales->open_readconn_master_connection(m);
            if (mysql_errno(master_conn[i]) != 0)
            {
                local_result++;
                tprintf("ReadConn master connection failed, error: %s\n", mysql_error(master_conn[i]));
            }
        }
        if (slave_flag)
        {
            if (verbose)
            {
                printf("ReadConn slave \t");
            }

            slave_conn[i] = maxscales->open_readconn_slave_connection(m);
            if (mysql_errno(slave_conn[i]) != 0)
            {
                local_result++;
                tprintf("ReadConn slave connection failed, error: %s\n", mysql_error(slave_conn[i]));
            }
        }
        if (galera_flag)
        {
            if (verbose)
            {
                printf("Galera \n");
            }

            galera_conn[i] =
                open_conn(4016, maxscales->IP[m], maxscales->user_name, maxscales->password, ssl);
            if (mysql_errno(galera_conn[i]) != 0)
            {
                local_result++;
                tprintf("Galera connection failed, error: %s\n", mysql_error(galera_conn[i]));
            }
        }
    }
    for (i = 0; i < conn_N; i++)
    {
        set_timeout(20);

        if (verbose)
        {
            tprintf("Trying query against %d-connection: ", i + 1);
        }

        if (rwsplit_flag)
        {
            if (verbose)
            {
                tprintf("RWSplit \t");
            }
            local_result += execute_query(rwsplit_conn[i], "select 1;");
        }
        if (master_flag)
        {
            if (verbose)
            {
                tprintf("ReadConn master \t");
            }
            local_result += execute_query(master_conn[i], "select 1;");
        }
        if (slave_flag)
        {
            if (verbose)
            {
                tprintf("ReadConn slave \t");
            }
            local_result += execute_query(slave_conn[i], "select 1;");
        }
        if (galera_flag)
        {
            if (verbose)
            {
                tprintf("Galera \n");
            }
            local_result += execute_query(galera_conn[i], "select 1;");
        }
    }

    // global_result += check_pers_conn(Test, pers_conn_expected);
    tprintf("Closing all connections\n");
    for (i = 0; i < conn_N; i++)
    {
        set_timeout(20);
        if (rwsplit_flag)
        {
            mysql_close(rwsplit_conn[i]);
        }
        if (master_flag)
        {
            mysql_close(master_conn[i]);
        }
        if (slave_flag)
        {
            mysql_close(slave_conn[i]);
        }
        if (galera_flag)
        {
            mysql_close(galera_conn[i]);
        }
    }
    stop_timeout();

    return local_result;
}

int TestConnections::get_client_ip(int m, char* ip)
{
    int ret = 1;
    auto c = maxscales->rwsplit(m);

    if (c.connect())
    {
        std::string host = c.field("SELECT host FROM information_schema.processlist WHERE id = connection_id()");
        strcpy(ip, host.c_str());
        ret = 0;
    }

    return ret;
}

int TestConnections::set_timeout(long int timeout_seconds)
{
    if (enable_timeouts)
    {
        timeout = timeout_seconds;
    }
    return 0;
}

int TestConnections::set_log_copy_interval(long int interval_seconds)
{
    log_copy_to_go = interval_seconds;
    log_copy_interval = interval_seconds;
    return 0;
}

int TestConnections::stop_timeout()
{
    timeout = 999999999;
    return 0;
}

void TestConnections::tprintf(const char* format, ...)
{
    timeval t2;
    gettimeofday(&t2, NULL);
    double elapsedTime = (t2.tv_sec - start_time.tv_sec);
    elapsedTime += (double) (t2.tv_usec - start_time.tv_usec) / 1000000.0;

    struct tm tm_now;
    localtime_r(&t2.tv_sec, &tm_now);
    unsigned int msec = t2.tv_usec / 1000;

    printf("%02u:%02u:%02u.%03u %04f: ", tm_now.tm_hour, tm_now.tm_min, tm_now.tm_sec, msec, elapsedTime);

    va_list argp;
    va_start(argp, format);
    vprintf(format, argp);
    va_end(argp);

    /** Add a newline if the message doesn't have one */
    if (format[strlen(format) - 1] != '\n')
    {
        printf("\n");
    }

    fflush(stdout);
    fflush(stderr);
}

void TestConnections::log_printf(const char* format, ...)
{
    va_list argp;
    va_start(argp, format);
    int n = vsnprintf(nullptr, 0, format, argp);
    va_end(argp);

    va_start(argp, format);
    char buf[n + 1];
    vsnprintf(buf, sizeof(buf), format, argp);
    va_end(argp);

    maxscales->ssh_node_f(0, true, "echo '--- %s ---' >> /var/log/maxscale/maxscale.log", buf);
    tprintf("%s", buf);
}

int TestConnections::get_master_server_id(int m)
{
    int master_id = -1;
    MYSQL* conn = maxscales->open_rwsplit_connection(m);
    char str[100];
    if (find_field(conn, "SELECT @@server_id, @@last_insert_id;", "@@server_id", str) == 0)
    {
        char* endptr = NULL;
        auto colvalue = strtol(str, &endptr, 0);
        if (endptr && *endptr == '\0')
        {
            master_id = colvalue;
        }
    }
    mysql_close(conn);
    return master_id;
}
void* timeout_thread(void* ptr)
{
    TestConnections* Test = (TestConnections*) ptr;
    struct timespec tim;
    while (Test->timeout > 0)
    {
        tim.tv_sec = 1;
        tim.tv_nsec = 0;
        nanosleep(&tim, NULL);
        Test->timeout--;
    }
    Test->tprintf("\n **** Timeout! *** \n");
    Test->~TestConnections();
    exit(250);
}

void* log_copy_thread(void* ptr)
{
    TestConnections* Test = (TestConnections*) ptr;
    struct timespec tim;
    while (true)
    {
        while (Test->log_copy_to_go > 0)
        {
            tim.tv_sec = 1;
            tim.tv_nsec = 0;
            nanosleep(&tim, NULL);
            Test->log_copy_to_go--;
        }
        Test->log_copy_to_go = Test->log_copy_interval;
        Test->tprintf("\n **** Copying all logs *** \n");
        Test->copy_all_logs_periodic();
    }

    return NULL;
}

int TestConnections::insert_select(int m, int N)
{
    int result = 0;

    tprintf("Create t1\n");
    set_timeout(30);
    create_t1(maxscales->conn_rwsplit[m]);

    tprintf("Insert data into t1\n");
    set_timeout(N * 16 + 30);
    insert_into_t1(maxscales->conn_rwsplit[m], N);
    stop_timeout();
    repl->sync_slaves();

    tprintf("SELECT: rwsplitter\n");
    set_timeout(30);
    result += select_from_t1(maxscales->conn_rwsplit[m], N);

    tprintf("SELECT: master\n");
    set_timeout(30);
    result += select_from_t1(maxscales->conn_master[m], N);

    tprintf("SELECT: slave\n");
    set_timeout(30);
    result += select_from_t1(maxscales->conn_slave[m], N);

    return result;
}

int TestConnections::use_db(int m, char* db)
{
    int local_result = 0;
    char sql[100];

    sprintf(sql, "USE %s;", db);
    set_timeout(20);
    tprintf("selecting DB '%s' for rwsplit\n", db);
    local_result += execute_query(maxscales->conn_rwsplit[m], "%s", sql);
    tprintf("selecting DB '%s' for readconn master\n", db);
    local_result += execute_query(maxscales->conn_slave[m], "%s", sql);
    tprintf("selecting DB '%s' for readconn slave\n", db);
    local_result += execute_query(maxscales->conn_master[m], "%s", sql);
    for (int i = 0; i < repl->N; i++)
    {
        tprintf("selecting DB '%s' for direct connection to node %d\n", db, i);
        local_result += execute_query(repl->nodes[i], "%s", sql);
    }
    return local_result;
}

int TestConnections::check_t1_table(int m, bool presence, char* db)
{
    const char* expected = presence ? "" : "NOT";
    const char* actual = presence ? "NOT" : "";
    int start_result = global_result;

    add_result(use_db(m, db), "use db failed\n");
    stop_timeout();
    repl->sync_slaves();

    tprintf("Checking: table 't1' should %s be found in '%s' database\n", expected, db);
    set_timeout(30);
    int exists = check_if_t1_exists(maxscales->conn_rwsplit[m]);

    if (exists == presence)
    {
        tprintf("RWSplit: ok\n");
    }
    else
    {
        add_result(1, "Table t1 is %s found in '%s' database using RWSplit\n", actual, db);
    }

    set_timeout(30);
    exists = check_if_t1_exists(maxscales->conn_master[m]);

    if (exists == presence)
    {
        tprintf("ReadConn master: ok\n");
    }
    else
    {
        add_result(1,
                   "Table t1 is %s found in '%s' database using Readconnrouter with router option master\n",
                   actual,
                   db);
    }

    set_timeout(30);
    exists = check_if_t1_exists(maxscales->conn_slave[m]);

    if (exists == presence)
    {
        tprintf("ReadConn slave: ok\n");
    }
    else
    {
        add_result(1,
                   "Table t1 is %s found in '%s' database using Readconnrouter with router option slave\n",
                   actual,
                   db);
    }


    for (int i = 0; i < repl->N; i++)
    {
        set_timeout(30);
        exists = check_if_t1_exists(repl->nodes[i]);
        if (exists == presence)
        {
            tprintf("Node %d: ok\n", i);
        }
        else
        {
            add_result(1,
                       "Table t1 is %s found in '%s' database using direct connect to node %d\n",
                       actual,
                       db,
                       i);
        }
    }

    stop_timeout();

    return global_result - start_result;
}

int TestConnections::try_query(MYSQL* conn, const char* format, ...)
{
    va_list valist;

    va_start(valist, format);
    int message_len = vsnprintf(NULL, 0, format, valist);
    va_end(valist);

    char sql[message_len + 1];

    va_start(valist, format);
    vsnprintf(sql, sizeof(sql), format, valist);
    va_end(valist);

    int res = execute_query_silent(conn, sql, false);
    add_result(res,
               "Query '%.*s%s' failed!\n",
               message_len < 100 ? message_len : 100,
               sql,
               message_len < 100 ? "" : "...");
    return res;
}

int TestConnections::try_query_all(int m, const char* sql)
{
    return try_query(maxscales->conn_rwsplit[m], "%s", sql)
           + try_query(maxscales->conn_master[m], "%s", sql)
           + try_query(maxscales->conn_slave[m], "%s", sql);
}

StringSet TestConnections::get_server_status(const char* name)
{
    std::set<std::string> rval;
    int rc;
    char* res = maxscales->ssh_node_output_f(0, true, &rc, "maxadmin list servers|grep \'%s\'", name);
    char* pipe = strrchr(res, '|');

    if (res && pipe)
    {
        pipe++;
        char* tok = strtok(pipe, ",");

        while (tok)
        {
            char* p = tok;
            char* end = strchr(tok, '\n');
            if (!end)
            {
                end = strchr(tok, '\0');
            }

            // Trim leading whitespace
            while (p < end && isspace(*p))
            {
                p++;
            }

            // Trim trailing whitespace
            while (end > tok && isspace(*end))
            {
                *end-- = '\0';
            }

            rval.insert(p);
            tok = strtok(NULL, ",\n");
        }

        free(res);
    }

    return rval;
}

int TestConnections::list_dirs(int m)
{
    for (int i = 0; i < repl->N; i++)
    {
        tprintf("ls on node %d\n", i);
        repl->ssh_node(i, (char*) "ls -la /var/lib/mysql", true);
        fflush(stdout);
    }
    tprintf("ls maxscale \n");
    maxscales->ssh_node(m, "ls -la /var/lib/maxscale/", true);
    fflush(stdout);
    return 0;
}

void TestConnections::check_current_operations(int m, int value)
{
    char value_str[512];
    sprintf(value_str, "%d", value);

    for (int i = 0; i < repl->N; i++)
    {
        char command[512];
        sprintf(command, "show server server%d", i + 1);
        add_result(maxscales->check_maxadmin_param(m, command, "Current no. of operations:", value_str),
                   "Current no. of operations is not %s",
                   value_str);
    }
}

void TestConnections::check_current_connections(int m, int value)
{
    char value_str[512];
    sprintf(value_str, "%d", value);

    for (int i = 0; i < repl->N; i++)
    {
        char command[512];
        sprintf(command, "show server server%d", i + 1);
        add_result(maxscales->check_maxadmin_param(m, command, "Current no. of conns:", value_str),
                   "Current no. of conns is not %s",
                   value_str);
    }
}

int TestConnections::take_snapshot(char* snapshot_name)
{
    char str[strlen(take_snapshot_command) + strlen(snapshot_name) + 2];
    sprintf(str, "%s %s", take_snapshot_command, snapshot_name);
    return call_system(str);
}

int TestConnections::revert_snapshot(char* snapshot_name)
{
    char str[strlen(revert_snapshot_command) + strlen(snapshot_name) + 2];
    sprintf(str, "%s %s", revert_snapshot_command, snapshot_name);
    return call_system(str);
}

bool TestConnections::test_bad_config(int m, const char* config)
{
    process_template(m, config, "/tmp/");

    // Set the timeout to prevent hangs with configurations that work
    set_timeout(20);

    return maxscales->ssh_node_f(m,
                                 true,
                                 "cp /tmp/maxscale.cnf /etc/maxscale.cnf; pkill -9 maxscale; "
                                 "maxscale -U maxscale -lstdout &> /dev/null && sleep 1 && pkill -9 maxscale")
           == 0;
}
int TestConnections::call_mdbci(const char * options)
{
    struct stat buf;
    if (stat(
                (mdbci_vm_path + std::string("/") + mdbci_config_name).c_str(),
                &buf)
       )
    {
        if (process_mdbci_template())
        {
            tprintf("Failed to generate MDBCI virtual machines template");
            return 1;
        }
        if (system((std::string("mdbci --override --template ") +
                    vm_path +
                    std::string(".json generate ") +
                    std::string(mdbci_config_name)).c_str() ))
        {
            tprintf("MDBCI failed to generate virtual machines description");
            return 1;
        }
        if (system((std::string("cp -r ") +
                    std::string(test_dir) +
                    std::string("/mdbci/cnf ") +
                    std::string(vm_path) +
                    std::string("/")).c_str()))
        {
            tprintf("Failed to copy my.cnf files");
            return 1;
        }
    }

    if (system((std::string("mdbci up ") +
                std::string(mdbci_config_name) +
                std::string(" --labels ") +
                m_mdbci_labels +
                std::string(" ") +
                std::string(options)).c_str() ))
    {
        tprintf("MDBCI failed to bring up virtual machines");
        return 1;
    }

    std::string team_keys = readenv("team_keys", "~/.ssh/id_rsa.pub");
    system((std::string("mdbci public_keys --key ") +
            team_keys +
            std::string(" ") +
            std::string(mdbci_config_name)).c_str() );
    read_env();
    if (repl)
    {
        repl->read_basic_env();
    }
    if (galera)
    {
        galera->read_basic_env();
    }
    if (maxscales)
    {
        maxscales->read_basic_env();
    }
    return 0;
}

int TestConnections::process_mdbci_template()
{
    char * product = readenv("product", "mariadb");
    char * box = readenv("box", "centos_7_libvirt");
    char * __attribute__((unused)) backend_box = readenv("backend_box", "%s", box);
    char * version = readenv("version", "10.3");
    char * __attribute__((unused)) target = readenv("target", "develop");
    char * __attribute__((unused)) vm_memory = readenv("vm_memory", "2048");
    char * __attribute__((unused)) galera_version = readenv("galera_version", "%s", version);

    if (strcmp(product, "mysql") == 0 )
    {
        setenv("cnf_path",
               (vm_path + std::string("/cnf/mysql56/")).c_str(),
               1);
    }
    else
    {
        setenv("cnf_path",
               (vm_path + std::string("/cnf/")).c_str(),
               1);
    }

    std::string name = std::string(test_dir) +
                       std::string("/mdbci/templates/") +
                       std::string(mdbci_template) +
                       std::string(".json.template");

    std::string sys = std::string("envsubst < ") +
                      name +
                      std::string(" > ") +
                      vm_path +
                      std::string(".json");
    if (verbose)
    {
        std::cout << sys << std::endl;
    }
    return system(sys.c_str());
}

std::string dump_status(const StringSet& current, const StringSet& expected)
{
    std::stringstream ss;
    ss << "Current status: (";

    for (const auto& a : current)
    {
        ss << a << ",";
    }

    ss << ") Expected status: (";

    for (const auto& a : expected)
    {
        ss << a << ",";
    }

    ss << ")";

    return ss.str();
}
int TestConnections::reinstall_maxscales()
{
    char sys[strlen(target) +
                            strlen(mdbci_config_name) +
                            strlen(maxscales->prefix) +
                            70];
    for (int i = 0; i < maxscales->N; i++)
    {
        printf("Installing Maxscale on node %d\n", i);
        //TODO: make it via MDBCI and compatible with any distro
        maxscales->ssh_node(i, "yum remove maxscale -y", true);
        maxscales->ssh_node(i, "yum clean all", true);

        sprintf(sys, "mdbci install_product --product maxscale_ci --product-version %s %s/%s_%03d",
                target, mdbci_config_name, maxscales->prefix, i);
        if (system(sys))
        {
            return 1;
        }
    }
    return 0;
}<|MERGE_RESOLUTION|>--- conflicted
+++ resolved
@@ -285,7 +285,7 @@
     tprintf("testname: '%s', template: '%s'", m_test_name.c_str(), m_config_template.c_str());
     set_mdbci_labels();
 
-    if (has_label(std::string(labels), "BACKEND_SSL"))
+    if (has_label(m_labels, "BACKEND_SSL"))
     {
         backend_ssl = true;
         tprintf("Test has BACKEND_SSL label");
@@ -339,7 +339,7 @@
         }
     }
 
-    if (mdbci_labels.find(std::string("CLUSTRIX_BACKEND")) == std::string::npos)
+    if (m_mdbci_labels.find(std::string("CLUSTRIX_BACKEND")) == std::string::npos)
     {
         no_clustrix = true;
         if (verbose)
@@ -539,13 +539,8 @@
     }
 
     char str[1024];
-<<<<<<< HEAD
-    sprintf(str, "mkdir -p LOGS/%s", test_name);
+    sprintf(str, "mkdir -p LOGS/%s", m_test_name.c_str());
     call_system(str);
-=======
-    sprintf(str, "mkdir -p LOGS/%s", m_test_name.c_str());
-    system(str);
->>>>>>> 3d7ee2e8
 
     timeout = 999999999;
     set_log_copy_interval(999999999);
@@ -995,13 +990,8 @@
     set_timeout(300);
 
     char str[PATH_MAX + 1];
-<<<<<<< HEAD
-    sprintf(str, "mkdir -p LOGS/%s", test_name);
+    sprintf(str, "mkdir -p LOGS/%s", m_test_name.c_str());
     call_system(str);
-=======
-    sprintf(str, "mkdir -p LOGS/%s", m_test_name.c_str());
-    system(str);
->>>>>>> 3d7ee2e8
 
     std::vector<std::thread> threads;
 
