#include <getopt.h>
#include <libgen.h>
#include <pthread.h>
#include <stdarg.h>
#include <sys/time.h>
#include <time.h>
#include <signal.h>
#include <execinfo.h>
#include <sys/stat.h>
#include <iostream>
#include <sstream>
#include <string>
#include <fstream>
#include <iostream>
#include <future>
#include <regex>
#include <limits.h>
#include <maxbase/stacktrace.hh>
#include <maxbase/string.hh>
#include <algorithm>

#include <maxtest/mariadb_func.h>
#include <maxtest/sql_t1.h>
#include <maxtest/testconnections.h>
#include <maxtest/test_info.hh>
#include <maxtest/envv.hh>

using namespace mxb;
using std::cout;
using std::endl;
using std::string;

namespace
{
// These must match the labels recognized by MDBCI.
const string label_repl_be = "REPL_BACKEND";
const string label_galera_be = "GALERA_BACKEND";
const string label_big_be = "BIG_REPL_BACKEND";
const string label_2nd_mxs = "SECOND_MAXSCALE";
const string label_cs_be = "COLUMNSTORE_BACKEND";
const string label_clx_be = "CLUSTRIX_BACKEND";

const StringSet recognized_mdbci_labels =
{label_repl_be, label_big_be, label_galera_be, label_2nd_mxs, label_cs_be, label_clx_be};

const int MDBCI_FAIL = 200;     // Exit code when failure caused by MDBCI non-zero exit
const int BROKEN_VM_FAIL = 201; // Exit code when failure caused by broken VMs
}

namespace maxscale
{

static bool start = true;
static bool check_nodes = true;
static bool manual_debug = false;
static std::string required_repl_version;
static std::string required_galera_version;
static bool restart_galera = false;
static bool require_galera = false;
static bool require_columnstore = false;
static bool multiple_maxscales = false;
}

static void perform_manual_action(const char* zMessage)
{
    std::cout << zMessage << " (press enter when done)." << std::endl;
    std::string not_used;
    std::getline(std::cin, not_used);
    std::cout << "Ok" << std::endl;
}

static void signal_set(int sig, void (* handler)(int))
{
    struct sigaction sigact = {};
    sigact.sa_handler = handler;

    do
    {
        errno = 0;
        sigaction(sig, &sigact, NULL);
    }
    while (errno == EINTR);
}

static int call_system(const char* command)
{
    int rv = system(command);

    if (rv == -1)
    {
        printf("error: Could not execute '%s'.\n", command);
    }

    return rv;
}

void sigfatal_handler(int i)
{
    dump_stacktrace();
    signal_set(i, SIG_DFL);
    raise(i);
}

void TestConnections::check_nodes(bool value)
{
    maxscale::check_nodes = value;
}

void TestConnections::skip_maxscale_start(bool value)
{
    maxscale::start = !value;
}

void TestConnections::multiple_maxscales(bool value)
{
    maxscale::multiple_maxscales = value;
}

void TestConnections::require_repl_version(const char* version)
{
    maxscale::required_repl_version = version;
}

void TestConnections::require_galera_version(const char* version)
{
    maxscale::required_galera_version = version;
}

void TestConnections::require_galera(bool value)
{
    maxscale::require_galera = value;
}

void TestConnections::require_columnstore(bool value)
{
    maxscale::require_columnstore = value;
}

void TestConnections::restart_galera(bool value)
{
    maxscale::restart_galera = value;
}

bool TestConnections::verbose = false;

TestConnections::TestConnections(int argc, char* argv[])
    : no_clustrix(false)
{
    std::ios::sync_with_stdio(true);
    signal_set(SIGSEGV, sigfatal_handler);
    signal_set(SIGABRT, sigfatal_handler);
    signal_set(SIGFPE, sigfatal_handler);
    signal_set(SIGILL, sigfatal_handler);
#ifdef SIGBUS
    signal_set(SIGBUS, sigfatal_handler);
#endif
    gettimeofday(&m_start_time, NULL);

    read_env();

    bool maxscale_init = true;

    static struct option long_options[] =
    {

        {"help",               no_argument,       0, 'h'},
        {"verbose",            no_argument,       0, 'v'},
        {"silent",             no_argument,       0, 'n'},
        {"quiet",              no_argument,       0, 'q'},
        {"no-maxscale-start",  no_argument,       0, 's'},
        {"no-maxscale-init",   no_argument,       0, 'i'},
        {"no-nodes-check",     no_argument,       0, 'r'},
        {"restart-galera",     no_argument,       0, 'g'},
        {"no-timeouts",        no_argument,       0, 'z'},
        {"no-galera",          no_argument,       0, 'y'},
        {"local-maxscale",     optional_argument, 0, 'l'},
        {"reinstall-maxscale", no_argument,       0, 'm'},
        {0,                    0,                 0, 0  }
    };

    int c;
    int option_index = 0;

    while ((c = getopt_long(argc, argv, "hvnqsirgzyl::", long_options, &option_index)) != -1)
    {
        switch (c)
        {
        case 'v':
            verbose = true;
            break;

        case 'n':
            verbose = false;
            break;

        case 'q':
            if (!freopen("/dev/null", "w", stdout))
            {
                printf("warning: Could not redirect stdout to /dev/null.\n");
            }
            break;

        case 'h':
            {
                printf("Options:\n");

                struct option* o = long_options;

                while (o->name)
                {
                    printf("-%c, --%s\n", o->val, o->name);
                    ++o;
                }
                exit(0);
            }
            break;

        case 's':
            printf("Maxscale won't be started\n");
            maxscale::start = false;
            maxscale::manual_debug = true;
            break;

        case 'i':
            printf("Maxscale won't be started and Maxscale.cnf won't be uploaded\n");
            maxscale_init = false;
            break;

        case 'r':
            printf("Nodes are not checked before test and are not restarted\n");
            maxscale::check_nodes = false;
            break;

        case 'g':
            printf("Restarting Galera setup\n");
            maxscale::restart_galera = true;
            break;

        case 'z':
            m_enable_timeouts = false;
            break;

        case 'y':
            printf("Do not use Galera setup\n");
            no_galera = true;
            break;

        case 'l':
            {
                printf("MaxScale assumed to be running locally; "
                       "not started and logs not downloaded.");

                maxscale::start = false;
                maxscale::manual_debug = true;
                maxscale_init = false;
                m_no_maxscale_log_copy = true;
                m_local_maxscale = true;

                std::regex regex1("maxscale_000_network=[0-9]+\\.[0-9]+\\.[0-9]+\\.[0-9]+");
                std::string replace1("maxscale_000_network=127.0.0.1");
                m_network_config = regex_replace(m_network_config, regex1, replace1);

                std::regex regex2("maxscale_000_private_ip=[0-9]+\\.[0-9]+\\.[0-9]+\\.[0-9]+");
                std::string replace2("maxscale_000_private_ip=127.0.0.1");
                m_network_config = regex_replace(m_network_config, regex2, replace2);
            }
            break;

        case 'm':
            printf("Maxscale will be reinstalled");
            m_reinstall_maxscale = true;
            break;

        default:
            printf("UNKNOWN OPTION: %c\n", c);
            break;
        }
    }

    m_test_name = (optind < argc) ? argv[optind] : basename(argv[0]);
    set_template_and_labels();
    tprintf("Test: '%s', config template: '%s', labels: '%s'",
            m_test_name.c_str(), m_cnf_template_path.c_str(), m_test_labels_str.c_str());
    set_mdbci_labels();

    if (m_test_labels.count("BACKEND_SSL") > 0)
    {
        backend_ssl = true;
        tprintf("Test has BACKEND_SSL label");
    }

    StringSet missing_mdbci_labels;
    std::set_difference(m_required_mdbci_labels.begin(), m_required_mdbci_labels.end(),
                        m_configured_mdbci_labels.begin(), m_configured_mdbci_labels.end(),
                        std::inserter(missing_mdbci_labels, missing_mdbci_labels.begin()));

    bool mdbci_call_needed = false;
    if (missing_mdbci_labels.empty())
    {
        if (verbose)
        {
            tprintf("Machines with all required labels '%s' are running, MDBCI UP call is not needed",
                    m_mdbci_labels_str.c_str());
        }
    }
    else
    {
        string missing_labels_str = flatten_stringset(missing_mdbci_labels);
        tprintf("Machines with labels '%s' are not running, MDBCI UP call is needed",
                missing_labels_str.c_str());
        mdbci_call_needed = true;
    }

    if (mdbci_call_needed)
    {
        if (call_mdbci(""))
        {
            exit(MDBCI_FAIL);
        }
    }

    if (m_required_mdbci_labels.count(label_repl_be) == 0)
    {
        no_repl = true;
        if (verbose)
        {
            tprintf("No need to use Master/Slave");
        }
    }

    if (m_required_mdbci_labels.count(label_galera_be) == 0)
    {
        no_galera = true;
        if (verbose)
        {
            tprintf("No need to use Galera");
        }
    }

    if (m_required_mdbci_labels.count(label_clx_be) == 0)
    {
        no_clustrix = true;
        if (verbose)
        {
            tprintf("No need to use Clustrix");
        }
    }

    m_get_logs_command = (string)test_dir + "/get_logs.sh";
    m_ssl_options = string_printf("--ssl-cert=%s/ssl-cert/client-cert.pem --ssl-key=%s/ssl-cert/client-key.pem",
                                  test_dir, test_dir);
    setenv("ssl_options", m_ssl_options.c_str(), 1);

    if (maxscale::require_columnstore)
    {
        cout << "ColumnStore testing is not yet implemented, skipping test" << endl;
        exit(0);
    }

    std::future<bool> repl_future;
    std::future<bool> galera_future;

    if (!no_repl)
    {
        repl = new Mariadb_nodes("node", test_dir, verbose, m_network_config);
        repl->setup();
        repl->use_ipv6 = m_use_ipv6;
        repl->take_snapshot_command = m_take_snapshot_command.c_str();
        repl->revert_snapshot_command = m_revert_snapshot_command.c_str();
        repl_future = std::async(std::launch::async, &Mariadb_nodes::check_nodes, repl);
    }
    else
    {
        repl = NULL;
    }

    if (!no_galera)
    {
        galera = new Galera_nodes("galera", test_dir, verbose, m_network_config);
        galera->setup();
        galera->use_ipv6 = false;
        galera->take_snapshot_command = m_take_snapshot_command.c_str();
        galera->revert_snapshot_command = m_revert_snapshot_command.c_str();
        galera_future = std::async(std::launch::async, &Galera_nodes::check_nodes, galera);
    }
    else
    {
        galera = NULL;
    }

    if (!no_clustrix)
    {
        clustrix = new Clustrix_nodes("clustrix", test_dir, verbose, m_network_config);
        clustrix->setup();
        clustrix->use_ipv6 = false;
        clustrix->take_snapshot_command = m_take_snapshot_command.c_str();
        clustrix->revert_snapshot_command = m_revert_snapshot_command.c_str();
        clustrix->fix_replication();
    }
    else
    {
        clustrix = NULL;
    }

    maxscales = new Maxscales("maxscale", test_dir, verbose, m_network_config);
    maxscales->setup();

    bool maxscale_ok = maxscales->check_nodes();
    bool repl_ok = no_repl || repl_future.get();
    bool galera_ok = no_galera || galera_future.get();
    bool node_error = !maxscale_ok || !repl_ok || !galera_ok;
    bool initialize = false;

    if (node_error || too_many_maxscales())
    {
        initialize = true;
        tprintf("Recreating VMs: %s", node_error ? "node check failed" : "too many maxscales");

        if (call_mdbci("--recreate"))
        {
            exit(MDBCI_FAIL);
        }
    }

    if (m_reinstall_maxscale)
    {
        initialize = true;

        if (reinstall_maxscales())
        {
            tprintf("Failed to install Maxscale: target is %s", m_target.c_str());
            exit(MDBCI_FAIL);
        }
    }

    if (initialize)
    {
        std::string src = std::string(test_dir) + "/mdbci/add_core_cnf.sh";
        maxscales->copy_to_node(0, src.c_str(), maxscales->access_homedir[0]);
        maxscales->ssh_node_f(0, true, "%s/add_core_cnf.sh %s", maxscales->access_homedir[0],
                              verbose ? "verbose" : "");
    }


    maxscales->use_ipv6 = m_use_ipv6;
    maxscales->ssl = ssl;

    // Stop MaxScale to prevent it from interfering with the replication setup process
    if (!maxscale::manual_debug)
    {
        maxscales->stop_all();
    }

    if ((maxscale::restart_galera) && (galera))
    {
        galera->stop_nodes();
        galera->start_replication();
    }

    if (maxscale::check_nodes)
    {
        if (repl && !repl->fix_replication())
        {
            exit(BROKEN_VM_FAIL);
        }
        if (galera && !galera->fix_replication())
        {
            exit(BROKEN_VM_FAIL);
        }
    }

    if (repl && maxscale::required_repl_version.length())
    {
        int ver_repl_required = get_int_version(maxscale::required_repl_version);
        std::string ver_repl = repl->get_lowest_version();
        int int_ver_repl = get_int_version(ver_repl);

        if (int_ver_repl < ver_repl_required)
        {
            tprintf("Test requires a higher version of backend servers, skipping test.");
            tprintf("Required version: %s", maxscale::required_repl_version.c_str());
            tprintf("Master-slave version: %s", ver_repl.c_str());
            exit(0);
        }
    }

    if (galera && maxscale::required_galera_version.length())
    {
        int ver_galera_required = get_int_version(maxscale::required_galera_version);
        std::string ver_galera = galera->get_lowest_version();
        int int_ver_galera = get_int_version(ver_galera);

        if (int_ver_galera < ver_galera_required)
        {
            tprintf("Test requires a higher version of backend servers, skipping test.");
            tprintf("Required version: %s", maxscale::required_galera_version.c_str());
            tprintf("Galera version: %s", ver_galera.c_str());
            exit(0);
        }
    }

    if (maxscale_init)
    {
        init_maxscales();
    }

    if (backend_ssl)
    {
        tprintf("Configuring backends for ssl \n");
        repl->configure_ssl(true);
        if (galera)
        {
            galera->configure_ssl(false);
            galera->start_replication();
        }
    }

    if (mdbci_call_needed)
    {
        int ec;
        char* ver = maxscales->ssh_node_output(0, "maxscale --version-full", false, &ec);
        if (ec)
        {
            tprintf("Error retrival of Maxscale version info");
        }
        else
        {
            tprintf("Maxscale_full_version_start:\n%s\nMaxscale_full_version_end\n", ver);
        }
    }

    char str[1024];
    sprintf(str, "mkdir -p LOGS/%s", m_test_name.c_str());
    call_system(str);

    timeout = 999999999;
    set_log_copy_interval(999999999);
    pthread_create(&timeout_thread_p, NULL, timeout_thread, this);
    pthread_create(&log_copy_thread_p, NULL, log_copy_thread, this);
    tprintf("Starting test");
    gettimeofday(&m_start_time, NULL);
}

TestConnections::~TestConnections()
{
    for (auto& a : m_on_destroy)
    {
        a();
    }

    if (backend_ssl)
    {
        repl->disable_ssl();
        // galera->disable_ssl();

        // TODO: Presumably that repl->disable_ssl() call should remove the SSL requirement,
        // TODO: but that it does not do as any non-SSL test folling will not work.
        // TODO: Creating the users seems to fix it, so for the time being we do that.
        repl->create_users();
    }

    // stop all Maxscales to detect crashes on exit
    for (int i = 0; i < maxscales->N; i++)
    {
        stop_maxscale(i);
    }

    if (maxscales->use_valgrind)
    {
        sleep(15);      // sleep to let logs be written do disks
    }

    copy_all_logs();

    /* Temporary disable snapshot revert due to Galera failures
     *  if (global_result != 0 )
     *  {
     *   if (no_vm_revert)
     *   {
     *       tprintf("no_vm_revert flag is set, not reverting VMs\n");
     *   }
     *   else
     *   {
     *       tprintf("Reverting snapshot\n");
     *       revert_snapshot((char*) "clean");
     *   }
     *  }
     */

    if (repl)
    {
        delete repl;
    }
    if (galera)
    {
        delete galera;
    }

    if (maxscale::multiple_maxscales)
    {
        maxscales->stop_all();
    }

    if (global_result)
    {
        // This causes the test to fail if a core dump is found
        exit(1);
    }
}

void TestConnections::report_result(const char* format, va_list argp)
{
    timeval t2;
    gettimeofday(&t2, NULL);
    double elapsedTime = (t2.tv_sec - m_start_time.tv_sec);
    elapsedTime += (double) (t2.tv_usec - m_start_time.tv_usec) / 1000000.0;

    global_result += 1;

    printf("%04f: TEST_FAILED! ", elapsedTime);

    vprintf(format, argp);

    if (format[strlen(format) - 1] != '\n')
    {
        printf("\n");
    }
}

void TestConnections::add_result(bool result, const char* format, ...)
{
    if (result)
    {
        va_list argp;
        va_start(argp, format);
        report_result(format, argp);
        va_end(argp);
    }
}

bool TestConnections::expect(bool result, const char* format, ...)
{
    if (!result)
    {
        va_list argp;
        va_start(argp, format);
        report_result(format, argp);
        va_end(argp);
    }

    return result;
}

void TestConnections::read_mdbci_info()
{
    m_mdbci_vm_path = envvar_get_set("MDBCI_VM_PATH", "%s/vms/", getenv("HOME"));

    string cmd = "mkdir -p " + m_mdbci_vm_path;
    if (system(cmd.c_str()))
    {
        tprintf("Unable to create MDBCI VMs direcory '%s', exiting", m_mdbci_vm_path.c_str());
        exit(MDBCI_FAIL);
    }
    m_mdbci_template = envvar_get_set("template", "default");
    m_target = envvar_get_set("target", "develop");

    m_mdbci_config_name = envvar_get_set("mdbci_config_name", "local");
    m_vm_path = m_mdbci_vm_path + "/" + m_mdbci_config_name;

    if (!m_mdbci_config_name.empty())
    {
        std::ifstream nc_file;
        nc_file.open(m_vm_path + "_network_config");
        std::stringstream strStream;
        strStream << nc_file.rdbuf();
        m_network_config = strStream.str();
        nc_file.close();

        nc_file.open(m_vm_path + "_configured_labels");
        std::stringstream strStream1;
        strStream1 << nc_file.rdbuf();
        m_configured_mdbci_labels = parse_to_stringset(strStream1.str());
        nc_file.close();
    }
    else
    {
        tprintf("The name of MDBCI configuration is not defined, exiting!");
        exit(1);
    }
    if (verbose)
    {
        tprintf(m_network_config.c_str());
    }
}

void TestConnections::read_env()
{
    read_mdbci_info();
    if (verbose)
    {
        printf("Reading test setup configuration from environmental variables\n");
    }

    ssl = readenv_bool("ssl", true);

    if (readenv_bool("mysql51_only", false) || readenv_bool("no_nodes_check", false))
    {
        maxscale::check_nodes = false;
    }

    if (readenv_bool("no_maxscale_start", false))
    {
        maxscale::start = false;
    }

    m_no_backend_log_copy = readenv_bool("no_backend_log_copy", false);
    m_no_maxscale_log_copy = readenv_bool("no_maxscale_log_copy", false);
    m_use_ipv6 = readenv_bool("use_ipv6", false);
    backend_ssl = readenv_bool("backend_ssl", false);
    smoke = readenv_bool("smoke", true);
    m_threads = readenv_int("threads", 4);
    m_use_snapshots = readenv_bool("use_snapshots", false);
    m_take_snapshot_command = envvar_get_set(
        "take_snapshot_command", "mdbci snapshot take --path-to-nodes %s --snapshot-name ",
        m_mdbci_config_name.c_str());
    m_revert_snapshot_command = envvar_get_set(
        "revert_snapshot_command", "mdbci snapshot revert --path-to-nodes %s --snapshot-name ",
        m_mdbci_config_name.c_str());
    no_vm_revert = readenv_bool("no_vm_revert", true);
}

void TestConnections::print_env()
{
    printf("Maxscale IP\t%s\n", maxscales->IP[0]);
    printf("Maxscale User name\t%s\n", maxscales->user_name);
    printf("Maxscale Password\t%s\n", maxscales->password);
    printf("Maxscale SSH key\t%s\n", maxscales->sshkey[0]);
    printf("Access user\t%s\n", maxscales->access_user[0]);
    if (repl)
    {
        repl->print_env();
    }
    if (galera)
    {
        galera->print_env();
    }
}

/**
 * Set config template file and test labels.
 */
void TestConnections::set_template_and_labels()
{
    const TestDefinition* found = nullptr;
    for (int i = 0; test_definitions[i].name; i++)
    {
        auto* test = &test_definitions[i];
        if (test->name == m_test_name)
        {
            found = test;
            break;
        }
    }

    if (found)
    {
        m_cnf_template_path = found->config_template;
        m_test_labels_str = found->labels;
    }
    else
    {
        printf("Failed to find configuration template for test '%s', using default template '%s' and "
               "labels '%s'.\n",
               m_test_name.c_str(), default_template, label_repl_be.c_str());
        m_cnf_template_path = default_template;
        m_test_labels_str = label_repl_be;
    }

    // Parse the labels-string to a set.
    m_test_labels = parse_to_stringset(m_test_labels_str);
}

void TestConnections::process_template(int m, const string& cnf_template_path, const char* dest)
{
    struct stat stb;
    char str[4096];
    string template_file = cnf_template_path;

    char extended_template_file[1024 + 12];
    sprintf(extended_template_file, "%s.%03d", cnf_template_path.c_str(), m);
    if (stat(extended_template_file, &stb) == 0)
    {
        template_file = extended_template_file;
    }

    tprintf("Template file is %s\n", template_file.c_str());

    sprintf(str, "cp %s maxscale.cnf", template_file.c_str());
    if (verbose)
    {
        tprintf("Executing '%s' command\n", str);
    }
    if (system(str) != 0)
    {
        tprintf("Error copying maxscale.cnf template\n");
        return;
    }

    if (backend_ssl)
    {
        tprintf("Adding ssl settings\n");
        const char sed_cmd[] = "sed -i "
                               "\"s|type=server|type=server\\nssl=required\\nssl_cert=/###access_homedir###/"
                               "certs/client-cert.pem\\nssl_key=/###access_homedir###/certs/client-key.pem"
                               "\\nssl_ca_cert=/###access_homedir###/certs/ca.pem\\nssl_cert_verify_depth=9"
                               "\\nssl_version=MAX|g\" maxscale.cnf";
        system(sed_cmd);
    }

    sprintf(str, "sed -i \"s/###threads###/%d/\"  maxscale.cnf", m_threads);
    system(str);

    Mariadb_nodes* mdn[3];
    char* IPcnf;
    mdn[0] = repl;
    mdn[1] = galera;
    mdn[2] = clustrix;
    int i, j;
    int mdn_n = 3;

    for (j = 0; j < mdn_n; j++)
    {
        if (mdn[j])
        {
            for (i = 0; i < mdn[j]->N; i++)
            {
                if (mdn[j]->use_ipv6)
                {
                    IPcnf = mdn[j]->IP6[i];
                }
                else
                {
                    IPcnf = mdn[j]->IP_private[i];
                }
                sprintf(str, "sed -i \"s/###%s_server_IP_%0d###/%s/\" maxscale.cnf",
                        mdn[j]->prefix, i + 1, IPcnf);
                system(str);

                sprintf(str, "sed -i \"s/###%s_server_port_%0d###/%d/\" maxscale.cnf",
                        mdn[j]->prefix, i + 1, mdn[j]->port[i]);
                system(str);
            }

            sprintf(str,
                    "sed -i \"s/###%s###/%s/\" maxscale.cnf",
                    mdn[j]->cnf_server_name.c_str(), mdn[j]->cnf_servers().c_str());
            system(str);
            sprintf(str,
                    "sed -i \"s/###%s_line###/%s/\" maxscale.cnf",
                    mdn[j]->cnf_server_name.c_str(), mdn[j]->cnf_servers_line().c_str());
            system(str);

            mdn[j]->connect();
            execute_query(mdn[j]->nodes[0], (char*) "CREATE DATABASE IF NOT EXISTS test");
            mdn[j]->close_connections();
        }
    }

    sprintf(str, "sed -i \"s/###access_user###/%s/g\" maxscale.cnf", maxscales->access_user[m]);
    system(str);

    sprintf(str, "sed -i \"s|###access_homedir###|%s|g\" maxscale.cnf", maxscales->access_homedir[m]);
    system(str);

    if (repl && repl->v51)
    {
        system("sed -i \"s/###repl51###/mysql51_replication=true/g\" maxscale.cnf");
    }
    maxscales->copy_to_node_legacy((char*) "maxscale.cnf", (char*) dest, m);
}

void TestConnections::init_maxscales()
{
    // Always initialize the first MaxScale
    init_maxscale(0);

    if (maxscale::multiple_maxscales)
    {
        for (int i = 1; i < maxscales->N; i++)
        {
            init_maxscale(i);
        }
    }
}

void TestConnections::init_maxscale(int m)
{
    process_template(m, m_cnf_template_path, maxscales->access_homedir[m]);
    if (maxscales->ssh_node_f(m, true, "test -d %s/certs", maxscales->access_homedir[m]))
    {
        tprintf("SSL certificates not found, copying to maxscale");
        maxscales->ssh_node_f(m,
                              true,
                              "rm -rf %s/certs;mkdir -m a+wrx %s/certs;",
                              maxscales->access_homedir[m],
                              maxscales->access_homedir[m]);

        char str[4096];
        char dtr[4096];
        sprintf(str, "%s/ssl-cert/*", test_dir);
        sprintf(dtr, "%s/certs/", maxscales->access_homedir[m]);
        maxscales->copy_to_node_legacy(str, dtr, m);
        sprintf(str, "cp %s/ssl-cert/* .", test_dir);
        call_system(str);
        maxscales->ssh_node_f(m, true, "chmod -R a+rx %s;", maxscales->access_homedir[m]);
    }

    maxscales->ssh_node_f(m,
                          true,
                          "cp maxscale.cnf %s;"
                          "iptables -F INPUT;"
                          "rm -rf %s/*.log /tmp/core* /dev/shm/* /var/lib/maxscale/* /var/lib/maxscale/.secrets;"
                          "find /var/*/maxscale -name 'maxscale.lock' -delete;",
                          maxscales->maxscale_cnf[m],
                          maxscales->maxscale_log_dir[m]);
    if (maxscale::start)
    {
        maxscales->restart_maxscale(m);
        maxscales->ssh_node_f(m,
                              true,
                              "maxctrl api get maxscale/debug/monitor_wait");
    }
    else
    {
        maxscales->stop_maxscale(m);
    }
}

void TestConnections::copy_one_mariadb_log(Mariadb_nodes* nrepl, int i, std::string filename)
{
    auto log_retrive_commands =
    {
        "cat /var/lib/mysql/*.err",
        "cat /var/log/syslog | grep mysql",
        "cat /var/log/messages | grep mysql"
    };

    int j = 1;

    for (auto cmd : log_retrive_commands)
    {
        auto output = nrepl->ssh_output(cmd, i).output;

        if (!output.empty())
        {
            std::ofstream outfile(filename + std::to_string(j++));

            if (outfile)
            {
                outfile << output;
            }
        }
    }
}

int TestConnections::copy_mariadb_logs(Mariadb_nodes* nrepl,
                                       const char* prefix,
                                       std::vector<std::thread>& threads)
{
    int local_result = 0;

    if (nrepl)
    {
        for (int i = 0; i < nrepl->N; i++)
        {
            // Do not copy MariaDB logs in case of local backend
            if (strcmp(nrepl->IP[i], "127.0.0.1") != 0)
            {
                char str[4096];
                sprintf(str, "LOGS/%s/%s%d_mariadb_log", m_test_name.c_str(), prefix, i);
                threads.emplace_back(&TestConnections::copy_one_mariadb_log, this, nrepl, i, str);
            }
        }
    }

    return local_result;
}

int TestConnections::copy_all_logs()
{
    set_timeout(300);

    char str[PATH_MAX + 1];
    sprintf(str, "mkdir -p LOGS/%s", m_test_name.c_str());
    call_system(str);

    std::vector<std::thread> threads;

    if (!m_no_backend_log_copy)
    {
        copy_mariadb_logs(repl, "node", threads);
        copy_mariadb_logs(galera, "galera", threads);
    }

    int rv = 0;

    if (!m_no_maxscale_log_copy)
    {
        rv = copy_maxscale_logs(0);
    }

    for (auto& a : threads)
    {
        a.join();
    }

    return rv;
}

void TestConnections::copy_one_maxscale_log(int i, double timestamp)
{
    char log_dir[PATH_MAX + 1024];
    char log_dir_i[sizeof(log_dir) + 1024];
    char sys[sizeof(log_dir_i) + 1024];
    if (timestamp == 0)
    {
        sprintf(log_dir, "LOGS/%s", m_test_name.c_str());
    }
    else
    {
        sprintf(log_dir, "LOGS/%s/%04f", m_test_name.c_str(), timestamp);
    }

    sprintf(log_dir_i, "%s/%03d", log_dir, i);
    sprintf(sys, "mkdir -p %s", log_dir_i);
    call_system(sys);

    if (strcmp(maxscales->IP[i], "127.0.0.1") != 0)
    {
        int rc = maxscales->ssh_node_f(i, true,
                                       "rm -rf %s/logs;"
                                       "mkdir %s/logs;"
                                       "cp %s/*.log %s/logs/;"
                                       "cp /tmp/core* %s/logs/ >& /dev/null;"
                                       "cp %s %s/logs/;"
                                       "chmod 777 -R %s/logs;"
                                       "ls /tmp/core* >& /dev/null && exit 42;",
                                       maxscales->access_homedir[i],
                                       maxscales->access_homedir[i],
                                       maxscales->maxscale_log_dir[i],
                                       maxscales->access_homedir[i],
                                       maxscales->access_homedir[i],
                                       maxscales->maxscale_cnf[i],
                                       maxscales->access_homedir[i],
                                       maxscales->access_homedir[i]);
        sprintf(sys, "%s/logs/*", maxscales->access_homedir[i]);
        maxscales->copy_from_node(i, sys, log_dir_i);
        expect(rc != 42, "Test should not generate core files");
    }
    else
    {
        maxscales->ssh_node_f(i, true, "cp %s/*.logs %s/", maxscales->maxscale_log_dir[i], log_dir_i);
        maxscales->ssh_node_f(i, true, "cp /tmp/core* %s/", log_dir_i);
        maxscales->ssh_node_f(i, true, "cp %s %s/", maxscales->maxscale_cnf[i], log_dir_i);
        maxscales->ssh_node_f(i, true, "chmod a+r -R %s", log_dir_i);
    }
}

int TestConnections::copy_maxscale_logs(double timestamp)
{
    std::vector<std::thread> threads;

    for (int i = 0; i < maxscales->N; i++)
    {
<<<<<<< HEAD
        threads.emplace_back([this, i, timestamp]() {
                                 copy_one_maxscale_log(i, timestamp);
                             });
=======
        sprintf(log_dir_i, "%s/%03d", log_dir, i);
        sprintf(sys, "mkdir -p %s", log_dir_i);
        call_system(sys);
        if (strcmp(maxscales->IP[i], "127.0.0.1") != 0)
        {
            int rc = maxscales->ssh_node_f(i, true,
                                           "rm -rf %s/logs;"
                                           "mkdir %s/logs;"
                                           "cp %s/*.log %s/logs/;"
                                           "test -e /tmp/core* && cp /tmp/core* %s/logs/;"
                                           "cp %s %s/logs/;"
                                           "chmod 777 -R %s/logs;"
                                           "test -e /tmp/core* && exit 42;",
                                           maxscales->access_homedir[i],
                                           maxscales->access_homedir[i],
                                           maxscales->maxscale_log_dir[i],
                                           maxscales->access_homedir[i],
                                           maxscales->access_homedir[i],
                                           maxscales->maxscale_cnf[i],
                                           maxscales->access_homedir[i],
                                           maxscales->access_homedir[i]);
            sprintf(sys, "%s/logs/*", maxscales->access_homedir[i]);
            maxscales->copy_from_node(i, sys, log_dir_i);
            expect(rc != 42, "Test should not generate core files");
        }
        else
        {
            maxscales->ssh_node_f(i, true, "cp %s/*.logs %s/", maxscales->maxscale_log_dir[i], log_dir_i);
            maxscales->ssh_node_f(i, true, "cp /tmp/core* %s/", log_dir_i);
            maxscales->ssh_node_f(i, true, "cp %s %s/", maxscales->maxscale_cnf[i], log_dir_i);
            maxscales->ssh_node_f(i, true, "chmod a+r -R %s", log_dir_i);
        }
>>>>>>> 9f076133
    }

    for (auto& a : threads)
    {
        a.join();
    }

    return 0;
}

int TestConnections::copy_all_logs_periodic()
{
    timeval t2;
    gettimeofday(&t2, NULL);
    double elapsedTime = (t2.tv_sec - m_start_time.tv_sec);
    elapsedTime += (double) (t2.tv_usec - m_start_time.tv_usec) / 1000000.0;

    return copy_maxscale_logs(elapsedTime);
}

int TestConnections::prepare_binlog(int m)
{
    char version_str[1024] = "";
    repl->connect();
    find_field(repl->nodes[0], "SELECT @@version", "@@version", version_str);
    tprintf("Master server version '%s'", version_str);

    if (*version_str
        && strstr(version_str, "10.0") == NULL
        && strstr(version_str, "10.1") == NULL
        && strstr(version_str, "10.2") == NULL)
    {
        add_result(maxscales->ssh_node_f(m,
                                         true,
                                         "sed -i \"s/,mariadb10-compatibility=1//\" %s",
                                         maxscales->maxscale_cnf[m]),
                   "Error editing maxscale.cnf");
    }

    if (!m_local_maxscale)
    {
        tprintf("Removing all binlog data from Maxscale node");
        add_result(maxscales->ssh_node_f(m, true, "rm -rf %s", maxscales->maxscale_binlog_dir[m]),
                   "Removing binlog data failed");

        tprintf("Creating binlog dir");
        add_result(maxscales->ssh_node_f(m, true, "mkdir -p %s", maxscales->maxscale_binlog_dir[m]),
                   "Creating binlog data dir failed");
        tprintf("Set 'maxscale' as a owner of binlog dir");
        add_result(maxscales->ssh_node_f(m,
                                         false,
                                         "%s mkdir -p %s; %s chown maxscale:maxscale -R %s",
                                         maxscales->access_sudo[m],
                                         maxscales->maxscale_binlog_dir[m],
                                         maxscales->access_sudo[m],
                                         maxscales->maxscale_binlog_dir[m]),
                   "directory ownership change failed");
    }
    else
    {
        perform_manual_action("Remove all local binlog data");
    }

    return 0;
}

int TestConnections::start_binlog(int m)
{
    char sys1[4096];
    MYSQL* binlog;
    char log_file[256];
    char log_pos[256];
    char cmd_opt[256];

    int i;
    int global_result = 0;
    bool no_pos;

    no_pos = repl->no_set_pos;

    switch (binlog_cmd_option)
    {
    case 1:
        sprintf(cmd_opt, "--binlog-checksum=CRC32");
        break;

    case 2:
        sprintf(cmd_opt, "--binlog-checksum=NONE");
        break;

    default:
        sprintf(cmd_opt, " ");
    }

    repl->stop_nodes();

    if (!m_local_maxscale)
    {
        binlog =
            open_conn_no_db(maxscales->binlog_port[m], maxscales->IP[m], repl->user_name, repl->password,
                            ssl);
        execute_query(binlog, "stop slave");
        execute_query(binlog, "reset slave all");
        mysql_close(binlog);

        tprintf("Stopping maxscale\n");
        add_result(maxscales->stop_maxscale(m), "Maxscale stopping failed\n");
    }
    else
    {
        perform_manual_action(
            "Perform the equivalent of 'STOP SLAVE; RESET SLAVE ALL' and stop local Maxscale");
    }

    for (i = 0; i < repl->N; i++)
    {
        repl->start_node(i, cmd_opt);
    }
    sleep(5);

    tprintf("Connecting to all backend nodes\n");
    repl->connect();

    tprintf("Stopping everything\n");
    for (i = 0; i < repl->N; i++)
    {
        execute_query(repl->nodes[i], "stop slave");
        execute_query(repl->nodes[i], "reset slave all");
        execute_query(repl->nodes[i], "reset master");
    }
    prepare_binlog(m);
    tprintf("Testing binlog when MariaDB is started with '%s' option\n", cmd_opt);

    if (!m_local_maxscale)
    {
        tprintf("ls binlog data dir on Maxscale node\n");
        add_result(maxscales->ssh_node_f(m, true, "ls -la %s/", maxscales->maxscale_binlog_dir[m]),
                   "ls failed\n");
    }

    if (binlog_master_gtid)
    {
        // GTID to connect real Master
        tprintf("GTID for connection 1st slave to master!\n");
        try_query(repl->nodes[1], "stop slave");
        try_query(repl->nodes[1], "SET @@global.gtid_slave_pos=''");
        sprintf(sys1,
                "CHANGE MASTER TO MASTER_HOST='%s', MASTER_PORT=%d, MASTER_USER='repl', MASTER_PASSWORD='repl', MASTER_USE_GTID=Slave_pos",
                repl->IP_private[0],
                repl->port[0]);
        try_query(repl->nodes[1], "%s", sys1);
        try_query(repl->nodes[1], "start slave");
    }
    else
    {
        tprintf("show master status\n");
        find_field(repl->nodes[0], (char*) "show master status", (char*) "File", &log_file[0]);
        find_field(repl->nodes[0], (char*) "show master status", (char*) "Position", &log_pos[0]);
        tprintf("Real master file: %s\n", log_file);
        tprintf("Real master pos : %s\n", log_pos);

        tprintf("Stopping first slave (node 1)\n");
        try_query(repl->nodes[1], "stop slave;");
        // repl->no_set_pos = true;
        repl->no_set_pos = false;
        tprintf("Configure first backend slave node to be slave of real master\n");
        repl->set_slave(repl->nodes[1], repl->IP_private[0], repl->port[0], log_file, log_pos);
    }

    if (!m_local_maxscale)
    {
        tprintf("Starting back Maxscale\n");
        add_result(maxscales->start_maxscale(m), "Maxscale start failed\n");
    }
    else
    {
        perform_manual_action("Start Maxscale");
    }

    tprintf("Connecting to MaxScale binlog router (with any DB)\n");
    binlog =
        open_conn_no_db(maxscales->binlog_port[m], maxscales->IP[m], repl->user_name, repl->password, ssl);

    add_result(mysql_errno(binlog), "Error connection to binlog router %s\n", mysql_error(binlog));

    if (binlog_master_gtid)
    {
        // GTID to connect real Master
        tprintf("GTID for connection binlog router to master!\n");
        try_query(binlog, "stop slave");
        try_query(binlog, "SET @@global.gtid_slave_pos=''");
        sprintf(sys1,
                "CHANGE MASTER TO MASTER_HOST='%s', MASTER_PORT=%d, MASTER_USER='repl', MASTER_PASSWORD='repl', MASTER_USE_GTID=Slave_pos",
                repl->IP_private[0],
                repl->port[0]);
        try_query(binlog, "%s", sys1);
    }
    else
    {
        repl->no_set_pos = true;
        tprintf("configuring Maxscale binlog router\n");
        repl->set_slave(binlog, repl->IP_private[0], repl->port[0], log_file, log_pos);
    }
    // ssl between binlog router and Master
    if (backend_ssl)
    {
        sprintf(sys1,
                "CHANGE MASTER TO master_ssl_cert='%s/certs/client-cert.pem', master_ssl_ca='%s/certs/ca.pem', master_ssl=1, master_ssl_key='%s/certs/client-key.pem'",
                maxscales->access_homedir[m],
                maxscales->access_homedir[m],
                maxscales->access_homedir[m]);
        tprintf("Configuring Master ssl: %s\n", sys1);
        try_query(binlog, "%s", sys1);
    }
    try_query(binlog, "start slave");
    try_query(binlog, "show slave status");

    if (binlog_slave_gtid)
    {
        tprintf("GTID for connection slaves to binlog router!\n");
        tprintf("Setup all backend nodes except first one to be slaves of binlog Maxscale node\n");
        fflush(stdout);
        for (i = 2; i < repl->N; i++)
        {
            try_query(repl->nodes[i], "stop slave");
            try_query(repl->nodes[i], "SET @@global.gtid_slave_pos=''");
            sprintf(sys1,
                    "CHANGE MASTER TO MASTER_HOST='%s', MASTER_PORT=%d, MASTER_USER='repl', MASTER_PASSWORD='repl', MASTER_USE_GTID=Slave_pos",
                    maxscales->IP_private[m],
                    maxscales->binlog_port[m]);
            try_query(repl->nodes[i], "%s", sys1);
            try_query(repl->nodes[i], "start slave");
        }
    }
    else
    {
        repl->no_set_pos = false;

        // get Master status from Maxscale binlog
        tprintf("show master status\n");
        find_field(binlog, (char*) "show master status", (char*) "File", &log_file[0]);
        find_field(binlog, (char*) "show master status", (char*) "Position", &log_pos[0]);

        tprintf("Maxscale binlog master file: %s\n", log_file);
        tprintf("Maxscale binlog master pos : %s\n", log_pos);

        tprintf("Setup all backend nodes except first one to be slaves of binlog Maxscale node\n");
        fflush(stdout);
        for (i = 2; i < repl->N; i++)
        {
            try_query(repl->nodes[i], "stop slave");
            repl->set_slave(repl->nodes[i], maxscales->IP_private[m], maxscales->binlog_port[m],
                            log_file, log_pos);
        }
    }

    repl->close_connections();
    try_query(binlog, "show slave status");
    mysql_close(binlog);
    repl->no_set_pos = no_pos;
    return global_result;
}

bool TestConnections::replicate_from_master(int m)
{
    bool rval = true;

    /** Stop the binlogrouter */
    MYSQL* conn = open_conn_no_db(maxscales->binlog_port[m],
                                  maxscales->IP[m],
                                  repl->user_name,
                                  repl->password,
                                  ssl);
    execute_query_silent(conn, "stop slave");
    mysql_close(conn);

    repl->execute_query_all_nodes("STOP SLAVE");

    /** Clean up MaxScale directories */
    maxscales->stop_maxscale(m);
    prepare_binlog(m);
    maxscales->start_maxscale(m);

    char log_file[256] = "";
    char log_pos[256] = "4";

    repl->connect();
    execute_query(repl->nodes[0], "RESET MASTER");

    conn = open_conn_no_db(maxscales->binlog_port[m], maxscales->IP[m], repl->user_name, repl->password, ssl);

    if (find_field(repl->nodes[0], "show master status", "File", log_file)
        || repl->set_slave(conn, repl->IP_private[0], repl->port[0], log_file, log_pos)
        || execute_query(conn, "start slave"))
    {
        rval = false;
    }

    mysql_close(conn);

    return rval;
}

void TestConnections::revert_replicate_from_master()
{
    char log_file[256] = "";

    repl->connect();
    execute_query(repl->nodes[0], "RESET MASTER");
    find_field(repl->nodes[0], "show master status", "File", log_file);

    for (int i = 1; i < repl->N; i++)
    {
        repl->set_slave(repl->nodes[i], repl->IP_private[0], repl->port[0], log_file, (char*)"4");
        execute_query(repl->nodes[i], "start slave");
    }
}

int TestConnections::start_mm(int m)
{
    int i;
    char log_file1[256];
    char log_pos1[256];
    char log_file2[256];
    char log_pos2[256];

    tprintf("Stopping maxscale\n");
    int global_result = maxscales->stop_maxscale(m);

    tprintf("Stopping all backend nodes\n");
    global_result += repl->stop_nodes();

    for (i = 0; i < 2; i++)
    {
        tprintf("Starting back node %d\n", i);
        global_result += repl->start_node(i, (char*) "");
    }

    repl->connect();
    for (i = 0; i < 2; i++)
    {
        execute_query(repl->nodes[i], "stop slave");
        execute_query(repl->nodes[i], "reset master");
    }

    execute_query(repl->nodes[0], "SET GLOBAL READ_ONLY=ON");

    find_field(repl->nodes[0], (char*) "show master status", (char*) "File", log_file1);
    find_field(repl->nodes[0], (char*) "show master status", (char*) "Position", log_pos1);

    find_field(repl->nodes[1], (char*) "show master status", (char*) "File", log_file2);
    find_field(repl->nodes[1], (char*) "show master status", (char*) "Position", log_pos2);

    repl->set_slave(repl->nodes[0], repl->IP_private[1], repl->port[1], log_file2, log_pos2);
    repl->set_slave(repl->nodes[1], repl->IP_private[0], repl->port[0], log_file1, log_pos1);

    repl->close_connections();

    tprintf("Starting back Maxscale\n");
    global_result += maxscales->start_maxscale(m);

    return global_result;
}

bool TestConnections::log_matches(int m, const char* pattern)
{

    // Replace single quotes with wildcard characters, should solve most problems
    std::string p = pattern;
    for (auto& a : p)
    {
        if (a == '\'')
        {
            a = '.';
        }
    }

    return maxscales->ssh_node_f(m, true, "grep '%s' /var/log/maxscale/maxscale*.log", p.c_str()) == 0;
}

void TestConnections::log_includes(int m, const char* pattern)
{
    add_result(!log_matches(m, pattern), "Log does not match pattern '%s'", pattern);
}

void TestConnections::log_excludes(int m, const char* pattern)
{
    add_result(log_matches(m, pattern), "Log matches pattern '%s'", pattern);
}

static int read_log(const char* name, char** err_log_content_p)
{
    FILE* f;
    *err_log_content_p = NULL;
    char* err_log_content;
    f = fopen(name, "rb");
    if (f != NULL)
    {

        int prev = ftell(f);
        fseek(f, 0L, SEEK_END);
        long int size = ftell(f);
        fseek(f, prev, SEEK_SET);
        err_log_content = (char*)malloc(size + 2);
        if (err_log_content != NULL)
        {
            fread(err_log_content, 1, size, f);
            for (int i = 0; i < size; i++)
            {
                if (err_log_content[i] == 0)
                {
                    // printf("null detected at position %d\n", i);
                    err_log_content[i] = '\n';
                }
            }
            // printf("s=%ld\n", strlen(err_log_content));
            err_log_content[size] = '\0';
            // printf("s=%ld\n", strlen(err_log_content));
            * err_log_content_p = err_log_content;
            fclose(f);
            return 0;
        }
        else
        {
            printf("Error allocationg memory for the log\n");
            return 1;
        }
    }
    else
    {
        printf ("Error reading log %s \n", name);
        return 1;
    }
}

int TestConnections::find_connected_slave(int m, int* global_result)
{
    int conn_num;
    int all_conn = 0;
    int current_slave = -1;
    repl->connect();
    for (int i = 0; i < repl->N; i++)
    {
        conn_num = get_conn_num(repl->nodes[i], maxscales->ip(m), maxscales->hostname[m], (char*) "test");
        tprintf("connections to %d: %u\n", i, conn_num);
        if ((i == 0) && (conn_num != 1))
        {
            tprintf("There is no connection to master\n");
            *global_result = 1;
        }
        all_conn += conn_num;
        if ((i != 0) && (conn_num != 0))
        {
            current_slave = i;
        }
    }
    if (all_conn != 2)
    {
        tprintf("total number of connections is not 2, it is %d\n", all_conn);
        *global_result = 1;
    }
    tprintf("Now connected slave node is %d (%s)\n", current_slave, repl->IP[current_slave]);
    repl->close_connections();
    return current_slave;
}

int TestConnections::find_connected_slave1(int m)
{
    int conn_num;
    int all_conn = 0;
    int current_slave = -1;
    repl->connect();
    for (int i = 0; i < repl->N; i++)
    {
        conn_num = get_conn_num(repl->nodes[i], maxscales->ip(m), maxscales->hostname[m], (char*) "test");
        tprintf("connections to %d: %u\n", i, conn_num);
        all_conn += conn_num;
        if ((i != 0) && (conn_num != 0))
        {
            current_slave = i;
        }
    }
    tprintf("Now connected slave node is %d (%s)\n", current_slave, repl->IP[current_slave]);
    repl->close_connections();
    return current_slave;
}

int TestConnections::check_maxscale_processes(int m, int expected)
{
    const char* ps_cmd = maxscales->use_valgrind ?
        "ps ax | grep valgrind | grep maxscale | grep -v grep | wc -l" :
        "ps -C maxscale | grep maxscale | wc -l";

    int exit_code;
    char* maxscale_num = maxscales->ssh_node_output(m, ps_cmd, false, &exit_code);

    if ((maxscale_num == NULL) || (exit_code != 0))
    {
        return -1;
    }
    char* nl = strchr(maxscale_num, '\n');
    if (nl)
    {
        *nl = '\0';
    }

    if (atoi(maxscale_num) != expected)
    {
        tprintf("%s maxscale processes detected, trying again in 5 seconds\n", maxscale_num);
        sleep(5);
        maxscale_num = maxscales->ssh_node_output(m, ps_cmd, false, &exit_code);

        if (atoi(maxscale_num) != expected)
        {
            add_result(1, "Number of MaxScale processes is not %d, it is %s\n", expected, maxscale_num);
        }
    }

    return exit_code;
}

int TestConnections::stop_maxscale(int m)
{
    int res = maxscales->stop_maxscale(m);
    check_maxscale_processes(m, 0);
    fflush(stdout);
    return res;
}

int TestConnections::start_maxscale(int m)
{
    int res = maxscales->start_maxscale(m);
    check_maxscale_processes(m, 1);
    fflush(stdout);
    return res;
}

int TestConnections::check_maxscale_alive(int m)
{
    int gr = global_result;
    set_timeout(10);
    tprintf("Connecting to Maxscale\n");
    add_result(maxscales->connect_maxscale(m), "Can not connect to Maxscale\n");
    tprintf("Trying simple query against all sevices\n");
    tprintf("RWSplit \n");
    set_timeout(10);
    try_query(maxscales->conn_rwsplit[m], "show databases;");
    tprintf("ReadConn Master \n");
    set_timeout(10);
    try_query(maxscales->conn_master[m], "show databases;");
    tprintf("ReadConn Slave \n");
    set_timeout(10);
    try_query(maxscales->conn_slave[m], "show databases;");
    set_timeout(10);
    maxscales->close_maxscale_connections(m);
    add_result(global_result - gr, "Maxscale is not alive\n");
    stop_timeout();
    check_maxscale_processes(m, 1);

    return global_result - gr;
}

int TestConnections::test_maxscale_connections(int m, bool rw_split, bool rc_master, bool rc_slave)
{
    int rval = 0;
    int rc;

    tprintf("Testing RWSplit, expecting %s\n", (rw_split ? "success" : "failure"));
    rc = execute_query(maxscales->conn_rwsplit[m], "select 1");
    if ((rc == 0) != rw_split)
    {
        tprintf("Error: Query %s\n", (rw_split ? "failed" : "succeeded"));
        rval++;
    }

    tprintf("Testing ReadConnRoute Master, expecting %s\n", (rc_master ? "success" : "failure"));
    rc = execute_query(maxscales->conn_master[m], "select 1");
    if ((rc == 0) != rc_master)
    {
        tprintf("Error: Query %s", (rc_master ? "failed" : "succeeded"));
        rval++;
    }

    tprintf("Testing ReadConnRoute Slave, expecting %s\n", (rc_slave ? "success" : "failure"));
    rc = execute_query(maxscales->conn_slave[m], "select 1");
    if ((rc == 0) != rc_slave)
    {
        tprintf("Error: Query %s", (rc_slave ? "failed" : "succeeded"));
        rval++;
    }
    return rval;
}


int TestConnections::create_connections(int m,
                                        int conn_N,
                                        bool rwsplit_flag,
                                        bool master_flag,
                                        bool slave_flag,
                                        bool galera_flag)
{
    int i;
    int local_result = 0;
    MYSQL* rwsplit_conn[conn_N];
    MYSQL* master_conn[conn_N];
    MYSQL* slave_conn[conn_N];
    MYSQL* galera_conn[conn_N];


    tprintf("Opening %d connections to each router\n", conn_N);
    for (i = 0; i < conn_N; i++)
    {
        set_timeout(20);

        if (verbose)
        {
            tprintf("opening %d-connection: ", i + 1);
        }

        if (rwsplit_flag)
        {
            if (verbose)
            {
                printf("RWSplit \t");
            }

            rwsplit_conn[i] = maxscales->open_rwsplit_connection(m);
            if (!rwsplit_conn[i])
            {
                local_result++;
                tprintf("RWSplit connection failed\n");
            }
        }
        if (master_flag)
        {
            if (verbose)
            {
                printf("ReadConn master \t");
            }

            master_conn[i] = maxscales->open_readconn_master_connection(m);
            if (mysql_errno(master_conn[i]) != 0)
            {
                local_result++;
                tprintf("ReadConn master connection failed, error: %s\n", mysql_error(master_conn[i]));
            }
        }
        if (slave_flag)
        {
            if (verbose)
            {
                printf("ReadConn slave \t");
            }

            slave_conn[i] = maxscales->open_readconn_slave_connection(m);
            if (mysql_errno(slave_conn[i]) != 0)
            {
                local_result++;
                tprintf("ReadConn slave connection failed, error: %s\n", mysql_error(slave_conn[i]));
            }
        }
        if (galera_flag)
        {
            if (verbose)
            {
                printf("Galera \n");
            }

            galera_conn[i] =
                open_conn(4016, maxscales->IP[m], maxscales->user_name, maxscales->password, ssl);
            if (mysql_errno(galera_conn[i]) != 0)
            {
                local_result++;
                tprintf("Galera connection failed, error: %s\n", mysql_error(galera_conn[i]));
            }
        }
    }
    for (i = 0; i < conn_N; i++)
    {
        set_timeout(20);

        if (verbose)
        {
            tprintf("Trying query against %d-connection: ", i + 1);
        }

        if (rwsplit_flag)
        {
            if (verbose)
            {
                tprintf("RWSplit \t");
            }
            local_result += execute_query(rwsplit_conn[i], "select 1;");
        }
        if (master_flag)
        {
            if (verbose)
            {
                tprintf("ReadConn master \t");
            }
            local_result += execute_query(master_conn[i], "select 1;");
        }
        if (slave_flag)
        {
            if (verbose)
            {
                tprintf("ReadConn slave \t");
            }
            local_result += execute_query(slave_conn[i], "select 1;");
        }
        if (galera_flag)
        {
            if (verbose)
            {
                tprintf("Galera \n");
            }
            local_result += execute_query(galera_conn[i], "select 1;");
        }
    }

    // global_result += check_pers_conn(Test, pers_conn_expected);
    tprintf("Closing all connections\n");
    for (i = 0; i < conn_N; i++)
    {
        set_timeout(20);
        if (rwsplit_flag)
        {
            mysql_close(rwsplit_conn[i]);
        }
        if (master_flag)
        {
            mysql_close(master_conn[i]);
        }
        if (slave_flag)
        {
            mysql_close(slave_conn[i]);
        }
        if (galera_flag)
        {
            mysql_close(galera_conn[i]);
        }
    }
    stop_timeout();

    return local_result;
}

int TestConnections::get_client_ip(int m, char* ip)
{
    int ret = 1;
    auto c = maxscales->rwsplit(m);

    if (c.connect())
    {
        std::string host = c.field("SELECT host FROM information_schema.processlist WHERE id = connection_id()");
        strcpy(ip, host.c_str());
        ret = 0;
    }

    return ret;
}

int TestConnections::set_timeout(long int timeout_seconds)
{
    if (m_enable_timeouts)
    {
        timeout = timeout_seconds;
    }
    return 0;
}

int TestConnections::set_log_copy_interval(long int interval_seconds)
{
    log_copy_to_go = interval_seconds;
    log_copy_interval = interval_seconds;
    return 0;
}

int TestConnections::stop_timeout()
{
    timeout = 999999999;
    return 0;
}

void TestConnections::tprintf(const char* format, ...)
{
    timeval t2;
    gettimeofday(&t2, NULL);
    double elapsedTime = (t2.tv_sec - m_start_time.tv_sec);
    elapsedTime += (double) (t2.tv_usec - m_start_time.tv_usec) / 1000000.0;

    struct tm tm_now;
    localtime_r(&t2.tv_sec, &tm_now);
    unsigned int msec = t2.tv_usec / 1000;

    printf("%02u:%02u:%02u.%03u %04f: ", tm_now.tm_hour, tm_now.tm_min, tm_now.tm_sec, msec, elapsedTime);

    va_list argp;
    va_start(argp, format);
    vprintf(format, argp);
    va_end(argp);

    /** Add a newline if the message doesn't have one */
    if (format[strlen(format) - 1] != '\n')
    {
        printf("\n");
    }

    fflush(stdout);
    fflush(stderr);
}

void TestConnections::log_printf(const char* format, ...)
{
    va_list argp;
    va_start(argp, format);
    int n = vsnprintf(nullptr, 0, format, argp);
    va_end(argp);

    va_start(argp, format);
    char buf[n + 1];
    vsnprintf(buf, sizeof(buf), format, argp);
    va_end(argp);

    tprintf("%s", buf);

    while (char* c = strchr(buf, '\''))
    {
        *c = '^';
    }

    maxscales->ssh_node_f(0, true, "echo '--- %s ---' >> /var/log/maxscale/maxscale.log", buf);
}

int TestConnections::get_master_server_id(int m)
{
    int master_id = -1;
    MYSQL* conn = maxscales->open_rwsplit_connection(m);
    char str[100];
    if (find_field(conn, "SELECT @@server_id, @@last_insert_id;", "@@server_id", str) == 0)
    {
        char* endptr = NULL;
        auto colvalue = strtol(str, &endptr, 0);
        if (endptr && *endptr == '\0')
        {
            master_id = colvalue;
        }
    }
    mysql_close(conn);
    return master_id;
}
void* timeout_thread(void* ptr)
{
    TestConnections* Test = (TestConnections*) ptr;
    struct timespec tim;
    while (Test->timeout > 0)
    {
        tim.tv_sec = 1;
        tim.tv_nsec = 0;
        nanosleep(&tim, NULL);
        Test->timeout--;
    }
    Test->tprintf("\n **** Timeout! *** \n");
    Test->~TestConnections();
    exit(250);
}

void* log_copy_thread(void* ptr)
{
    TestConnections* Test = (TestConnections*) ptr;
    struct timespec tim;
    while (true)
    {
        while (Test->log_copy_to_go > 0)
        {
            tim.tv_sec = 1;
            tim.tv_nsec = 0;
            nanosleep(&tim, NULL);
            Test->log_copy_to_go--;
        }
        Test->log_copy_to_go = Test->log_copy_interval;
        Test->tprintf("\n **** Copying all logs *** \n");
        Test->copy_all_logs_periodic();
    }

    return NULL;
}

int TestConnections::insert_select(int m, int N)
{
    int result = 0;

    tprintf("Create t1\n");
    set_timeout(30);
    create_t1(maxscales->conn_rwsplit[m]);

    tprintf("Insert data into t1\n");
    set_timeout(N * 16 + 30);
    insert_into_t1(maxscales->conn_rwsplit[m], N);
    stop_timeout();
    repl->sync_slaves();

    tprintf("SELECT: rwsplitter\n");
    set_timeout(30);
    result += select_from_t1(maxscales->conn_rwsplit[m], N);

    tprintf("SELECT: master\n");
    set_timeout(30);
    result += select_from_t1(maxscales->conn_master[m], N);

    tprintf("SELECT: slave\n");
    set_timeout(30);
    result += select_from_t1(maxscales->conn_slave[m], N);

    return result;
}

int TestConnections::use_db(int m, char* db)
{
    int local_result = 0;
    char sql[100];

    sprintf(sql, "USE %s;", db);
    set_timeout(20);
    tprintf("selecting DB '%s' for rwsplit\n", db);
    local_result += execute_query(maxscales->conn_rwsplit[m], "%s", sql);
    tprintf("selecting DB '%s' for readconn master\n", db);
    local_result += execute_query(maxscales->conn_slave[m], "%s", sql);
    tprintf("selecting DB '%s' for readconn slave\n", db);
    local_result += execute_query(maxscales->conn_master[m], "%s", sql);
    for (int i = 0; i < repl->N; i++)
    {
        tprintf("selecting DB '%s' for direct connection to node %d\n", db, i);
        local_result += execute_query(repl->nodes[i], "%s", sql);
    }
    return local_result;
}

int TestConnections::check_t1_table(int m, bool presence, char* db)
{
    const char* expected = presence ? "" : "NOT";
    const char* actual = presence ? "NOT" : "";
    int start_result = global_result;

    add_result(use_db(m, db), "use db failed\n");
    stop_timeout();
    repl->sync_slaves();

    tprintf("Checking: table 't1' should %s be found in '%s' database\n", expected, db);
    set_timeout(30);
    int exists = check_if_t1_exists(maxscales->conn_rwsplit[m]);

    if (exists == presence)
    {
        tprintf("RWSplit: ok\n");
    }
    else
    {
        add_result(1, "Table t1 is %s found in '%s' database using RWSplit\n", actual, db);
    }

    set_timeout(30);
    exists = check_if_t1_exists(maxscales->conn_master[m]);

    if (exists == presence)
    {
        tprintf("ReadConn master: ok\n");
    }
    else
    {
        add_result(1,
                   "Table t1 is %s found in '%s' database using Readconnrouter with router option master\n",
                   actual,
                   db);
    }

    set_timeout(30);
    exists = check_if_t1_exists(maxscales->conn_slave[m]);

    if (exists == presence)
    {
        tprintf("ReadConn slave: ok\n");
    }
    else
    {
        add_result(1,
                   "Table t1 is %s found in '%s' database using Readconnrouter with router option slave\n",
                   actual,
                   db);
    }


    for (int i = 0; i < repl->N; i++)
    {
        set_timeout(30);
        exists = check_if_t1_exists(repl->nodes[i]);
        if (exists == presence)
        {
            tprintf("Node %d: ok\n", i);
        }
        else
        {
            add_result(1,
                       "Table t1 is %s found in '%s' database using direct connect to node %d\n",
                       actual,
                       db,
                       i);
        }
    }

    stop_timeout();

    return global_result - start_result;
}

int TestConnections::try_query(MYSQL* conn, const char* format, ...)
{
    va_list valist;

    va_start(valist, format);
    int message_len = vsnprintf(NULL, 0, format, valist);
    va_end(valist);

    char sql[message_len + 1];

    va_start(valist, format);
    vsnprintf(sql, sizeof(sql), format, valist);
    va_end(valist);

    int res = execute_query_silent(conn, sql, false);
    add_result(res,
               "Query '%.*s%s' failed!\n",
               message_len < 100 ? message_len : 100,
               sql,
               message_len < 100 ? "" : "...");
    return res;
}

int TestConnections::try_query_all(int m, const char* sql)
{
    return try_query(maxscales->conn_rwsplit[m], "%s", sql)
           + try_query(maxscales->conn_master[m], "%s", sql)
           + try_query(maxscales->conn_slave[m], "%s", sql);
}

StringSet TestConnections::get_server_status(const std::string& name, int m)
{
    return maxscales->get_server_status(name, m);
}

int TestConnections::list_dirs(int m)
{
    for (int i = 0; i < repl->N; i++)
    {
        tprintf("ls on node %d\n", i);
        repl->ssh_node(i, (char*) "ls -la /var/lib/mysql", true);
        fflush(stdout);
    }
    tprintf("ls maxscale \n");
    maxscales->ssh_node(m, "ls -la /var/lib/maxscale/", true);
    fflush(stdout);
    return 0;
}

void TestConnections::check_current_operations(int m, int value)
{
    for (int i = 0; i < repl->N; i++)
    {
        auto res = maxctrl("api get servers/server"
                           + std::to_string(i + 1)
                           + " data.attributes.statistics.active_operations", m);

        expect(std::stoi(res.output) == value,
               "Current no. of operations is not %d for server%d", value, i + 1);
    }
}

void TestConnections::check_current_connections(int m, int value)
{
    for (int i = 0; i < repl->N; i++)
    {
        auto res = maxctrl("api get servers/server"
                           + std::to_string(i + 1)
                           + " data.attributes.statistics.connections", m);

        expect(std::stoi(res.output) == value,
               "Current no. of conns is not %d for server%d", value, i + 1);
    }
}

void TestConnections::check_current_persistent_connections(int m, const std::string& name, int value)
{
    auto res = maxctrl("api get servers/" + name
                       + " data.attributes.statistics.persistent_connections", m);

    expect(atoi(res.output.c_str()) == value,
           "Current no. of persistent conns is '%s' not '%d' for %s",
           res.output.c_str(), value, name.c_str());
}

int TestConnections::take_snapshot(char* snapshot_name)
{
    char str[m_take_snapshot_command.length() + strlen(snapshot_name) + 2];
    sprintf(str, "%s %s", m_take_snapshot_command.c_str(), snapshot_name);
    return call_system(str);
}

int TestConnections::revert_snapshot(char* snapshot_name)
{
    char str[m_revert_snapshot_command.length() + strlen(snapshot_name) + 2];
    sprintf(str, "%s %s", m_revert_snapshot_command.c_str(), snapshot_name);
    return call_system(str);
}

bool TestConnections::test_bad_config(int m, const string& config)
{
    process_template(m, config, "/tmp/");

    // Set the timeout to prevent hangs with configurations that work
    set_timeout(20);

    return maxscales->ssh_node_f(m,
                                 true,
                                 "cp /tmp/maxscale.cnf /etc/maxscale.cnf; pkill -9 maxscale; "
                                 "maxscale -U maxscale -lstdout &> /dev/null && sleep 1 && pkill -9 maxscale")
           == 0;
}
int TestConnections::call_mdbci(const char* options)
{
    struct stat buf;
    string filepath = m_mdbci_vm_path + "/" + m_mdbci_config_name;
    if (stat(filepath.c_str(), &buf))
    {
        if (process_mdbci_template())
        {
            tprintf("Failed to generate MDBCI virtual machines template");
            return 1;
        }
        if (system((std::string("mdbci --override --template ") + m_vm_path
                    + ".json generate " + m_mdbci_config_name).c_str()))
        {
            tprintf("MDBCI failed to generate virtual machines description");
            return 1;
        }
        if (system((std::string("cp -r ") + test_dir + std::string("/mdbci/cnf ")
                    + m_vm_path + "/").c_str()))
        {
            tprintf("Failed to copy my.cnf files");
            return 1;
        }
    }

    if (system((std::string("mdbci up ") + m_mdbci_config_name + " --labels " + m_mdbci_labels_str + " "
                + options).c_str()))
    {
        tprintf("MDBCI failed to bring up virtual machines");
        return 1;
    }

    std::string team_keys = envvar_get_set("team_keys", "~/.ssh/id_rsa.pub");
    string cmd = "mdbci public_keys --key " + team_keys + " " + m_mdbci_config_name;
    system(cmd.c_str());
    read_env();
    if (repl)
    {
        repl->read_basic_env();
    }
    if (galera)
    {
        galera->read_basic_env();
    }
    if (maxscales)
    {
        maxscales->read_basic_env();
    }
    return 0;
}

int TestConnections::process_mdbci_template()
{
    string box = envvar_get_set("box", "centos_7_libvirt");
    envvar_get_set("backend_box", "%s", box.c_str());
    envvar_get_set("target", "develop");
    envvar_get_set("vm_memory", "2048");

    string version = envvar_get_set("version", "10.3");
    envvar_get_set("galera_version", "%s", version.c_str());

    string product = envvar_get_set("product", "mariadb");
    string cnf_path;
    if (product == "mysql")
    {
        cnf_path = string_printf("%s/cnf/mysql56/", m_vm_path.c_str());
    }
    else
    {
        cnf_path = string_printf("%s/cnf/", m_vm_path.c_str());
    }
    setenv("cnf_path", cnf_path.c_str(), 1);

    string name = string(test_dir) + "/mdbci/templates/" + m_mdbci_template + ".json.template";
    string sys = string("envsubst < ") + name + " > " + m_vm_path + ".json";
    if (verbose)
    {
        std::cout << sys << std::endl;
    }
    return system(sys.c_str());
}

std::string dump_status(const StringSet& current, const StringSet& expected)
{
    std::stringstream ss;
    ss << "Current status: (";

    for (const auto& a : current)
    {
        ss << a << ",";
    }

    ss << ") Expected status: (";

    for (const auto& a : expected)
    {
        ss << a << ",";
    }

    ss << ")";

    return ss.str();
}
int TestConnections::reinstall_maxscales()
{
    char sys[m_target.length() + m_mdbci_config_name.length() + strlen(maxscales->prefix) + 70];
    for (int i = 0; i < maxscales->N; i++)
    {
        printf("Installing Maxscale on node %d\n", i);
        // TODO: make it via MDBCI and compatible with any distro
        maxscales->ssh_node(i, "yum remove maxscale -y", true);
        maxscales->ssh_node(i, "yum clean all", true);

        sprintf(sys, "mdbci install_product --product maxscale_ci --product-version %s %s/%s_%03d",
                m_target.c_str(), m_mdbci_config_name.c_str(), maxscales->prefix, i);
        if (system(sys))
        {
            return 1;
        }
    }
    return 0;
}

bool TestConnections::too_many_maxscales() const
{
    return maxscales->N < 2 && m_required_mdbci_labels.count(label_2nd_mxs) > 0;
}

std::string TestConnections::flatten_stringset(const StringSet& set)
{
    string rval;
    string sep;
    for (auto& elem : set)
    {
        rval += sep;
        rval += elem;
        sep = ",";
    }
    return rval;
}

StringSet TestConnections::parse_to_stringset(const string& source)
{
    string copy = source;
    StringSet rval;
    if (!copy.empty())
    {
        char* ptr = &copy[0];
        char* save_ptr = nullptr;
        // mdbci uses ',' and cmake uses ';'. Add ' ' as well to ensure trimming.
        const char delim[] = ",; ";
        char* token = strtok_r(ptr, delim, &save_ptr);
        while (token)
        {
            rval.insert(token);
            token = strtok_r(nullptr, delim, &save_ptr);
        }
    }
    return rval;
}

/**
 * MDBCI recognizes labels which affect backend configuration. Save those labels to a separate field.
 * Also save a string version.
 */
void TestConnections::set_mdbci_labels()
{
    StringSet mdbci_labels;
    mdbci_labels.insert("MAXSCALE");
    std::set_intersection(recognized_mdbci_labels.begin(), recognized_mdbci_labels.end(),
                          m_test_labels.begin(), m_test_labels.end(),
                          std::inserter(mdbci_labels, mdbci_labels.begin()));

    std::string mdbci_labels_str = flatten_stringset(mdbci_labels);
    if (TestConnections::verbose)
    {
        printf("mdbci-labels: %s\n", mdbci_labels_str.c_str());
    }
    m_required_mdbci_labels = mdbci_labels;
    m_mdbci_labels_str = mdbci_labels_str;
}<|MERGE_RESOLUTION|>--- conflicted
+++ resolved
@@ -347,8 +347,10 @@
     }
 
     m_get_logs_command = (string)test_dir + "/get_logs.sh";
-    m_ssl_options = string_printf("--ssl-cert=%s/ssl-cert/client-cert.pem --ssl-key=%s/ssl-cert/client-key.pem",
-                                  test_dir, test_dir);
+    m_ssl_options = string_printf(
+        "--ssl-cert=%s/ssl-cert/client-cert.pem --ssl-key=%s/ssl-cert/client-key.pem",
+        test_dir,
+        test_dir);
     setenv("ssl_options", m_ssl_options.c_str(), 1);
 
     if (maxscale::require_columnstore)
@@ -1041,10 +1043,10 @@
                                        "rm -rf %s/logs;"
                                        "mkdir %s/logs;"
                                        "cp %s/*.log %s/logs/;"
-                                       "cp /tmp/core* %s/logs/ >& /dev/null;"
+                                       "test -e /tmp/core* && cp /tmp/core* %s/logs/ >& /dev/null;"
                                        "cp %s %s/logs/;"
                                        "chmod 777 -R %s/logs;"
-                                       "ls /tmp/core* >& /dev/null && exit 42;",
+                                       "test -e /tmp/core*  && exit 42;",
                                        maxscales->access_homedir[i],
                                        maxscales->access_homedir[i],
                                        maxscales->maxscale_log_dir[i],
@@ -1072,44 +1074,9 @@
 
     for (int i = 0; i < maxscales->N; i++)
     {
-<<<<<<< HEAD
         threads.emplace_back([this, i, timestamp]() {
                                  copy_one_maxscale_log(i, timestamp);
                              });
-=======
-        sprintf(log_dir_i, "%s/%03d", log_dir, i);
-        sprintf(sys, "mkdir -p %s", log_dir_i);
-        call_system(sys);
-        if (strcmp(maxscales->IP[i], "127.0.0.1") != 0)
-        {
-            int rc = maxscales->ssh_node_f(i, true,
-                                           "rm -rf %s/logs;"
-                                           "mkdir %s/logs;"
-                                           "cp %s/*.log %s/logs/;"
-                                           "test -e /tmp/core* && cp /tmp/core* %s/logs/;"
-                                           "cp %s %s/logs/;"
-                                           "chmod 777 -R %s/logs;"
-                                           "test -e /tmp/core* && exit 42;",
-                                           maxscales->access_homedir[i],
-                                           maxscales->access_homedir[i],
-                                           maxscales->maxscale_log_dir[i],
-                                           maxscales->access_homedir[i],
-                                           maxscales->access_homedir[i],
-                                           maxscales->maxscale_cnf[i],
-                                           maxscales->access_homedir[i],
-                                           maxscales->access_homedir[i]);
-            sprintf(sys, "%s/logs/*", maxscales->access_homedir[i]);
-            maxscales->copy_from_node(i, sys, log_dir_i);
-            expect(rc != 42, "Test should not generate core files");
-        }
-        else
-        {
-            maxscales->ssh_node_f(i, true, "cp %s/*.logs %s/", maxscales->maxscale_log_dir[i], log_dir_i);
-            maxscales->ssh_node_f(i, true, "cp /tmp/core* %s/", log_dir_i);
-            maxscales->ssh_node_f(i, true, "cp %s %s/", maxscales->maxscale_cnf[i], log_dir_i);
-            maxscales->ssh_node_f(i, true, "chmod a+r -R %s", log_dir_i);
-        }
->>>>>>> 9f076133
     }
 
     for (auto& a : threads)
@@ -1864,7 +1831,8 @@
 
     if (c.connect())
     {
-        std::string host = c.field("SELECT host FROM information_schema.processlist WHERE id = connection_id()");
+        std::string host = c.field(
+            "SELECT host FROM information_schema.processlist WHERE id = connection_id()");
         strcpy(ip, host.c_str());
         ret = 0;
     }
