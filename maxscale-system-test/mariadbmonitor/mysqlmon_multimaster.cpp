--- conflicted
+++ resolved
@@ -25,10 +25,6 @@
 
 #include "sql_t1.h"
 #include <jansson.h>
-<<<<<<< HEAD
-#include <string>
-=======
->>>>>>> 20cce59e
 #include <maxbase/string.hh>
 
 using std::cout;
@@ -37,41 +33,18 @@
 
 void check_status(TestConnections& test, const string& server, const set<string>& expected_status)
 {
-<<<<<<< HEAD
     auto srv_status = test.get_server_status(server);
-    test.expect(srv_status.count(status),
-                "Test failed, server '%s' status is '%s', expected '%s'",
-                server, mxb::join(srv_status, ", ").c_str(), status);
-=======
-    string cmd = "show server " + server;
-    char buf[100];
-
-    test.maxscales->get_maxadmin_param(0, cmd.c_str(), "Status:", buf);
-    string maxadmin_result = buf;
-
-    if (maxadmin_result.empty())
-    {
-        test.expect(false, "maxadmin execution error\n");
-    }
-    else
-    {
-        // First tokenize by comma, then trim. Cannot tokenize by whitespace due to
-        // "Relay Master"-element.
-        auto tokens = mxb::strtok(maxadmin_result, ",");
-        auto trimmer = [](string& s) {
-                mxb::trim(s);
-            };
-        std::for_each(tokens.begin(), tokens.end(), trimmer);
-        set<string> tokenset(tokens.begin(), tokens.end());
-
-        if (tokenset != expected_status)
-        {
-            auto expected_joined = mxb::join(expected_status);
-            test.expect(false, "Wrong states for '%s'. Got '%s', expected '%s'.",
-                        server.c_str(), maxadmin_result.c_str(), expected_joined.c_str());
-        }
-    }
->>>>>>> 20cce59e
+    if (srv_status.empty())
+    {
+        test.expect(false, "MaxCtrl execution error\n");
+    }
+    else if (srv_status != expected_status)
+    {
+        auto status_joined = mxb::join(srv_status, ", ");
+        auto expected_joined = mxb::join(expected_status, ", ");
+        test.expect(false, "Wrong states for '%s'. Got '%s', expected '%s'.",
+                    server.c_str(), status_joined.c_str(), expected_joined.c_str());
+    }
 }
 
 json_t* get_json_data(TestConnections& test, const char* query)
