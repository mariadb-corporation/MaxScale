--- conflicted
+++ resolved
@@ -66,11 +66,7 @@
     no_backend_log_copy(false), use_snapshots(false), verbose(false), rwsplit_port(4006),
     readconn_master_port(4008), readconn_slave_port(4009), binlog_port(5306),
     global_result(0), binlog_cmd_option(0), enable_timeouts(true), use_ipv6(false),
-<<<<<<< HEAD
     no_galera(false), binlog_master_gtid(false), binlog_slave_gtid(false),
-=======
-    no_galera(false),
->>>>>>> 9280f1a5
     no_vm_revert(true)
 {
     signal_set(SIGSEGV, sigfatal_handler);
@@ -936,7 +932,6 @@
     tprintf("ls binlog data dir on Maxscale node\n");
     add_result(ssh_maxscale(true, "ls -la %s/", maxscale_binlog_dir), "ls failed\n");
 
-<<<<<<< HEAD
     if (binlog_master_gtid)
     {
         // GTID to connect real Master
@@ -963,20 +958,6 @@
         tprintf("Configure first backend slave node to be slave of real master\n");
         repl->set_slave(repl->nodes[1], repl->IP[0],  repl->port[0], log_file, log_pos);
     }
-=======
-    tprintf("show master status\n");
-    find_field(repl->nodes[0], "show master status", "File", &log_file[0]);
-    find_field(repl->nodes[0], "show master status", "Position", &log_pos[0]);
-    tprintf("Real master file: %s\n", log_file);
-    tprintf("Real master pos : %s\n", log_pos);
-
-    tprintf("Stopping first slave (node 1)\n");
-    try_query(repl->nodes[1], "stop slave;");
-    //repl->no_set_pos = true;
-    repl->no_set_pos = false;
-    tprintf("Configure first backend slave node to be slave of real master\n");
-    repl->set_slave(repl->nodes[1], repl->IP[0],  repl->port[0], log_file, log_pos);
->>>>>>> 9280f1a5
 
     tprintf("Starting back Maxscale\n");
     add_result(start_maxscale(), "Maxscale start failed\n");
@@ -1035,41 +1016,23 @@
     {
         repl->no_set_pos = false;
 
-<<<<<<< HEAD
         // get Master status from Maxscale binlog
         tprintf("show master status\n");
         fflush(stdout);
         find_field(binlog, (char *) "show master status", (char *) "File", &log_file[0]);
         find_field(binlog, (char *) "show master status", (char *) "Position", &log_pos[0]);
-=======
-    // get Master status from Maxscale binlog
-    tprintf("show master status\n");
-    fflush(stdout);
-    find_field(binlog, "show master status", "File", &log_file[0]);
-    find_field(binlog, "show master status", "Position", &log_pos[0]);
->>>>>>> 9280f1a5
 
         tprintf("Maxscale binlog master file: %s\n", log_file);
         fflush(stdout);
         tprintf("Maxscale binlog master pos : %s\n", log_pos);
         fflush(stdout);
 
-<<<<<<< HEAD
-        tprintf("Setup all backend nodes except first one to be slaves of binlog Maxscale node\n");
-        fflush(stdout);
-        for (i = 2; i < repl->N; i++)
-        {
-            try_query(repl->nodes[i], (char *) "stop slave");
-            repl->set_slave(repl->nodes[i],  maxscale_IP, binlog_port, log_file, log_pos);
-        }
-=======
     tprintf("Setup all backend nodes except first one to be slaves of binlog Maxscale node\n");
     fflush(stdout);
     for (i = 2; i < repl->N; i++)
     {
         try_query(repl->nodes[i], "stop slave;");
         repl->set_slave(repl->nodes[i],  maxscale_IP, binlog_port, log_file, log_pos);
->>>>>>> 9280f1a5
     }
 
     repl->close_connections();
@@ -1688,20 +1651,12 @@
     unsigned int conn_num = 0;
 
     connect_rwsplit();
-<<<<<<< HEAD
-    if (execute_query(conn_rwsplit, (char *) "CREATE DATABASE IF NOT EXISTS db_to_check_client_ip") != 0 )
-=======
     if (execute_query(conn_rwsplit, "CREATE DATABASE IF NOT EXISTS db_to_check_clent_ip") != 0 )
->>>>>>> 9280f1a5
     {
         return ret;
     }
     close_rwsplit();
-<<<<<<< HEAD
-    conn = open_conn_db(rwsplit_port, maxscale_IP, (char *) "db_to_check_client_ip", maxscale_user,
-=======
     conn = open_conn_db(rwsplit_port, maxscale_IP, "db_to_check_clent_ip", maxscale_user,
->>>>>>> 9280f1a5
                         maxscale_password, ssl);
 
     if (conn != NULL)
@@ -2070,11 +2025,7 @@
     return rval;
 }
 
-<<<<<<< HEAD
-int TestConnections::get_maxadmin_param(const char *command, const char *param, char *result)
-=======
 int TestConnections::get_maxadmin_param(const char* command, const char* param, char* result)
->>>>>>> 9280f1a5
 {
     char* buf = ssh_maxscale_output(true, "maxadmin %s", command);
     char *x = strstr(buf, param);
