--- conflicted
+++ resolved
@@ -134,18 +134,13 @@
 {
     while (exit_flag == 0)
     {
-<<<<<<< HEAD
-        conn = Test->maxscales->open_rwsplit_connection(0);
-        sleep(1);
-=======
         MYSQL* conn = Test->maxscales->open_rwsplit_connection(0);
 
-       while (exit_flag == 0 && mysql_query(conn, "DO 1") == 0)
+        while (exit_flag == 0 && mysql_query(conn, "DO 1") == 0)
         {
             sleep(1);
         }
 
->>>>>>> 7b71716d
         mysql_close(conn);
     }
 
