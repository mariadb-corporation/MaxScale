/*
 * Copyright (c) 2016 MariaDB Corporation Ab
 * Copyright (c) 2023 MariaDB plc, Finnish Branch
 *
 * Use of this software is governed by the Business Source License included
 * in the LICENSE.TXT file and at www.mariadb.com/bsl11.
 *
 * Change Date: 2028-02-27
 *
 * On the date above, in accordance with the Business Source License, use
 * of this software will be governed by version 2 or later of the General
 * Public License.
 */

/**
 * @file cdc_connect.cpp Test the CDC protocol
 */

#include <maxtest/testconnections.hh>
#include <maxtest/generate_sql.hh>
#include <cdc_connector.h>
#include "cdc_result.h"
#include <iostream>
#include <stdio.h>

<<<<<<< HEAD
=======
static const char* table_name = "test.type";
static const char* field_name = "a";

static const char* integer_types[] =
{
    "TINYINT",
    "SMALLINT",
    "MEDIUMINT",
    "INT",
    "BIGINT",
    NULL
};

static const char* integer_values[] =
{
    "0",
    "1",
    "-1",
    "20",
    "-20",
    "NULL",
    NULL
};

static const char* decimal_types[] =
{
    "FLOAT",
    "DOUBLE",
    "DECIMAL(10, 2)",
    "DECIMAL(32, 2)",
    NULL
};

static const char* decimal_values[] =
{
    "0",
    "1.5",
    "-1.5",
    "20.5",
    "-20.5",
    "NULL",
    NULL
};

static const char* string_types[] =
{
    "CHAR(50)",
    "VARCHAR(50)",
    "TINYTEXT",
    "TEXT",
    "MEDIUMTEXT",
    "LONGTEXT",
    NULL
};

static const char* string_values[] =
{
    "\"Hello world!\"",
    "\"The quick brown fox jumps over the lazy dog\"",
    "NULL",
    NULL
};

static const char* binary_types[] =
{
    "BINARY(50)",
    "VARBINARY(50)",
    "TINYBLOB",
    "BLOB",
    "MEDIUMBLOB",
    "LONGBLOB",
    NULL
};

static const char* binary_values[] =
{
    "\"Hello world!\"",
    "\"The quick brown fox jumps over the lazy dog\"",
    "UNHEX('abcdef0123456789')",
    "NULL",
    NULL
};

static const char* datetime_types[] =
{
    "DATETIME",
    NULL
};

static const char* datetime_values[] =
{
    "'2018-01-01 11:11:11'",
    "'0-00-00 00:00:00'",
    "NULL",
    NULL
};

static const char* datetime2_types[] =
{
    "DATETIME(6)",
    NULL
};

static const char* datetime2_values[] =
{
    "'2018-01-01 11:11:11.000001'",
    "'2018-01-01 11:11:11.000010'",
    "'2018-01-01 11:11:11.000100'",
    "'2018-01-01 11:11:11.001000'",
    "'2018-01-01 11:11:11.010000'",
    "'2018-01-01 11:11:11.100000'",
    "'0-00-00 00:00:00.000000'",
    "NULL",
    NULL
};

static const char* timestamp_types[] =
{
    "TIMESTAMP",
    NULL
};

static const char* timestamp_values[] =
{
    "'2018-01-01 11:11:11'",
    "'0-00-00 00:00:00'",
    NULL
};

static const char* timestamp2_types[] =
{
    "TIMESTAMP(6)",
    NULL
};

static const char* timestamp2_values[] =
{
    "'2018-01-01 11:11:11.000001'",
    "'2018-01-01 11:11:11.000010'",
    "'2018-01-01 11:11:11.000100'",
    "'2018-01-01 11:11:11.001000'",
    "'2018-01-01 11:11:11.010000'",
    "'2018-01-01 11:11:11.100000'",
    "'0-00-00 00:00:00.000000'",
    NULL
};

static const char* date_types[] =
{
    "DATE",
    NULL
};

static const char* date_values[] =
{
    "'2018-01-01'",
    "'0-00-00'",
    "NULL",
    NULL
};

static const char* time_types[] =
{
    "TIME",
    NULL
};

static const char* time_values[] =
{
    "'12:00:00'",
    "NULL",
    NULL
};

static const char* time2_types[] =
{
    "TIME(6)",
    NULL
};

static const char* time2_values[] =
{
    "'12:00:00.000001'",
    "'12:00:00.000010'",
    "'12:00:00.000100'",
    "'12:00:00.001000'",
    "'12:00:00.010000'",
    "'12:00:00.100000'",
    "NULL",
    NULL
};

struct
{
    const char** types;
    const char** values;
} test_set[]
{
    {integer_types, integer_values},
    {decimal_types, decimal_values},
    {string_types, string_values},
    {binary_types, binary_values},
    {datetime_types, datetime_values},
    {timestamp_types, timestamp_values},
    {date_types, date_values},
    {time_types, time_values},
    {datetime2_types, datetime2_values},
    {timestamp2_types, timestamp2_values},
    {time2_types, time2_values},
    {0, 0}
};

void insert_data(TestConnections& test, const char* table, const char* type, const char** values)
{
    test.repl->connect();
    execute_query(test.repl->nodes[0], "CREATE TABLE %s(%s %s)", table, field_name, type);

    for (int i = 0; values[i]; i++)
    {
        execute_query(test.repl->nodes[0], "INSERT INTO %s VALUES (%s)", table, values[i]);
    }

    execute_query(test.repl->nodes[0], "DROP TABLE %s", table);
    test.repl->close_connections();
}

std::string type_to_table_name(const char* type)
{
    std::string name = table_name;
    name += "_";
    name += type;

    size_t offset = name.find('(');

    if (offset != std::string::npos)
    {
        name[offset] = '_';

        offset = name.find(')');

        if (offset != std::string::npos)
        {
            name = name.substr(0, offset);
        }

        offset = name.find(',');

        if (offset != std::string::npos)
        {
            name = name.substr(0, offset);
        }
    }

    offset = name.find(' ');

    if (offset != std::string::npos)
    {
        name = name.substr(0, offset);
    }

    return name;
}

>>>>>>> 09ae7c10
static std::string unquote(std::string str)
{
    if (str[0] == '\"' || str[0] == '\'')
    {
        str = str.substr(1, str.length() - 2);
    }

    return str;
}

bool run_test(TestConnections& test)
{
    bool rval = true;

    test.repl->connect();
    execute_query(test.repl->nodes[0], "RESET MASTER");
    test.repl->close_connections();
    test.maxscale->start();

<<<<<<< HEAD
    std::set<std::string> excluded = {"JSON", "INET6"};
    std::vector<sql_generation::SQLType> test_set;

    for (const auto& t : sql_generation::mariadb_types())
    {
        if (excluded.count(t.type_name) == 0)
        {
            test_set.push_back(t);
        }
    }

    test.tprintf("Inserting data");
    for (const auto& t : test_set)
=======
    test.log_printf("Inserting data");
    for (int x = 0; test_set[x].types; x++)
>>>>>>> 09ae7c10
    {
        test.repl->connect();
        execute_query(test.repl->nodes[0], "%s", t.create_sql.c_str());

        for (const auto& v : t.values)
        {
            execute_query(test.repl->nodes[0], "%s", v.insert_sql.c_str());
        }

        execute_query(test.repl->nodes[0], "%s", t.drop_sql.c_str());
        test.repl->close_connections();
    }

    test.log_printf("Waiting for avrorouter to process data");
    test.repl->connect();
    execute_query(test.repl->nodes[0], "FLUSH LOGS");
    test.repl->close_connections();
    sleep(10);

    for (const auto& t : test_set)
    {
<<<<<<< HEAD
        test.reset_timeout();
        test.tprintf("Testing type: %s", t.type_name.c_str());
        CDC::Connection conn(test.maxscale->ip4(), 4001, "skysql", "skysql");
=======
        for (int i = 0; test_set[x].types[i]; i++)
        {
            test.reset_timeout();
            test.log_printf("Testing type: %s", test_set[x].types[i]);
            std::string name = type_to_table_name(test_set[x].types[i]);
            CDC::Connection conn(test.maxscale->ip4(), 4001, "skysql", "skysql");
>>>>>>> 09ae7c10

        if (conn.connect(t.full_name))
        {
            for (const auto& v : t.values)
            {
                CDC::SRow row;

                if ((row = conn.read()))
                {
                    std::string input = unquote(v.value);
                    std::string output = row->value(t.field_name);

                    if (input == output || (input == "NULL" && (output == "" || output == "0")))
                    {
<<<<<<< HEAD
                        // Expected result
                    }
                    else
                    {
                        test.tprintf("Result mismatch: %s(%s) => %s",
                                     t.type_name.c_str(),
                                     input.c_str(),
                                     output.c_str());
                        rval = false;
                    }
                }
                else
                {
                    std::string err = conn.error();
                    test.tprintf("Failed to read data: %s", err.c_str());
                }
=======
                        std::string input = unquote(test_set[x].values[j]);
                        std::string output = row->value(field_name);
                        std::string unhex_prefix = "UNHEX('";
                        std::string unhex_suffix = "')";

                        if (input.substr(0, unhex_prefix.size()) == unhex_prefix)
                        {
                            input = input.substr(unhex_prefix.size(),
                                                 input.size() - unhex_prefix.size() - unhex_suffix.size());
                        }

                        if (input == output || (input == "NULL" && (output == "" || output == "0")))
                        {
                            // Expected result
                        }
                        else
                        {
                            test.log_printf("Result mismatch: %s(%s) => %s",
                                            test_set[x].types[i],
                                            input.c_str(),
                                            output.c_str());
                            rval = false;
                        }
                    }
                    else
                    {
                        std::string err = conn.error();
                        test.log_printf("Failed to read data: %s", err.c_str());
                    }
                }
            }
            else
            {
                std::string err = conn.error();
                test.log_printf("Failed to request data: %s", err.c_str());
                rval = false;
                break;
>>>>>>> 09ae7c10
            }
        }
        else
        {
            std::string err = conn.error();
            test.tprintf("Failed to request data: %s", err.c_str());
            rval = false;
            break;
        }
    }

    return rval;
}

int main(int argc, char* argv[])
{
    TestConnections::skip_maxscale_start(true);
    TestConnections test(argc, argv);

    if (!run_test(test))
    {
        test.add_result(1, "Test failed");
    }

    test.maxscale->expect_running_status(true);

    return test.global_result;
}<|MERGE_RESOLUTION|>--- conflicted
+++ resolved
@@ -23,272 +23,6 @@
 #include <iostream>
 #include <stdio.h>
 
-<<<<<<< HEAD
-=======
-static const char* table_name = "test.type";
-static const char* field_name = "a";
-
-static const char* integer_types[] =
-{
-    "TINYINT",
-    "SMALLINT",
-    "MEDIUMINT",
-    "INT",
-    "BIGINT",
-    NULL
-};
-
-static const char* integer_values[] =
-{
-    "0",
-    "1",
-    "-1",
-    "20",
-    "-20",
-    "NULL",
-    NULL
-};
-
-static const char* decimal_types[] =
-{
-    "FLOAT",
-    "DOUBLE",
-    "DECIMAL(10, 2)",
-    "DECIMAL(32, 2)",
-    NULL
-};
-
-static const char* decimal_values[] =
-{
-    "0",
-    "1.5",
-    "-1.5",
-    "20.5",
-    "-20.5",
-    "NULL",
-    NULL
-};
-
-static const char* string_types[] =
-{
-    "CHAR(50)",
-    "VARCHAR(50)",
-    "TINYTEXT",
-    "TEXT",
-    "MEDIUMTEXT",
-    "LONGTEXT",
-    NULL
-};
-
-static const char* string_values[] =
-{
-    "\"Hello world!\"",
-    "\"The quick brown fox jumps over the lazy dog\"",
-    "NULL",
-    NULL
-};
-
-static const char* binary_types[] =
-{
-    "BINARY(50)",
-    "VARBINARY(50)",
-    "TINYBLOB",
-    "BLOB",
-    "MEDIUMBLOB",
-    "LONGBLOB",
-    NULL
-};
-
-static const char* binary_values[] =
-{
-    "\"Hello world!\"",
-    "\"The quick brown fox jumps over the lazy dog\"",
-    "UNHEX('abcdef0123456789')",
-    "NULL",
-    NULL
-};
-
-static const char* datetime_types[] =
-{
-    "DATETIME",
-    NULL
-};
-
-static const char* datetime_values[] =
-{
-    "'2018-01-01 11:11:11'",
-    "'0-00-00 00:00:00'",
-    "NULL",
-    NULL
-};
-
-static const char* datetime2_types[] =
-{
-    "DATETIME(6)",
-    NULL
-};
-
-static const char* datetime2_values[] =
-{
-    "'2018-01-01 11:11:11.000001'",
-    "'2018-01-01 11:11:11.000010'",
-    "'2018-01-01 11:11:11.000100'",
-    "'2018-01-01 11:11:11.001000'",
-    "'2018-01-01 11:11:11.010000'",
-    "'2018-01-01 11:11:11.100000'",
-    "'0-00-00 00:00:00.000000'",
-    "NULL",
-    NULL
-};
-
-static const char* timestamp_types[] =
-{
-    "TIMESTAMP",
-    NULL
-};
-
-static const char* timestamp_values[] =
-{
-    "'2018-01-01 11:11:11'",
-    "'0-00-00 00:00:00'",
-    NULL
-};
-
-static const char* timestamp2_types[] =
-{
-    "TIMESTAMP(6)",
-    NULL
-};
-
-static const char* timestamp2_values[] =
-{
-    "'2018-01-01 11:11:11.000001'",
-    "'2018-01-01 11:11:11.000010'",
-    "'2018-01-01 11:11:11.000100'",
-    "'2018-01-01 11:11:11.001000'",
-    "'2018-01-01 11:11:11.010000'",
-    "'2018-01-01 11:11:11.100000'",
-    "'0-00-00 00:00:00.000000'",
-    NULL
-};
-
-static const char* date_types[] =
-{
-    "DATE",
-    NULL
-};
-
-static const char* date_values[] =
-{
-    "'2018-01-01'",
-    "'0-00-00'",
-    "NULL",
-    NULL
-};
-
-static const char* time_types[] =
-{
-    "TIME",
-    NULL
-};
-
-static const char* time_values[] =
-{
-    "'12:00:00'",
-    "NULL",
-    NULL
-};
-
-static const char* time2_types[] =
-{
-    "TIME(6)",
-    NULL
-};
-
-static const char* time2_values[] =
-{
-    "'12:00:00.000001'",
-    "'12:00:00.000010'",
-    "'12:00:00.000100'",
-    "'12:00:00.001000'",
-    "'12:00:00.010000'",
-    "'12:00:00.100000'",
-    "NULL",
-    NULL
-};
-
-struct
-{
-    const char** types;
-    const char** values;
-} test_set[]
-{
-    {integer_types, integer_values},
-    {decimal_types, decimal_values},
-    {string_types, string_values},
-    {binary_types, binary_values},
-    {datetime_types, datetime_values},
-    {timestamp_types, timestamp_values},
-    {date_types, date_values},
-    {time_types, time_values},
-    {datetime2_types, datetime2_values},
-    {timestamp2_types, timestamp2_values},
-    {time2_types, time2_values},
-    {0, 0}
-};
-
-void insert_data(TestConnections& test, const char* table, const char* type, const char** values)
-{
-    test.repl->connect();
-    execute_query(test.repl->nodes[0], "CREATE TABLE %s(%s %s)", table, field_name, type);
-
-    for (int i = 0; values[i]; i++)
-    {
-        execute_query(test.repl->nodes[0], "INSERT INTO %s VALUES (%s)", table, values[i]);
-    }
-
-    execute_query(test.repl->nodes[0], "DROP TABLE %s", table);
-    test.repl->close_connections();
-}
-
-std::string type_to_table_name(const char* type)
-{
-    std::string name = table_name;
-    name += "_";
-    name += type;
-
-    size_t offset = name.find('(');
-
-    if (offset != std::string::npos)
-    {
-        name[offset] = '_';
-
-        offset = name.find(')');
-
-        if (offset != std::string::npos)
-        {
-            name = name.substr(0, offset);
-        }
-
-        offset = name.find(',');
-
-        if (offset != std::string::npos)
-        {
-            name = name.substr(0, offset);
-        }
-    }
-
-    offset = name.find(' ');
-
-    if (offset != std::string::npos)
-    {
-        name = name.substr(0, offset);
-    }
-
-    return name;
-}
-
->>>>>>> 09ae7c10
 static std::string unquote(std::string str)
 {
     if (str[0] == '\"' || str[0] == '\'')
@@ -308,7 +42,6 @@
     test.repl->close_connections();
     test.maxscale->start();
 
-<<<<<<< HEAD
     std::set<std::string> excluded = {"JSON", "INET6"};
     std::vector<sql_generation::SQLType> test_set;
 
@@ -320,12 +53,8 @@
         }
     }
 
-    test.tprintf("Inserting data");
+    test.log_printf("Inserting data");
     for (const auto& t : test_set)
-=======
-    test.log_printf("Inserting data");
-    for (int x = 0; test_set[x].types; x++)
->>>>>>> 09ae7c10
     {
         test.repl->connect();
         execute_query(test.repl->nodes[0], "%s", t.create_sql.c_str());
@@ -347,18 +76,9 @@
 
     for (const auto& t : test_set)
     {
-<<<<<<< HEAD
         test.reset_timeout();
-        test.tprintf("Testing type: %s", t.type_name.c_str());
+        test.log_printf("Testing type: %s", t.type_name.c_str());
         CDC::Connection conn(test.maxscale->ip4(), 4001, "skysql", "skysql");
-=======
-        for (int i = 0; test_set[x].types[i]; i++)
-        {
-            test.reset_timeout();
-            test.log_printf("Testing type: %s", test_set[x].types[i]);
-            std::string name = type_to_table_name(test_set[x].types[i]);
-            CDC::Connection conn(test.maxscale->ip4(), 4001, "skysql", "skysql");
->>>>>>> 09ae7c10
 
         if (conn.connect(t.full_name))
         {
@@ -370,71 +90,39 @@
                 {
                     std::string input = unquote(v.value);
                     std::string output = row->value(t.field_name);
+                    std::string unhex_prefix = "UNHEX('";
+                    std::string unhex_suffix = "')";
+
+                    if (input.substr(0, unhex_prefix.size()) == unhex_prefix)
+                    {
+                        input = input.substr(unhex_prefix.size(),
+                                             input.size() - unhex_prefix.size() - unhex_suffix.size());
+                    }
 
                     if (input == output || (input == "NULL" && (output == "" || output == "0")))
                     {
-<<<<<<< HEAD
                         // Expected result
                     }
                     else
                     {
-                        test.tprintf("Result mismatch: %s(%s) => %s",
-                                     t.type_name.c_str(),
-                                     input.c_str(),
-                                     output.c_str());
+                        test.log_printf("Result mismatch: %s(%s) => %s",
+                                        t.type_name.c_str(),
+                                        input.c_str(),
+                                        output.c_str());
                         rval = false;
                     }
                 }
                 else
                 {
                     std::string err = conn.error();
-                    test.tprintf("Failed to read data: %s", err.c_str());
+                    test.log_printf("Failed to read data: %s", err.c_str());
                 }
-=======
-                        std::string input = unquote(test_set[x].values[j]);
-                        std::string output = row->value(field_name);
-                        std::string unhex_prefix = "UNHEX('";
-                        std::string unhex_suffix = "')";
-
-                        if (input.substr(0, unhex_prefix.size()) == unhex_prefix)
-                        {
-                            input = input.substr(unhex_prefix.size(),
-                                                 input.size() - unhex_prefix.size() - unhex_suffix.size());
-                        }
-
-                        if (input == output || (input == "NULL" && (output == "" || output == "0")))
-                        {
-                            // Expected result
-                        }
-                        else
-                        {
-                            test.log_printf("Result mismatch: %s(%s) => %s",
-                                            test_set[x].types[i],
-                                            input.c_str(),
-                                            output.c_str());
-                            rval = false;
-                        }
-                    }
-                    else
-                    {
-                        std::string err = conn.error();
-                        test.log_printf("Failed to read data: %s", err.c_str());
-                    }
-                }
-            }
-            else
-            {
-                std::string err = conn.error();
-                test.log_printf("Failed to request data: %s", err.c_str());
-                rval = false;
-                break;
->>>>>>> 09ae7c10
             }
         }
         else
         {
             std::string err = conn.error();
-            test.tprintf("Failed to request data: %s", err.c_str());
+            test.log_printf("Failed to request data: %s", err.c_str());
             rval = false;
             break;
         }
