--- conflicted
+++ resolved
@@ -153,15 +153,6 @@
     bool no_xpand;
 
     /**
-<<<<<<< HEAD
-     * @brief maxscale_product 'maxscale' - use production version of Maxscale,
-     *  'maxscale_ci' - CI
-     */
-    std::string maxscale_product;
-
-    /**
-=======
->>>>>>> dc5b0ebc
      * @brief timeout seconds until test termination
      */
     long int m_timeout {999999999}; // Never
