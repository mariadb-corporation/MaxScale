/*
 * Copyright (c) 2016 MariaDB Corporation Ab
 * Copyright (c) 2023 MariaDB plc, Finnish Branch
 *
 * Use of this software is governed by the Business Source License included
 * in the LICENSE.TXT file and at www.mariadb.com/bsl11.
 *
 * Change Date: 2028-01-30
 *
 * On the date above, in accordance with the Business Source License, use
 * of this software will be governed by version 2 or later of the General
 * Public License.
 */

#pragma once

/**
 * @file mariadb_nodes.h - backend nodes routines
 *
 * @verbatim
 * Revision History
 *
 * Date     Who     Description
 * 17/11/14 Timofey Turenko Initial implementation
 *
 * @endverbatim
 */

#include <cerrno>
#include <string>
#include <maxbase/ini.hh>
#include <maxtest/mariadb_func.hh>
#include <maxtest/nodes.hh>

class MariaDBCluster;

namespace maxtest
{
class MariaDB;
class TestLogger;

/**
 * Helper struct which defines a MariaDB user account.
 */
struct MariaDBUserDef
{
    std::string name;
    std::string host {"%"};
    std::string password;

    std::vector<std::string> grants;
};

class MariaDBServer
{
    friend class ::MariaDBCluster;
public:
    using SMariaDB = std::unique_ptr<mxt::MariaDB>;
    MariaDBServer(mxt::SharedData* shared, const std::string& cnf_name, Node& vm, MariaDBCluster& cluster,
                  int ind);

    bool setup(const mxb::ini::map_result::Configuration::value_type& config);

    bool start_database();
    bool stop_database();
    bool cleanup_database();

    bool        copy_logs(const std::string& destination_prefix);
    std::string version_as_string();

    struct Status
    {
        uint64_t version_num {0};
        int64_t  server_id {-1};
        bool     read_only {false};
    };

    struct Version
    {
        uint32_t major {0};
        uint32_t minor {0};
        uint32_t patch {0};

        int64_t as_number() const
        {
            return major * 10000 + minor * 100 + patch;
        }
    };
    Version version();

    /**
     * Try to open a connection to the server. Failure is not a test error.
     * Uses the "skysql"-user similar to many tests.
     *
     * @return The connection. Success can be checked by 'is_open'.
     */
    SMariaDB try_open_connection(const std::string& db = "");

    enum class SslMode {ON, OFF};
    SMariaDB try_open_connection(SslMode ssl, const std::string& db = "");

    SMariaDB try_open_connection(SslMode ssl,
                                 const std::string& user,
                                 const std::string& password,
                                 const std::string& db = "");

    SMariaDB      open_connection(const std::string& db = "");
    mxt::MariaDB* admin_connection();

    bool ping_or_open_admin_connection();

    bool               update_status();
    const Status&      status() const;
    const std::string& cnf_name() const;

    Node& vm_node();

    /**
     * Ip4 or ip6 address, depending on test settings.
     */
    const char* ip() const;
    const char* ip_private() const;
    int         port() const;
    int         ind() const;
    const char* socket_cmd() const;

    bool block();
    bool unblock();
    bool is_blocked() const;

    /**
     * Delete user, then create it with the grants listed.
     *
     * @param user User definition
     * @param ssl Should user require ssl?
     * @param supports_require Does the backend support REQUIRE.
     * @return True on success
     */
    bool create_user(const MariaDBUserDef& user, SslMode ssl, bool supports_require);

private:
    Status   m_status;
    SMariaDB m_admin_conn;      /**< Admin-level connection to server. Usually kept open. */
    int      m_port {-1};       /**< Main server port. Typically 3306. */
    bool     m_blocked {false}; /**< Blocked by iptables-rule */

    struct Settings
    {
        std::string start_db_cmd;   /**< Command to start DB server process */
        std::string stop_db_cmd;    /**< Command to stop DB server process */
        std::string cleanup_db_cmd; /**< Command to remove all data files */
    };

    const std::string m_cnf_name;   /**< MaxScale config name of server */
    Settings          m_settings;
    Node&             m_vm;
    MariaDBCluster&   m_cluster;
    const int         m_ind {-1};
    mxt::SharedData&  m_shared;
    std::string       m_socket_cmd; /**< 'socket=$socket' line */

    void set_port(int port)
    {
        m_port = port;
    }
};
}

/**
 * @brief A class to handle backend nodes
 * Contains references up to 256 nodes, info about IP, port, ssh key, use name and password for each node
 * Node parameters should be defined in the enviromental variables in the follwing way:
 * prefix_N - N number of nodes in the setup
 * prefix_NNN - IP adress of the node (NNN 3 digits node index)
 * prefix_port_NNN - MariaDB port number of the node
 * prefix_User - User name to access backend setup (should have full access to 'test' DB with GRANT OPTION)
 * prefix_Password - Password to access backend setup
 */
class MariaDBCluster : public Nodes
{
public:

    static constexpr int N_MAX = 32;
    virtual ~MariaDBCluster();

    void set_use_ipv6(bool use_ipv6);
    void set_use_ssl(bool use_ssl);

    const char* ip(int i = 0) const;
    const char* ip4(int i = 0) const;
    const char* ip6(int i = 0) const;
    const char* ip_private(int i = 0) const;
    const char* access_homedir(int i = 0) const;
    const char* access_sudo(int i = 0) const;

    /**
     * Return network config prefix of cluster items. Likely 'node', or 'galera'.
     *
     * @return Network config prefix
     */
    virtual const std::string& nwconf_prefix() const = 0;

    /**
     * Return readable cluster name. Used in log messages.
     *
     * @return Cluster name
     */
    virtual const std::string& name() const = 0;

    int N {0};

    MYSQL* nodes[N_MAX] {};     /**< MYSQL structs for every backend node */

    int port(int i) const;

    const std::string& user_name() const;
    const std::string& password() const;

    int connect(int i, const std::string& db = "test");
    int connect(const std::string& db = "test");

    /**
     * Get a Connection to a node
     */
    Connection get_connection(int i, const std::string& db = "test")
    {
        return Connection(ip4(i), m_backends[i]->port(), m_user_name, m_password, db, m_ssl);
    }

    /**
     * Repeatedly try to connect with one second sleep in between attempts
     *
     * @return True on success
     */
    bool robust_connect(int n);

    /**
     * @brief Close connections opened by connect()
     *
     * This sets the values of used @c nodes to NULL.
     */
    void close_connections();

    // Alias for close_connections()
    void disconnect()
    {
        close_connections();
    }

    /**
     * Start mysqld on all nodes.
     *
     * @return  True on success
     */
    bool start_nodes();

    /**
     * Stop mysqld on all nodes.
     *
     * @return  True on success
     */
    bool stop_nodes();

    /**
     * @brief stop_slaves isues 'stop slave;' to all nodes
     * @return  0 in case of success
     */
    int stop_slaves();

    /**
     * Start replication in manner relevant to the cluster.
     *
     * @return  True on success
     */
    virtual bool start_replication() = 0;

    /**
     * Blocks `src` from communicating with `dest`
     */
    void block_node_from_node(int src, int dest);

    /**
     * Unblocks the block added by block_node_from_node
     */
    void unblock_node_from_node(int src, int dest);

    /**
     * Setup firewall on a backend node to block MariaDB port.
     *
     * @param node Index of node to block
     * @return True on success
     */
    bool block_node(int node);

    /**
     * Setup firewall on a backend node to allow MariaDB port.
     *
     * @param node Index of node to unblock
     * @return True on success
     */
    bool unblock_node(int node);

    /**
     * Setup firewall on a backend node to open port.
     *
     * @param node Index of node
     * @param port Port to open
     * @return True on success
     */
    bool unblock_node_port(int node, int port);


    /**
     * @brief Block all nodes for this cluster
     * @return 0 in case of success
     */
    int block_all_nodes();

    /**
     * Unblock all nodes for this cluster.
     *
     * @return True on success
     */
    bool unblock_all_nodes();

    /**
     * @brief Stop DB server on the node
     * @param node Node index
     * @return 0 if success
     */
    int stop_node(int node);

    /**
     * @brief Start DB server on the node
     * @param node Node index
     * @param param command line parameters for DB server start command
     * @return 0 if success
     */
    int start_node(int node, const char* param = "");

    /**
     * @brief Get the server_id of the node
     * @param index The index of the node whose server_id to retrieve
     * @return Node id of the server or -1 on error
     */
    int         get_server_id(int index);
    std::string get_server_id_str(int index);

    /**
     * Get server IDs of all servers
     *
     * @return List of server IDs
     */
    std::vector<int>         get_all_server_ids();
    std::vector<std::string> get_all_server_ids_str();

    /**
     * Initializes and tests ssh-connection and removes some logs. If this fails, VMs are seriously wrong
     * and continuing is pointless. Does not communicate with the server processes.
     *
     * @return True on success
     */
    bool basic_test_prepare();

    bool prepare_servers_for_test();

    /**
     * @brief Execute query on all nodes
     * @param sql query to execute
     * @return 0 in case of success
     */
    int execute_query_all_nodes(const char* sql);

    /**
     * Add MASTER_DELAY to the replication configuration
     *
     * This introduces artificial replication lag that can be used to test various lag related things.
     *
     * @param delay The number of seconds to delay the replication for, zero for no delay
     */
    void set_replication_delay(uint32_t delay);

    /**
     * @brief Close all connections to this node
     *
     * This will kill all connections that have been created to this node.
     */
    void close_active_connections();

    void remove_extra_backends();

    /**
     * @brief Check and fix replication
     */
    bool fix_replication();

    /**
     * Copy current server settings to a backup directory. Any old backups are overwritten.
     *
     * @param node Node to modify
     */
    void stash_server_settings(int node);

    /**
     * Restore server settings from a backup directory. Current settings files are overwritten and
     * backup settings files are removed.
     *
     * @param node Node to modify
     */
    void restore_server_settings(int node);

    /**
     * Comment any line starting with the given setting name in server settings files.
     *
     * @param node Node to modify
     * @param setting Setting to remove
     */
    void disable_server_setting(int node, const char* setting);

    /**
     * Add the following lines to the /etc/mysql.cnf.d/server.cnf-file:
     * [server]
     * parameter
     *
     * @param node Node to modify
     * @param setting Line to add
     */
    void add_server_setting(int node, const char* setting);

    /**
     * Get the server configuration file name for a VM node. E.g. server1.cnf.
     *
     * @param node Node number for which the configuration is requested
     * @return The name of the configuration file
     */
    virtual std::string get_srv_cnf_filename(int node) = 0;

    /**
     * Restore the original configuration for all servers.
     */
    void reset_all_servers_settings();

    // Same but for an individual server
    void reset_server_settings(int node);

    /**
     * @brief cnf_servers Generates backend servers description for maxscale.cnf
     * @return Servers description including IPs, ports
     */
    virtual std::string cnf_servers();

    /**
     * @brief cnf_servers_line Generates list of backend servers for serivces definition in maxscale.cnf
     * @return List of servers, e.g server1,server2,server3,...
     */
    std::string cnf_servers_line();

    const std::string& cnf_server_prefix() const;

    /**
     * Get cluster type as string. The returned value is given to create_user.sh and should match one
     * of the expected values.
     *
     * @return Cluster type
     */
    virtual const std::string& type_string() const = 0;

    bool setup(const mxt::NetworkConfig& nwconfig, int n_min_expected);
    bool setup(const mxb::ini::map_result::Configuration& config, int min_nodes);
    bool update_status();
    bool check_backend_versions(uint64_t min_version);
    bool check_create_test_db();

    mxt::MariaDBServer* backend(int i);

    /**
     * Ping or open admin connections to all servers.
     *
     * @return Number of successful connections
     */
    int ping_or_open_admin_connections();

    bool ssl() const;
    bool using_ipv6() const;

    maxtest::MariaDBServer::SslMode ssl_mode() const;

    bool copy_logs(const std::string& dest_prefix);

    /**
     * Is "CREATE USER ... REQUIRE ..." supported?
     *
     * @return True, if it is, false otherwise.
     */
    virtual bool supports_require() const
    {
        return true;
    }

protected:
    /**
     * Constructor
     *
     * @param shared Global data
     * @param cnf_server_prefix Node prefix in MaxScale config file
     */
    MariaDBCluster(mxt::SharedData* shared, const std::string& cnf_server_prefix);

    /**
     * @returns SELECT that returns anonymous users in such a way that each returned row
     *          can directly be given as argument to DROP USER.
     */
    virtual std::string anonymous_users_query() const;

    /**
     * Create the default users used by all tests
     */
    bool create_base_users(int name);

<<<<<<< HEAD
=======
    /**
     * @param node Index of node to block.
     * @return The command used for blocking a node.
     */
    virtual std::string block_command(int node) const;

    /**
     * @param node Index of node to unblock.
     * @return The command used for unblocking a node.
     */
    virtual std::string unblock_command(int node) const;


    /**
     * @param port port to open.
     * @return The command used for port opening.
     */
    virtual std::string unblock_port_command(int node) const;

>>>>>>> d09b806a
    mxt::MariaDBUserDef service_user_def() const;

    std::string extract_version_from_string(const std::string& version);

    mxt::TestLogger& logger();

    virtual bool check_normal_conns();

    bool check_conns(const std::string& user, const std::string& password);

    /**
     * Run a function on every backend concurrently.
     *
     * @param func Function which take backend index and returns true on success.
     * @return True if all function executions returned success.
     */
    bool run_on_every_backend(const std::function<bool(int)>& func);

    std::string m_test_dir;             /**< path to test application */
    /**< Prefix for backend server name in MaxScale config. E.g. 'server', 'gserver' */
    std::string m_cnf_server_prefix;

private:
    bool m_use_ipv6 {false};    /**< Default to ipv6-addresses */
    bool m_ssl {false};         /**< Use ssl? */
    int  m_n_req_backends {0};  /**< Number of backends required by test */

    std::string m_user_name;    /**< User name to access backend nodes */
    std::string m_password;     /**< Password to access backend nodes */

    std::vector<std::unique_ptr<mxt::MariaDBServer>> m_backends;

    int  read_nodes_info(const mxt::NetworkConfig& nwconfig);
    bool reset_servers();

    /**
     * Check if the cluster is replicating or otherwise properly synced. May also attempt light fixes.
     * Should not wipe out database contents etc.
     *
     * @return True if cluster is ready for test
     */
    virtual bool check_replication() = 0;

    /**
     * Initialize MariaDB setup (run mysql_install_db).
     *
     * @param i Node index
     * @return True on success
     */
    virtual bool reset_server(int i);

    virtual bool create_users(int i) = 0;
};<|MERGE_RESOLUTION|>--- conflicted
+++ resolved
@@ -125,7 +125,9 @@
     const char* socket_cmd() const;
 
     bool block();
+    bool block_port(int port);
     bool unblock();
+    bool unblock_port(int port);
     bool is_blocked() const;
 
     /**
@@ -300,15 +302,6 @@
      */
     bool unblock_node(int node);
 
-    /**
-     * Setup firewall on a backend node to open port.
-     *
-     * @param node Index of node
-     * @param port Port to open
-     * @return True on success
-     */
-    bool unblock_node_port(int node, int port);
-
 
     /**
      * @brief Block all nodes for this cluster
@@ -517,28 +510,6 @@
      */
     bool create_base_users(int name);
 
-<<<<<<< HEAD
-=======
-    /**
-     * @param node Index of node to block.
-     * @return The command used for blocking a node.
-     */
-    virtual std::string block_command(int node) const;
-
-    /**
-     * @param node Index of node to unblock.
-     * @return The command used for unblocking a node.
-     */
-    virtual std::string unblock_command(int node) const;
-
-
-    /**
-     * @param port port to open.
-     * @return The command used for port opening.
-     */
-    virtual std::string unblock_port_command(int node) const;
-
->>>>>>> d09b806a
     mxt::MariaDBUserDef service_user_def() const;
 
     std::string extract_version_from_string(const std::string& version);
