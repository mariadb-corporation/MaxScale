--- conflicted
+++ resolved
@@ -37,11 +37,8 @@
 #include <errno.h>
 #include <string>
 #include <vector>
-<<<<<<< HEAD
 #include <optional>
-=======
 #include <map>
->>>>>>> 5c2c3dd2
 
 #include <maxbase/ccdefs.hh>
 #include <maxbase/string.hh>
@@ -363,7 +360,6 @@
         return ok;
     }
 
-<<<<<<< HEAD
     /**
      * Reads the result of a previously sent qquery
      *
@@ -385,19 +381,6 @@
                 if (MYSQL_ROW row = mysql_fetch_row(res); row[idx])
                 {
                     rval = row[idx];
-=======
-    std::string read_query_result_field()
-    {
-        std::string rval;
-
-        if (mysql_read_query_result(m_conn) == 0)
-        {
-            if (auto res = mysql_use_result(m_conn))
-            {
-                if (auto row = mysql_fetch_row(res))
-                {
-                    rval = row[0];
->>>>>>> 5c2c3dd2
                 }
 
                 mysql_free_result(res);
