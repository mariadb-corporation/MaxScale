/*
 * Copyright (c) 2022 MariaDB Corporation Ab
 * Copyright (c) 2023 MariaDB plc, Finnish Branch
 *
 * Use of this software is governed by the Business Source License included
 * in the LICENSE.TXT file and at www.mariadb.com/bsl11.
 *
 * Change Date: 2026-09-21
 *
 * On the date above, in accordance with the Business Source License, use
 * of this software will be governed by version 2 or later of the General
 * Public License.
 */

#include <maxtest/maxscales.hh>
#include <string>
#include <iostream>
#include <maxbase/format.hh>
#include <maxbase/jansson.hh>
#include <maxbase/json.hh>
#include <maxbase/string.hh>
#include <maxtest/log.hh>
#include <maxtest/mariadb_connector.hh>
#include <maxtest/testconnections.hh>
#include "envv.hh"

using std::string;

namespace
{
const string my_prefix = "maxscale";
enum class StatusType {STATUS, DETAIL};

struct ServerStatusDesc
{
    mxt::ServerInfo::bitfield bit {0};
    StatusType                type {StatusType::STATUS};
    string                    desc;
};

using Status = mxt::ServerInfo;
const ServerStatusDesc status_flag_to_str[] = {
<<<<<<< HEAD
    {mxt::ServerInfo::MASTER,     StatusType::STATUS, "Master"                  },
    {mxt::ServerInfo::SLAVE,      StatusType::STATUS, "Slave"                   },
    {mxt::ServerInfo::RUNNING,    StatusType::STATUS, "Running"                 },
    {mxt::ServerInfo::DOWN,       StatusType::STATUS, "Down"                    },
    {mxt::ServerInfo::MAINT,      StatusType::STATUS, "Maintenance"             },
    {mxt::ServerInfo::DRAINING,   StatusType::STATUS, "Draining"                },
    {mxt::ServerInfo::DRAINED,    StatusType::STATUS, "Drained"                 },
    {mxt::ServerInfo::RELAY,      StatusType::STATUS, "Relay Master"            },
    {mxt::ServerInfo::BLR,        StatusType::STATUS, "Binlog Relay"            },
    {mxt::ServerInfo::SYNCED,     StatusType::STATUS, "Synced"                  },
    {mxt::ServerInfo::EXT_MASTER, StatusType::DETAIL, "Slave of External Server"},
    {mxt::ServerInfo::DISK_LOW,   StatusType::DETAIL, "Low disk space"          }};
=======
    {Status::MASTER,                 StatusType::STATUS, "Master"                                },
    {Status::SLAVE,                  StatusType::STATUS, "Slave"                                 },
    {Status::RUNNING,                StatusType::STATUS, "Running"                               },
    {Status::DOWN,                   StatusType::STATUS, "Down"                                  },
    {Status::MAINT,                  StatusType::STATUS, "Maintenance"                           },
    {Status::DRAINING,               StatusType::STATUS, "Draining"                              },
    {Status::DRAINED,                StatusType::STATUS, "Drained"                               },
    {Status::RELAY,                  StatusType::STATUS, "Relay Master"                          },
    {Status::BLR,                    StatusType::STATUS, "Binlog Relay"                          },
    {Status::SYNCED,                 StatusType::STATUS, "Synced"                                },
    {Status::EXT_MASTER,             StatusType::DETAIL, "Slave of External Server"              },
    {Status::EXT_MASTER_STOPPED,     StatusType::DETAIL, "Slave of External Server (stopped)"    },
    {Status::EXT_MASTER_IO_STOPPED,  StatusType::DETAIL, "Slave of External Server (IO stopped)" },
    {Status::EXT_MASTER_SQL_STOPPED, StatusType::DETAIL, "Slave of External Server (SQL stopped)"},
    {Status::EXT_MASTER_CONNECTING,  StatusType::DETAIL, "Slave of External Server (connecting)" }};
>>>>>>> b0c73748
}

namespace maxtest
{
MaxScale::MaxScale(mxt::SharedData* shared)
    : m_shared(*shared)
{
}

MaxScale::~MaxScale()
{
    close_maxscale_connections();
}

bool MaxScale::setup(const mxt::NetworkConfig& nwconfig, const std::string& vm_name)
{
    auto prefixc = my_prefix.c_str();
    string key_user = mxb::string_printf("%s_user", prefixc);
    m_user_name = envvar_get_set(key_user.c_str(), "skysql");

    string key_pw = mxb::string_printf("%s_password", prefixc);
    m_password = envvar_get_set(key_pw.c_str(), "skysql");

    m_vmnode = nullptr;
    bool rval = false;

    auto new_node = std::make_unique<mxt::VMNode>(m_shared, vm_name, "mariadb");
    if (new_node->configure(nwconfig))
    {
        m_vmnode = move(new_node);

        string key_cnf = vm_name + "_cnf";
        m_cnf_path = envvar_get_set(key_cnf.c_str(), "/etc/maxscale.cnf");

        string key_log_dir = vm_name + "_log_dir";
        string log_dir = envvar_get_set(key_log_dir.c_str(), "/var/log/maxscale");
        set_log_dir(std::move(log_dir));

        rwsplit_port = 4006;
        readconn_master_port = 4008;
        readconn_slave_port = 4009;

        ports[0] = rwsplit_port;
        ports[1] = readconn_master_port;
        ports[2] = readconn_slave_port;

        // TODO: think of a proper reset command if ever needed.
        m_vmnode->set_start_stop_reset_cmds("systemctl restart maxscale",
                                            "systemctl stop maxscale",
                                            "");
        rval = true;
    }
    return rval;
}

bool MaxScale::setup(const mxb::ini::map_result::Configuration::value_type& config)
{
    bool rval = false;
    auto new_node = mxt::create_node(config, m_shared);
    if (new_node)
    {
        auto& cnf = config.second;
        auto& s = m_shared;
        string log_dir;
        if (s.read_str(cnf, "cnf_path", m_cnf_path)
            && s.read_str(cnf, "mxs_logdir", log_dir)
            && s.read_str(cnf, "log_storage_dir", m_log_storage_dir)
            && s.read_str(cnf, "mariadb_username", m_user_name)
            && s.read_str(cnf, "mariadb_password", m_password)
            && s.read_str(cnf, "maxctrl_cmd", m_local_maxctrl)
            && s.read_int(cnf, "rwsplit_port", rwsplit_port)
            && s.read_int(cnf, "rcrmaster_port", readconn_master_port)
            && s.read_int(cnf, "rcrslave_port", readconn_slave_port))
        {
            ports[0] = rwsplit_port;
            ports[1] = readconn_master_port;
            ports[2] = readconn_slave_port;
            set_log_dir(std::move(log_dir));
            m_vmnode = std::move(new_node);
            rval = true;
        }
        else
        {
            log().add_failure("Could not configure MaxScale node '%s'.", config.first.c_str());
        }
    }
    return rval;
}

int MaxScale::connect_rwsplit(const std::string& db)
{
    mysql_close(conn_rwsplit);

    conn_rwsplit = open_conn_db(rwsplit_port, ip(), db, m_user_name, m_password, m_ssl);
    routers[0] = conn_rwsplit;

    int rc = 0;
    int my_errno = mysql_errno(conn_rwsplit);

    if (my_errno)
    {
        if (verbose())
        {
            printf("Failed to connect to readwritesplit: %d, %s\n", my_errno, mysql_error(conn_rwsplit));
        }
        rc = my_errno;
    }

    return rc;
}

int MaxScale::connect_readconn_master(const std::string& db)
{
    MYSQL*& conn_rc_master = conn_master;
    mysql_close(conn_rc_master);

    conn_rc_master = open_conn_db(readconn_master_port, ip(), db, m_user_name, m_password, m_ssl);
    routers[1] = conn_rc_master;

    int rc = 0;
    int my_errno = mysql_errno(conn_rc_master);

    if (my_errno)
    {
        if (verbose())
        {
            printf("Failed to connect to readwritesplit: %d, %s\n", my_errno, mysql_error(conn_rc_master));
        }
        rc = my_errno;
    }

    return rc;
}

int MaxScale::connect_readconn_slave(const std::string& db)
{
    MYSQL*& conn_rc_slave = conn_slave;
    mysql_close(conn_rc_slave);

    conn_rc_slave = open_conn_db(readconn_slave_port, ip(), db, m_user_name, m_password, m_ssl);
    routers[2] = conn_rc_slave;

    int rc = 0;
    int my_errno = mysql_errno(conn_rc_slave);

    if (my_errno)
    {
        if (verbose())
        {
            printf("Failed to connect to readwritesplit: %d, %s\n", my_errno, mysql_error(conn_rc_slave));
        }
        rc = my_errno;
    }

    return rc;
}

int MaxScale::connect_maxscale(const std::string& db)
{
    return connect_rwsplit(db) + connect_readconn_master(db) + connect_readconn_slave(db);
}

int MaxScale::connect(const std::string& db)
{
    return connect_maxscale(db);
}

int MaxScale::close_maxscale_connections()
{
    close_readconn_master();

    mysql_close(conn_slave);
    conn_slave = nullptr;

    close_rwsplit();
    return 0;
}

int MaxScale::disconnect()
{
    return close_maxscale_connections();
}

int MaxScale::restart_maxscale()
{
    int res;
    if (m_vmnode->is_remote())
    {
        res = m_vmnode->start_process("") ? 0 : 1;
    }
    else
    {
        res = start_local_maxscale();
    }
    return res;
}

int MaxScale::start_maxscale()
{
    int res;
    if (m_vmnode->is_remote())
    {
        res = m_vmnode->start_process("") ? 0 : 1;
    }
    else
    {
        res = start_local_maxscale();
    }
    return res;
}

int MaxScale::start_local_maxscale()
{
    // MaxScale running locally, first stop it. In remote mode, systemctl handles this.
    m_vmnode->stop_process();
    string params = mxb::string_printf("--config=%s", m_cnf_path.c_str());
    return m_vmnode->start_process(params) ? 0 : 1;
}

int MaxScale::stop_maxscale()
{
    return m_vmnode->stop_process() ? 0 : 1;
}

long unsigned MaxScale::get_maxscale_memsize(int m)
{
    auto res = ssh_output("ps -e -o pid,vsz,comm= | grep maxscale", false);
    long unsigned mem = 0;
    pid_t pid;
    sscanf(res.output.c_str(), "%d %lu", &pid, &mem);
    return mem;
}

int MaxScale::port(enum service type) const
{
    switch (type)
    {
    case RWSPLIT:
        return rwsplit_port;

    case READCONN_MASTER:
        return readconn_master_port;

    case READCONN_SLAVE:
        return readconn_slave_port;
    }
    return -1;
}

void MaxScale::wait_for_monitor(int intervals)
{
    for (int i = 0; i < intervals; i++)
    {
        auto res = curl_rest_api("maxscale/debug/monitor_wait");
        if (res.rc)
        {
            log().add_failure("Monitor wait failed. Error %i, %s", res.rc, res.output.c_str());
            break;
        }
    }
}

void MaxScale::wait_for_status(const std::string& name, uint32_t status, std::chrono::seconds timeout)
{
    auto start = std::chrono::steady_clock::now();

    while (get_servers().get(name).status != status && std::chrono::steady_clock::now() - start < timeout)
    {
        wait_for_monitor();
    }
}

void MaxScale::sleep_and_wait_for_monitor(int sleep_s, int intervals)
{
    sleep(sleep_s);
    wait_for_monitor(intervals);
}

const char* MaxScale::ip() const
{
    return m_use_ipv6 ? m_vmnode->ip6s().c_str() : m_vmnode->ip4();
}

const char* MaxScale::ip_private() const
{
    return m_vmnode->priv_ip();
}

void MaxScale::set_use_ipv6(bool use_ipv6)
{
    m_use_ipv6 = use_ipv6;
}

void MaxScale::set_ssl(bool ssl)
{
    m_ssl = ssl;
}

const char* MaxScale::hostname() const
{
    return m_vmnode->hostname();
}

const char* MaxScale::access_user() const
{
    return m_vmnode->access_user();
}

const char* MaxScale::access_homedir() const
{
    return m_vmnode->access_homedir();
}

const char* MaxScale::access_sudo() const
{
    return m_vmnode->access_sudo();
}

const char* MaxScale::sshkey() const
{
    return m_vmnode->sshkey();
}

const std::string& MaxScale::prefix()
{
    return my_prefix;
}

const char* MaxScale::ip4() const
{
    return m_vmnode->ip4();
}

const std::string& MaxScale::node_name() const
{
    return m_vmnode->m_name;
}

mxt::CmdResult MaxScale::maxctrl(const std::string& cmd, bool sudo)
{
    string total_cmd;
    if (m_vmnode->is_remote())
    {
        total_cmd = mxb::string_printf("maxctrl %s 2>&1", cmd.c_str());
    }
    else
    {
        total_cmd = mxb::string_printf("%s %s 2>&1", m_local_maxctrl.c_str(), cmd.c_str());
    }
    return m_vmnode->run_cmd_output(total_cmd);
}

mxt::CmdResult MaxScale::maxctrlf(const char* format, ...)
{
    va_list args;
    va_start(args, format);
    auto rval = vmaxctrl(Expect::SUCCESS, format, args);
    va_end(args);
    return rval;
}

mxt::CmdResult MaxScale::maxctrlf(MaxScale::Expect expect, const char* fmt, ...)
{
    va_list args;
    va_start(args, fmt);
    auto rval = vmaxctrl(expect, fmt, args);
    va_end(args);
    return rval;
}

mxt::CmdResult MaxScale::vmaxctrl(MaxScale::Expect expect, const char* format, va_list args)
{
    string cmd = mxb::string_vprintf(format, args);
    auto res = maxctrl(cmd, false);
    if (expect == Expect::SUCCESS)
    {
        log().expect(!res.rc, "MaxCtrl command '%s' failed: %s", cmd.c_str(), res.output.c_str());
    }
    else if (expect == Expect::FAIL)
    {
        log().expect(res.rc, "MaxCtrl command '%s' succeeded when failure was expected", cmd.c_str());
    }
    else if (res.rc)
    {
        // Report error but don't classify it as a test error.
        log().log_msgf("MaxCtrl command '%s' failed: %s", cmd.c_str(), res.output.c_str());
    }
    return res;
}

int MaxScale::restart()
{
    return restart_maxscale();
}


void MaxScale::start()
{
    int res = start_maxscale();
    log().expect(res == 0, "MaxScale start failed, error %i.", res);
}

void MaxScale::stop()
{
    int res = stop_maxscale();
    log().expect(res == 0, "MaxScale stop failed, error %i.", res);
}

bool MaxScale::prepare_for_test()
{
    bool rval = false;
    if (m_vmnode->is_remote())
    {
        if (m_vmnode->init_connection())
        {
            rval = true;
        }
    }
    else
    {
        rval = true;    // No preparations necessary in local mode, user is responsible for it.
    }
    return rval;
}

bool MaxScale::ssl() const
{
    return m_ssl;
}

mxt::Node& MaxScale::vm_node()
{
    return *m_vmnode;
}

void MaxScale::expect_running_status(bool expected)
{
    const int n_expected = expected ? 1 : 0;
    const int n_tries = 5;

    for (int i = 1; i <= n_tries; i++)
    {
        int n_mxs = get_n_running_processes();
        if (n_mxs == n_expected || n_mxs < 0)
        {
            break;
        }
        else if (i == n_tries)
        {
            log().add_failure("%i MaxScale processes detected when %i was expected.",
                              n_mxs, n_expected);
        }
        else
        {
            log().log_msgf("%i MaxScale processes detected when %i was expected. "
                           "Trying again in a second.",
                           n_mxs, n_expected);
            sleep(1);
        }
    }
}

int MaxScale::get_n_running_processes()
{
    const char* ps_cmd = "ps -eo comm|grep -E \"memcheck|maxscale\"|wc -l";

    int rval = -1;
    auto cmd_res = ssh_output(ps_cmd, false);
    if (cmd_res.rc != 0)
    {
        log().add_failure("Can't check MaxScale running status. Command '%s' failed with code %i and "
                          "output '%s'.", ps_cmd, cmd_res.rc, cmd_res.output.c_str());
    }
    else if (cmd_res.output.empty())
    {
        log().add_failure("Can't check MaxScale running status. Command '%s' gave no output.", ps_cmd);
    }
    else
    {
        int num = 0;
        if (mxb::get_int(cmd_res.output, 10, &num))
        {
            rval = num;
        }
        else
        {
            log().add_failure("Unexpected output from '%s': %s", ps_cmd, cmd_res.output.c_str());
        }
    }
    return rval;
}

mxt::TestLogger& MaxScale::log() const
{
    return m_shared.log;
}

bool MaxScale::verbose() const
{
    return m_shared.settings.verbose;
}

bool MaxScale::start_and_check_started()
{
    int res = start_maxscale();
    expect_running_status(true);
    return res == 0;
}

bool MaxScale::stop_and_check_stopped()
{
    int res = stop_maxscale();
    expect_running_status(false);
    return res == 0;
}

bool MaxScale::reinstall(const std::string& target, const std::string& mdbci_config_name)
{
    bool rval = false;
    auto& vm = vm_node();
    log().log_msgf("Installing MaxScale on node %s.", vm.m_name.c_str());
    // TODO: make it via MDBCI and compatible with any distro
    vm.run_cmd_output_sudo("yum remove maxscale -y");
    vm.run_cmd_output_sudo("yum clean all");

    string install_cmd = mxb::string_printf(
        "mdbci install_product --product maxscale_ci --product-version %s %s/%s",
        target.c_str(), mdbci_config_name.c_str(), vm.m_name.c_str());
    if (m_shared.run_shell_command(install_cmd, "MaxScale install failed."))
    {
        rval = true;
    }
    return rval;
}

void MaxScale::copy_log(int mxs_ind, int timestamp, const std::string& test_name)
{
    string dest_log_dir;
    if (m_shared.settings.mdbci_test)
    {
        dest_log_dir = mxb::string_printf("%s/LOGS/%s", mxt::BUILD_DIR, test_name.c_str());
    }
    else
    {
        // When running test locally, save logs to the configured log storage directory.
        dest_log_dir = mxb::string_printf("%s/%s", m_log_storage_dir.c_str(), test_name.c_str());
    }

    // Copy main MaxScale logs to main test log directory, additional MaxScale logs (rare) to a subdirectory.
    if (timestamp != 0)
    {
        dest_log_dir.append(mxb::string_printf("/%04d", timestamp));
    }
    if (mxs_ind != 0)
    {
        dest_log_dir.append("/mxs").append(std::to_string(mxs_ind + 1));
    }

    string mkdir_cmd = mxb::string_printf("mkdir -p %s", dest_log_dir.c_str());
    m_shared.run_shell_command(mkdir_cmd, "");
    auto vm = m_vmnode.get();
    auto mxs_cnf_file = m_cnf_path.c_str();

    if (vm->is_remote())
    {
        string temp_logdir = mxb::string_printf("%s/logs", vm->access_homedir());
        const char* temp_logdirc = temp_logdir.c_str();
        string remote_cmd = mxb::string_printf(
            "rm -rf %s; mkdir %s; cp %s/*.log %s/; "
            "if ls /tmp/core* 1> /dev/null 2>&1; then have_core=1; fi; "
            "if (( have_core == 1 )); then cp /tmp/core* %s/ >& /dev/null; fi; "
            "cp %s %s/; "
            "chmod 777 -R %s; "
            "if (( have_core == 1 )); then exit 42; fi",
            temp_logdirc, temp_logdirc, m_log_dir.c_str(), temp_logdirc,
            temp_logdirc,
            mxs_cnf_file, temp_logdirc,
            temp_logdirc);

        remote_cmd += mxb::string_printf(
            "; if grep VALGRIND_ERROR %s/* 1> /dev/null 2>&1; then exit 44; fi", temp_logdirc);

        if (m_leak_check)
        {
            remote_cmd += mxb::string_printf(
                "; if grep LeakSanitizer %s/* 1> /dev/null 2>&1; then exit 43; fi", temp_logdirc);
        }

        int rc = ssh_node(remote_cmd, true);
        if (rc == 44)
        {
            log().add_failure("Valgrind found errors in MaxScale");
        }
        else if (rc == 43)
        {
            log().add_failure("MaxScale should not leak memory");
        }
        else if (rc == 42)
        {
            log().add_failure("Test should not generate core files");

            // Dump stacktraces from all coredumps. This helps figure out exactly where the problem is if it
            // happens during shutdown. Printing the stacktrace from the coredump on the system where it was
            // generates makes sure that the information is shown.
            for (std::string line : mxb::strtok(ssh_output("ls -1 /tmp/core*", true).output, "\n"))
            {
                std::string cmd = "gdb /usr/bin/maxscale --core=" + line + " -batch -ex bt";
                std::cout << ssh_output(cmd, true).output << std::endl;
            }
        }
        else if (rc != 0)
        {
            log().add_failure("Remote command '%s' failed with error %i.", remote_cmd.c_str(), rc);
        }

        string log_source = temp_logdir;
        if (vm->type() == VMNode::Type::REMOTE)
        {
            log_source += "/*";
        }
        else
        {
            log_source += "/.";
        }
        vm->copy_from_node(log_source, dest_log_dir);
    }
    else
    {
        auto dest = dest_log_dir.c_str();
        m_shared.run_shell_cmdf("rm -rf %s/*", dest);
        m_shared.run_shell_cmdf("cp %s/*.log %s/", m_log_dir.c_str(), dest);
        m_shared.run_shell_cmdf("cp %s %s/", mxs_cnf_file, dest);
        // Ignore errors of next command, as core-files may not exist.
        string core_copy = mxb::string_printf("cp /tmp/core* %s/ 2>/dev/null", dest);
        system(core_copy.c_str());
    }
}

MYSQL* MaxScale::open_rwsplit_connection(const std::string& db)
{
    return open_conn(rwsplit_port, ip4(), m_user_name, m_password, m_ssl);
}

MaxScale::SMariaDB MaxScale::try_open_rwsplit_connection(const string& db)
{
    return try_open_rwsplit_connection(SslMode::AUTO, m_user_name, m_password, db);
}

MaxScale::SMariaDB MaxScale::try_open_rwsplit_connection(const string& user, const string& pass,
                                                         const string& db)
{
    return try_open_rwsplit_connection(SslMode::AUTO, user, pass, db);
}

MaxScale::SMariaDB MaxScale::try_open_rwsplit_connection(MaxScale::SslMode ssl, const string& user,
                                                         const std::string& pass, const string& db)
{
    return try_open_connection(ssl, rwsplit_port, user, pass, db);
}

MaxScale::SMariaDB
MaxScale::try_open_connection(MaxScale::SslMode ssl, int port, const string& user, const string& pass,
                              const string& db)
{
    auto conn = std::make_unique<mxt::MariaDB>(log());
    auto& sett = conn->connection_settings();
    sett.user = user;
    sett.password = pass;
    if (ssl == SslMode::ON || (ssl == SslMode::AUTO && m_ssl))
    {
        auto base_dir = mxt::SOURCE_DIR;
        sett.ssl.key = mxb::string_printf("%s/ssl-cert/client.key", base_dir);
        sett.ssl.cert = mxb::string_printf("%s/ssl-cert/client.crt", base_dir);
        sett.ssl.ca = mxb::string_printf("%s/ssl-cert/ca.crt", base_dir);
        sett.ssl.enabled = true;
    }

    conn->try_open(ip(), port, db);
    return conn;
}

MaxScale::SMariaDB
MaxScale::try_open_connection(int port, const string& user, const string& pass, const string& db)
{
    return try_open_connection(SslMode::AUTO, port, user, pass, db);
}

std::unique_ptr<mxt::MariaDB> MaxScale::open_rwsplit_connection2(const string& db)
{
    auto conn = try_open_rwsplit_connection(db);
    m_shared.log.expect(conn->is_open(), "Failed to open MySQL connection to RWSplit.");
    return conn;
}

MaxScale::SMariaDB MaxScale::open_rwsplit_connection2_nodb()
{
    return open_rwsplit_connection2("");
}

Connection MaxScale::rwsplit(const std::string& db)
{
    return Connection(ip4(), rwsplit_port, m_user_name, m_password, db, m_ssl);
}

Connection MaxScale::get_connection(int port, const std::string& db)
{
    return Connection(ip4(), port, m_user_name, m_password, db, m_ssl);
}

MYSQL* MaxScale::open_readconn_master_connection()
{
    return open_conn(readconn_master_port, ip4(), m_user_name, m_password, m_ssl);
}

Connection MaxScale::readconn_master(const std::string& db)
{
    return Connection(ip4(), readconn_master_port, m_user_name, m_password, db, m_ssl);
}

MYSQL* MaxScale::open_readconn_slave_connection()
{
    return open_conn(readconn_slave_port, ip4(), m_user_name, m_password, m_ssl);
}

Connection MaxScale::readconn_slave(const std::string& db)
{
    return Connection(ip4(), readconn_slave_port, m_user_name, m_password, db, m_ssl);
}

void MaxScale::close_rwsplit()
{
    mysql_close(conn_rwsplit);
    conn_rwsplit = NULL;
}

void MaxScale::close_readconn_master()
{
    mysql_close(conn_master);
    conn_master = NULL;
}

int MaxScale::ssh_node_f(bool sudo, const char* format, ...)
{
    va_list valist;
    va_start(valist, format);
    string cmd = mxb::string_vprintf(format, valist);
    va_end(valist);
    return ssh_node(cmd, sudo);
}

void MaxScale::copy_fw_rules(const std::string& rules_name, const std::string& rules_dir)
{
    ssh_node_f(true, "cd %s; rm -rf rules; mkdir rules; chown %s:%s rules",
               access_homedir(), access_user(), access_user());

    string src = rules_dir + "/" + rules_name;
    string dest = string(access_homedir()) + "/rules/rules.txt";

    copy_to_node(src.c_str(), dest.c_str());
    ssh_node_f(true, "chmod a+r %s", dest.c_str());
}

bool MaxScale::log_matches(std::string pattern) const
{
    // Replace single quotes with wildcard characters, should solve most problems
    for (auto& a : pattern)
    {
        if (a == '\'')
        {
            a = '.';
        }
    }

    MaxScale* p = const_cast<MaxScale*>(this);

    return p->ssh_node_f(true, "grep '%s' %s/maxscale*.log", pattern.c_str(), m_log_dir.c_str()) == 0;
}

mxt::CmdResult MaxScale::ssh_output(const std::string& cmd, bool sudo)
{
    using CmdPriv = mxt::VMNode::CmdPriv;
    return m_vmnode->run_cmd_output(cmd, sudo ? CmdPriv::SUDO : CmdPriv::NORMAL);
}

bool MaxScale::copy_to_node(const char* src, const char* dest)
{
    return m_vmnode->copy_to_node(src, dest);
}

bool MaxScale::copy_from_node(const char* src, const char* dest)
{
    return m_vmnode->copy_from_node(src, dest);
}

void MaxScale::write_env_vars()
{
    m_vmnode->write_node_env_vars();
}

int MaxScale::ssh_node(const string& cmd, bool sudo)
{
    using CmdPriv = mxt::VMNode::CmdPriv;
    return m_vmnode->run_cmd(cmd, sudo ? CmdPriv::SUDO : CmdPriv::NORMAL);
}

void MaxScale::check_servers_status(const std::vector<mxt::ServerInfo::bitfield>& expected_status)
{
    auto data = get_servers();
    data.check_servers_status(expected_status);
}

void MaxScale::check_print_servers_status(const std::vector<uint32_t>& expected_status)
{
    wait_for_monitor();
    auto data = get_servers();
    data.print();
    data.check_servers_status(expected_status);
}

void MaxScale::alter_monitor(const string& mon_name, const string& setting, const string& value)
{
    string cmd = mxb::string_printf("alter monitor %s %s %s", mon_name.c_str(),
                                    setting.c_str(), value.c_str());
    auto res = maxctrl(cmd);
    log().expect(res.rc == 0 && res.output == "OK", "Alter monitor command '%s' failed.", cmd.c_str());
}

void MaxScale::alter_service(const string& svc_name, const string& setting, const string& value)
{
    string cmd = mxb::string_printf("alter service %s %s %s", svc_name.c_str(),
                                    setting.c_str(), value.c_str());
    auto res = maxctrl(cmd);
    log().expect(res.rc == 0 && res.output == "OK", "Alter service command '%s' failed.", cmd.c_str());
}

void MaxScale::alter_server(const string& srv_name, const string& setting, const string& value)
{
    string cmd = mxb::string_printf("alter server %s %s %s", srv_name.c_str(),
                                    setting.c_str(), value.c_str());
    auto res = maxctrl(cmd);
    log().expect(res.rc == 0 && res.output == "OK", "Alter server command '%s' failed.", cmd.c_str());
}

void MaxScale::delete_log()
{
    auto cmd = mxb::string_printf("truncate -s 0 %s/maxscale.log", m_log_dir.c_str());
    auto res = vm_node().run_cmd_output(cmd, mxt::VMNode::CmdPriv::SUDO);
    log().expect(res.rc == 0, "'%s' failed", cmd.c_str());
}

mxt::CmdResult MaxScale::curl_rest_api(const std::string& path)
{
    string cmd = mxb::string_printf("curl --silent --show-error http://%s:%s@%s:%s/v1/%s",
                                    m_rest_user.c_str(), m_rest_pw.c_str(),
                                    m_rest_ip.c_str(), m_rest_port.c_str(),
                                    path.c_str());
    return m_vmnode->run_cmd_output(cmd, Node::CmdPriv::NORMAL);
}

mxt::ServersInfo MaxScale::get_servers()
{
    using mxt::ServerInfo;
    using mxt::ServersInfo;
    using mxb::Json;

    const string field_servers = "servers";
    const string field_data = "data";
    const string field_id = "id";
    const string field_attr = "attributes";
    const string field_state = "state";
    const string field_state_details = "state_details";
    const string field_mgroup = "master_group";
    const string field_rlag = "replication_lag";
    const string field_serverid = "server_id";
    const string field_readonly = "read_only";
    const string field_slave_conns = "slave_connections";
    const string field_statistics = "statistics";
    const string field_gtid = "gtid_current_pos";

    // Slave conn fields
    const string field_scon_name = "connection_name";
    const string field_scon_gtid = "gtid_io_pos";
    const string field_scon_id = "master_server_id";
    const string field_scon_io = "slave_io_running";
    const string field_scon_sql = "slave_sql_running";

    // Statistics fields
    const string field_pers_conns = "persistent_connections";
    const string field_connections = "connections";

    // Parameters
    const string field_parameters = "parameters";
    const string field_ssl = "ssl";

    auto try_get_int = [](const Json& json, const string& key, int64_t failval) {
        int64_t rval = failval;
        json.try_get_int(key, &rval);
        return rval;
    };

    auto try_get_bool = [](const Json& json, const string& key, bool failval) {
        bool rval = failval;
        json.try_get_bool(key, &rval);
        return rval;
    };

    ServersInfo rval(&m_shared.log);
    auto res = curl_rest_api(field_servers);
    if (res.rc == 0)
    {
        Json all;
        if (all.load_string(res.output))
        {
            auto data = all.get_array_elems(field_data);
            for (auto& elem : data)
            {
                ServerInfo info;
                info.name = elem.get_string(field_id);
                auto attr = elem.get_object(field_attr);
                string state = attr.get_string(field_state);
                string state_details;
                attr.try_get_string(field_state_details, &state_details);
                if (!info.status_from_string(state, state_details))
                {
                    log().add_failure("Server status string parsing error. State: '%s', details: '%s'",
                                      state.c_str(), state_details.c_str());
                }

                // The following depend on the monitor and may be null.
                info.master_group = try_get_int(attr, field_mgroup, ServerInfo::GROUP_NONE);
                info.rlag = try_get_int(attr, field_rlag, ServerInfo::RLAG_NONE);
                info.server_id = try_get_int(attr, field_serverid, ServerInfo::SRV_ID_NONE);
                info.read_only = try_get_bool(attr, field_readonly, false);
                attr.try_get_string(field_gtid, &info.gtid);

                if (attr.contains(field_slave_conns))
                {
                    auto conns = attr.get_array_elems(field_slave_conns);
                    info.slave_connections.reserve(conns.size());
                    for (auto& conn : conns)
                    {
                        using IO_State = ServerInfo::SlaveConnection::IO_State;
                        ServerInfo::SlaveConnection conn_info;
                        conn_info.name = conn.get_string(field_scon_name);
                        conn_info.gtid = conn.get_string(field_scon_gtid);
                        conn_info.master_id = conn.get_int(field_scon_id);
                        string io_running = conn.get_string(field_scon_io);
                        conn_info.io_running = (io_running == "Yes") ? IO_State::YES :
                            ((io_running == "Connecting") ? IO_State::CONNECTING : IO_State::NO);
                        string sql_running = conn.get_string(field_scon_sql);
                        conn_info.sql_running = (sql_running == "Yes");
                        info.slave_connections.push_back(std::move(conn_info));
                    }
                }

                auto stats = attr.get_object(field_statistics);
                info.pool_conns = try_get_int(stats, field_pers_conns, -1);
                info.connections = try_get_int(stats, field_connections, 0);

                auto params = attr.get_object(field_parameters);
                info.ssl_configured = try_get_bool(params, field_ssl, false);
                rval.add(info);
            }
        }
        else
        {
            log().add_failure("Invalid data from REST-API servers query: %s", all.error_msg().c_str());
        }
    }
    else
    {
        log().add_failure("REST-API servers query failed. Error %i, %s", res.rc, mxb_strerror(res.rc));
    }
    return rval;
}

const std::string& MaxScale::user_name() const
{
    return m_user_name;
}

const std::string& MaxScale::password() const
{
    return m_password;
}

const std::string& MaxScale::cnf_path() const
{
    return m_cnf_path;
}

int MaxScale::get_master_server_id()
{
    return get_servers().get_master().server_id;
}

void MaxScale::write_in_log(string&& str)
{
    char* buf = str.data();
    while (char* c = strchr(buf, '\''))
    {
        *c = '^';
    }
    // Assuming here that if running MaxScale locally, the user has write access to MaxScale log.
    ssh_node_f(m_vmnode->is_remote(), "echo '--- %s ---' >> %s/maxscale.log", buf, m_log_dir.c_str());
}

void MaxScale::delete_logs_and_rtfiles()
{
    int rc;
    if (m_vmnode->is_remote())
    {
        string remote_cmd = mxb::string_printf(
            "rm -rf %s/*.log /tmp/core* /dev/shm/* /var/lib/maxscale/* /var/lib/maxscale/.secrets; "
            "find /var/*/maxscale -name 'maxscale.lock' -delete;", m_log_dir.c_str());
        if (vm_node().type() == Node::Type::REMOTE)
        {
            remote_cmd += " iptables -F INPUT;";
        }
        rc = ssh_node(remote_cmd, true);
    }
    else
    {
        // MaxScale running locally, delete any old logs and runtime config files.
        // TODO: make datadir configurable.
        rc = m_shared.run_shell_cmdf("rm -rf %s/*.log  /tmp/core* /var/lib/maxscale/maxscale.cnf.d/*",
                                     m_log_dir.c_str()) ? 0 : 1;
    }

    log().expect(rc == 0, "MaxScale log delete failed. Error %i", rc);
}

void MaxScale::create_report()
{
    // Create report and save it to MaxScale log dir. It will get copied along with other logs.
    string cmd = mxb::string_printf("create report %s/maxctrl-report.log", m_log_dir.c_str());
    maxctrl("create report /var/log/maxscale/maxctrl-report.log");
}

void MaxScale::set_log_dir(string&& str)
{
    // The log directory is used "rm -rf"-style commands. Check that dir is not empty to avoid
    // an accidental "rm -rf /*".
    if (str.length() >= 2 && str[0] == '/' && str.find_first_not_of('/', 1) != string::npos)
    {
        m_log_dir = std::move(str);
    }
    else
    {
        log().add_failure("MaxScale log path '%s' is invalid.", str.c_str());
    }
}

std::string MaxScale::cert_path() const
{
    return mxb::string_printf("%s/certs/mxs.crt", access_homedir());
}

std::string MaxScale::cert_key_path() const
{
    return mxb::string_printf("%s/certs/mxs.key", access_homedir());
}

std::string MaxScale::ca_cert_path() const
{
    return mxb::string_printf("%s/certs/ca.crt", access_homedir());
}

void ServersInfo::add(const ServerInfo& info)
{
    m_servers.push_back(info);
}

void ServersInfo::add(ServerInfo&& info)
{
    m_servers.push_back(std::move(info));
}

const ServerInfo& ServersInfo::get(size_t i) const
{
    return m_servers[i];
}

ServerInfo ServersInfo::get(const std::string& cnf_name) const
{
    ServerInfo rval;
    for (auto& elem : m_servers)
    {
        if (elem.name == cnf_name)
        {
            rval = elem;
            break;
        }
    }
    return rval;
}

size_t ServersInfo::size() const
{
    return m_servers.size();
}

void ServersInfo::check_servers_property(size_t n_expected, const std::function<void(size_t)>& tester)
{
    // Checking only some of the servers is ok.
    if (n_expected <= m_servers.size())
    {
        for (size_t i = 0; i < n_expected; i++)
        {
            tester(i);
        }
    }
    else
    {
        m_log->add_failure("Expected at least %zu servers, found %zu.", n_expected, m_servers.size());
    }
}

void ServersInfo::check_servers_status(const std::vector<ServerInfo::bitfield>& expected_status)
{
    auto tester = [&](size_t i) {
        auto expected = expected_status[i];
        auto& info = m_servers[i];
        if (expected != info.status)
        {
            string found_str = info.status_to_string();
            string expected_str = ServerInfo::status_to_string(expected);
            m_log->add_failure("Wrong status for %s. Got '%s', expected '%s'.",
                               info.name.c_str(), found_str.c_str(), expected_str.c_str());
        }
    };
    check_servers_property(expected_status.size(), tester);
}

void ServersInfo::check_master_groups(const std::vector<int>& expected_groups)
{
    auto tester = [&](size_t i) {
        auto expected = expected_groups[i];
        auto& info = m_servers[i];
        if (expected != info.master_group)
        {
            m_log->add_failure("Wrong master group for %s. Got '%li', expected '%i'.",
                               info.name.c_str(), info.master_group, expected);
        }
    };
    check_servers_property(expected_groups.size(), tester);
}

void ServersInfo::check_pool_connections(const std::vector<int>& expected_conns)
{
    auto tester = [&](size_t i) {
        auto expected = expected_conns[i];
        auto& info = m_servers[i];
        if (expected != info.pool_conns)
        {
            m_log->add_failure("Wrong connection pool size for %s. Got '%li', expected '%i'.",
                               info.name.c_str(), info.pool_conns, expected);
        }
    };
    check_servers_property(expected_conns.size(), tester);
}

void ServersInfo::check_connections(const std::vector<int>& expected_conns)
{
    auto tester = [&](size_t i) {
        auto expected = expected_conns[i];
        auto& info = m_servers[i];
        if (expected != info.connections)
        {
            m_log->add_failure("Wrong number of connections for %s. Got '%li', expected '%i'.",
                               info.name.c_str(), info.connections, expected);
        }
    };
    check_servers_property(expected_conns.size(), tester);
}

void ServersInfo::check_read_only(const std::vector<bool>& expected_ro)
{
    auto tester = [&](size_t i) {
        auto expected = expected_ro[i];
        auto& info = m_servers[i];
        if (expected != info.read_only)
        {
            m_log->add_failure("Wrong read_only for %s. Got '%i', expected '%i'.",
                               info.name.c_str(), info.read_only, expected);
        }
    };
    check_servers_property(expected_ro.size(), tester);
}


ServersInfo::ServersInfo(TestLogger* log)
    : m_log(log)
{
}

ServersInfo& ServersInfo::operator=(const ServersInfo& rhs)
{
    m_servers = rhs.m_servers;
    m_log = rhs.m_log;
    return *this;
}

ServersInfo::ServersInfo(ServersInfo&& rhs) noexcept
    : m_servers(std::move(rhs.m_servers))
    , m_log(rhs.m_log)
{
}

ServersInfo& ServersInfo::operator=(ServersInfo&& rhs) noexcept
{
    m_servers = std::move(rhs.m_servers);
    m_log = rhs.m_log;
    return *this;
}

ServerInfo ServersInfo::get_master() const
{
    ServerInfo rval;
    for (const auto& server : m_servers)
    {
        if (server.status & ServerInfo::MASTER)
        {
            rval = server;
            break;
        }
    }
    return rval;
}

void ServersInfo::print()
{
    if (m_servers.empty())
    {
        m_log->log_msgf("No server info received from REST api.");
    }
    else
    {
        string total_msg;
        auto n = m_servers.size();
        total_msg.reserve(n * 30);
        total_msg += "Server information from REST api:\n";
        for (auto& elem : m_servers)
        {
            total_msg.append(elem.to_string_short()).append("\n");
        }
        m_log->log_msg(total_msg);
    }
}

const std::vector<ServerInfo::bitfield>& ServersInfo::default_repl_states()
{
    static const std::vector<mxt::ServerInfo::bitfield> def_repl_states =
    {mxt::ServerInfo::master_st,
     mxt::ServerInfo::slave_st, mxt::ServerInfo::slave_st, mxt::ServerInfo::slave_st};
    return def_repl_states;
}

ServersInfo::RoleInfo ServersInfo::get_role_info() const
{
    RoleInfo rval;

    for (const auto& srv : m_servers)
    {
        auto status = srv.status;
        if (status == mxt::ServerInfo::master_st)
        {
            rval.masters++;
            if (rval.master_name.empty())
            {
                rval.master_name = srv.name;
            }
        }
        else if (status == mxt::ServerInfo::slave_st)
        {
            rval.slaves++;
        }
        else if (status == mxt::ServerInfo::RUNNING)
        {
            rval.running++;
        }
    }

    return rval;
}

std::vector<ServerInfo>::iterator ServersInfo::begin()
{
    return m_servers.begin();
}

std::vector<ServerInfo>::iterator ServersInfo::end()
{
    return m_servers.end();
}

bool ServerInfo::status_from_string(const string& source, const string& details)
{
    status = UNKNOWN;
    bool error = false;

    auto check_tokens = [this, &error](std::vector<string> tokens, StatusType expected_type) {
        const char* expected_type_str = (expected_type == StatusType::STATUS) ? "status" : "detail";

        for (string& token : tokens)
        {
            mxb::trim(token);
            // Expect all flags to be recognized and be correct type (status or detail).
            bool found = false;
            for (const auto& elem : status_flag_to_str)
            {
                if (elem.desc == token)
                {
                    if (elem.type == expected_type)
                    {
                        status |= elem.bit;
                    }
                    else
                    {
                        printf("Unexpected flag type for '%s', expected %s.\n",
                               token.c_str(), expected_type_str);
                        error = true;
                    }
                    found = true;
                    break;
                }
            }

            if (!found)
            {
                printf("Unrecognized %s flag '%s'\n", expected_type_str, token.c_str());
                error = true;
            }
        }
    };

    auto status_tokens = mxb::strtok(source, ",");
    check_tokens(std::move(status_tokens), StatusType::STATUS);

    if (!details.empty())
    {
        auto details_tokens = mxb::strtok(details, ",");
        check_tokens(std::move(details_tokens), StatusType::DETAIL);
    }
    return !error;
}

std::string ServerInfo::status_to_string(bitfield status)
{
    if (status == mxt::ServerInfo::UNKNOWN)
    {
        return "Unknown";
    }

    string rval;
    string sep;

    while (status)
    {
        bool found = false;

        for (const auto& elem : status_flag_to_str)
        {
            if (elem.bit & status)
            {
                rval.append(sep).append(elem.desc);
                sep = ", ";
                status &= ~elem.bit;
                found = true;
                break;
            }
        }

        if (!found)
        {
            mxb_assert(!true);      // Unrecognized test status bit.
            break;
        }
    }
    return rval;
}

std::string ServerInfo::status_to_string() const
{
    return status_to_string(status);
}

std::string ServerInfo::to_string_short() const
{
    return mxb::string_printf("%10s, %15s, %s", name.c_str(), status_to_string().c_str(), gtid.c_str());
}
}<|MERGE_RESOLUTION|>--- conflicted
+++ resolved
@@ -40,20 +40,6 @@
 
 using Status = mxt::ServerInfo;
 const ServerStatusDesc status_flag_to_str[] = {
-<<<<<<< HEAD
-    {mxt::ServerInfo::MASTER,     StatusType::STATUS, "Master"                  },
-    {mxt::ServerInfo::SLAVE,      StatusType::STATUS, "Slave"                   },
-    {mxt::ServerInfo::RUNNING,    StatusType::STATUS, "Running"                 },
-    {mxt::ServerInfo::DOWN,       StatusType::STATUS, "Down"                    },
-    {mxt::ServerInfo::MAINT,      StatusType::STATUS, "Maintenance"             },
-    {mxt::ServerInfo::DRAINING,   StatusType::STATUS, "Draining"                },
-    {mxt::ServerInfo::DRAINED,    StatusType::STATUS, "Drained"                 },
-    {mxt::ServerInfo::RELAY,      StatusType::STATUS, "Relay Master"            },
-    {mxt::ServerInfo::BLR,        StatusType::STATUS, "Binlog Relay"            },
-    {mxt::ServerInfo::SYNCED,     StatusType::STATUS, "Synced"                  },
-    {mxt::ServerInfo::EXT_MASTER, StatusType::DETAIL, "Slave of External Server"},
-    {mxt::ServerInfo::DISK_LOW,   StatusType::DETAIL, "Low disk space"          }};
-=======
     {Status::MASTER,                 StatusType::STATUS, "Master"                                },
     {Status::SLAVE,                  StatusType::STATUS, "Slave"                                 },
     {Status::RUNNING,                StatusType::STATUS, "Running"                               },
@@ -64,12 +50,12 @@
     {Status::RELAY,                  StatusType::STATUS, "Relay Master"                          },
     {Status::BLR,                    StatusType::STATUS, "Binlog Relay"                          },
     {Status::SYNCED,                 StatusType::STATUS, "Synced"                                },
+    {Status::DISK_LOW,               StatusType::DETAIL, "Low disk space"                        },
     {Status::EXT_MASTER,             StatusType::DETAIL, "Slave of External Server"              },
     {Status::EXT_MASTER_STOPPED,     StatusType::DETAIL, "Slave of External Server (stopped)"    },
     {Status::EXT_MASTER_IO_STOPPED,  StatusType::DETAIL, "Slave of External Server (IO stopped)" },
     {Status::EXT_MASTER_SQL_STOPPED, StatusType::DETAIL, "Slave of External Server (SQL stopped)"},
     {Status::EXT_MASTER_CONNECTING,  StatusType::DETAIL, "Slave of External Server (connecting)" }};
->>>>>>> b0c73748
 }
 
 namespace maxtest
