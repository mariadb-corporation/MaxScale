--- conflicted
+++ resolved
@@ -283,7 +283,6 @@
     return command;
 }
 
-<<<<<<< HEAD
 bool XpandCluster::setup()
 {
     return MariaDBCluster::setup();
@@ -292,9 +291,9 @@
 const std::string& XpandCluster::type_string() const
 {
     return type_xpand;
-=======
-std::string Xpand_nodes::anonymous_users_query() const
+}
+
+std::string XpandCluster::anonymous_users_query() const
 {
     return "SELECT CONCAT('\\'', user, '\\'@\\'', host, '\\'') FROM system.users WHERE user = ''";
->>>>>>> 38e623df
 }