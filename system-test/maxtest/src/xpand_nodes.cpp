/*
 * Copyright (c) 2016 MariaDB Corporation Ab
 *
 * Use of this software is governed by the Business Source License included
 * in the LICENSE.TXT file and at www.mariadb.com/bsl11.
 *
 * Change Date: 2025-02-16
 *
 * On the date above, in accordance with the Business Source License, use
 * of this software will be governed by version 2 or later of the General
 * Public License.
 */

#include <fstream>
#include <iostream>
#include <regex>
#include <maxtest/xpand_nodes.hh>

using std::string;

namespace
{
const string type_xpand = "xpand";
}

int XpandCluster::prepare_server(int m)
{
    int rv = 1;
    int ec;

    bool running = false;

    ec = ssh_node(m, "systemctl status clustrix", true);

    if (ec == 0)
    {
        printf("Xpand running on node %d.\n", m);

        ec = ssh_node(m, "mysql -e 'SELECT @@server_id'", true);
        if (ec == 0)
        {
            running = true;
        }
        else
        {
            printf("Could not connect as root to Xpand on node %d, restarting.\n", m);

            ec = ssh_node(m, "systemctl restart clustrix", true);

            if (ec == 0)
            {
                printf("Successfully restarted Xpand on node %d.\n", m);
                running = true;
            }
            else
            {
                printf("Could not restart Xpand on node %d.\n", m);
            }
        }
    }
    else
    {
        printf("Xpand not running on node %d, starting.\n", m);

        ec = ssh_node(m, "systemctl start clustrix", true);

        if (ec == 0)
        {
            printf("Successfully started Xpand on node %d.\n", m);
            running = true;
        }
        else
        {
            printf("Could not start Xpand on node %d.\n", m);
        }
    }

    bool check_users = false;

    if (running)
    {
        int start = time(NULL);
        int now;

        do
        {
            ec = ssh_node(m, "mysql -e 'SELECT @@server_id'", true);
            now = time(NULL);

            if (ec != 0)
            {
                printf("Could not connect to Xpand as root on node %d, "
                       "sleeping a while (totally at most ~1 minute) and retrying.\n", m);
                sleep(10);
            }
        }
        while (ec != 0 && now - start < 60);

        if (ec == 0)
        {
            printf("Could connect as root to Xpand on node %d.\n", m);
            check_users = true;
        }
        else
        {
            printf("Could not connect as root to Xpand on node %d within given timeframe.\n", m);
        }
    }

    if (check_users)
    {
        std::string command("mysql ");
        command += "-u ";
        command += "xpandmon";
        command += " ";
        command += "-p";
        command += "xpandmon";

        ec = ssh_node(m, command.c_str(), false);

        if (ec == 0)
        {
            printf("Can access Xpand using user '%s'.\n", this->user_name.c_str());
            rv = 0;
        }
        else
        {
            printf("Cannot access Xpand using user '%s', creating users.\n", this->user_name.c_str());
            // TODO: We need an return code here.
            create_users(m);
            rv = 0;
        }
    }

    return rv;
}


int XpandCluster::start_replication()
{
    int rv = 0;

    if (connect() == 0)
    {
        // The nodes must be added one by one to the cluster. An attempt to add them
        // all with one ALTER command will fail, if one or more of them already are in
        // the cluster.

        for (int i = 1; i < N; ++i)
        {
            std::string cluster_setup_sql = std::string("ALTER CLUSTER ADD '")
                + std::string(IP_private[i])
                + std::string("'");

<<<<<<< HEAD
    for (int i = 1; i < N; ++i)
    {
        std::string cluster_setup_sql = std::string("ALTER CLUSTER ADD '")
            + std::string(ip_private(i))
            + std::string("'");

        execute_query(nodes[0], "%s", cluster_setup_sql.c_str());
    }
=======
            bool retry = false;
            int attempts = 0;

            do
            {
                ++attempts;

                rv = execute_query(nodes[0], "%s", cluster_setup_sql.c_str());

                if (rv != 0)
                {
                    std::string error(mysql_error(nodes[0]));

                    if (error.find("already in cluster") != std::string::npos)
                    {
                        // E.g. '[25609] Bad parameter.: Host "10.166.0.171" already in cluster'
                        // That's ok and can be ignored.
                        rv = 0;
                    }
                    else if (error.find("addition is pending") != std::string::npos)
                    {
                        // E.g. '[50180] Multiple nodes cannot be added when an existing addition is pending'
                        // Sleep and retry.

                        if (attempts < 5)
                        {
                            printf("Retrying after %d seconds.", attempts);
                            sleep(attempts);
                            retry = true;
                        }
                        else
                        {
                            printf("After %d attempts, still could not add node to cluster, bailing out.",
                                   attempts);
                            retry = false;
                        }
                    }
                    else
                    {
                        printf("Fatal error when setting up xpand: %s", error.c_str());
                        retry = false;
                    }
                }
            }
            while (rv != 0 && retry);
>>>>>>> 3fefe557

            if (rv != 0)
            {
                break;
            }
        }

        close_connections();
    }
    else
    {
        rv = 1;
    }

    return rv;
}

std::string XpandCluster::cnf_servers()
{
    std::string s;
    for (int i = 0; i < N; i++)
    {
        s += std::string("\\n[")
                + cnf_server_name
                + std::to_string(i + 1)
                + std::string("]\\ntype=server\\naddress=")
                + std::string(ip_private(i))
                + std::string("\\nport=")
                + std::to_string(port[i])
                + std::string("\\nprotocol=MySQLBackend\\n");
    }
    return s;
}

int XpandCluster::check_replication()
{
    int res = 0;
    if (connect() == 0)
    {
        for (int i = 0; i < N; i++)
        {
            int n = execute_query_count_rows(nodes[i], "select * from system.nodeinfo");

            if (n != N)
            {
                printf("Expected %d nodes configured at node %d, found %d", N, i, n);
                res = 1;
            }
        }
    }
    else
    {
        res = 1;
    }

    close_connections(); // Some might have been created by connect().

    return res;
}

std::string XpandCluster::block_command(int node) const
{
    std::string command = MariaDBCluster::block_command(node);

    // Block health-check port as well.
    command += ";";
    command += "iptables -I INPUT -p tcp --dport 3581 -j REJECT";
    command += ";";
    command += "ip6tables -I INPUT -p tcp --dport 3581 -j REJECT";

    return command;
}

std::string XpandCluster::unblock_command(int node) const
{
    std::string command = MariaDBCluster::unblock_command(node);

    // Unblock health-check port as well.
    command += ";";
    command += "iptables -I INPUT -p tcp --dport 3581 -j ACCEPT";
    command += ";";
    command += "ip6tables -I INPUT -p tcp --dport 3581 -j ACCEPT";

    return command;
}

bool XpandCluster::setup()
{
    return MariaDBCluster::setup();
}

const std::string& XpandCluster::type_string() const
{
    return type_xpand;
}<|MERGE_RESOLUTION|>--- conflicted
+++ resolved
@@ -149,19 +149,9 @@
         for (int i = 1; i < N; ++i)
         {
             std::string cluster_setup_sql = std::string("ALTER CLUSTER ADD '")
-                + std::string(IP_private[i])
+                + std::string(ip_private(i))
                 + std::string("'");
 
-<<<<<<< HEAD
-    for (int i = 1; i < N; ++i)
-    {
-        std::string cluster_setup_sql = std::string("ALTER CLUSTER ADD '")
-            + std::string(ip_private(i))
-            + std::string("'");
-
-        execute_query(nodes[0], "%s", cluster_setup_sql.c_str());
-    }
-=======
             bool retry = false;
             int attempts = 0;
 
@@ -207,7 +197,6 @@
                 }
             }
             while (rv != 0 && retry);
->>>>>>> 3fefe557
 
             if (rv != 0)
             {
