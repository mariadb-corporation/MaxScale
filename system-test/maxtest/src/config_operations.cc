--- conflicted
+++ resolved
@@ -180,16 +180,10 @@
     int i = static_cast<int>(service);
     auto homedir = mxs->access_homedir();
     mxs->maxctrlf("create listener %s %s %d "
-<<<<<<< HEAD
                   "ssl=true "
-                  "ssl_key=%s/certs/server-key.pem "
-                  "ssl_cert=%s/certs/server-cert.pem "
-                  "ssl_ca=%s/certs/ca.pem ",
-=======
-                  "--tls-key=%s/certs/mxs.key "
-                  "--tls-cert=%s/certs/mxs.crt "
-                  "--tls-ca-cert=%s/certs/ca.crt ",
->>>>>>> 57216ebf
+                  "ssl_key=%s/certs/mxs.key "
+                  "ssl_cert=%s/certs/mxs.crt "
+                  "ssl_ca=%s/certs/ca.crt ",
                   services[i].service, services[i].listener, services[i].port,
                   homedir, homedir, homedir);
 }
