add_library(maxtest SHARED
        big_load.cc
        blob_test.cc
        cdc_tools.cc
        config_operations.cc
        envv.cc
        execute_cmd.cc
        galera_cluster.cc
<<<<<<< HEAD
        generate_sql_mariadb.cc
        generate_sql_postgres.cc
        get_com_select_insert.cc
=======
>>>>>>> 34c1832a
        log.cc
        mariadb_func.cc
        mariadb_connector.cc
        mariadb_nodes.cc
        maxrest.cc
        maxscales.cc
        nodes.cc
        replication_cluster.cc
        sql_t1.cc
        tcp_connection.cc
        testconnections.cc
        ${CMAKE_CURRENT_BINARY_DIR}/test_info.cc)

target_link_libraries(maxtest
  ${RDKAFKA_LIBRARIES}
  cdc_connector
  maxsql
  maxbase
  pthread
  crypt
  crypto
  z
  rt
  m)
set_target_properties(maxtest PROPERTIES VERSION "1.0.0" LINK_FLAGS -Wl,-z,defs)
install(TARGETS maxtest DESTINATION system-test)
add_dependencies(maxtest jansson librdkafka)<|MERGE_RESOLUTION|>--- conflicted
+++ resolved
@@ -6,12 +6,8 @@
         envv.cc
         execute_cmd.cc
         galera_cluster.cc
-<<<<<<< HEAD
         generate_sql_mariadb.cc
         generate_sql_postgres.cc
-        get_com_select_insert.cc
-=======
->>>>>>> 34c1832a
         log.cc
         mariadb_func.cc
         mariadb_connector.cc
