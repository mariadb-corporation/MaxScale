/*
 * Copyright (c) 2021 MariaDB Corporation Ab
 * Copyright (c) 2023 MariaDB plc, Finnish Branch
 *
 * Use of this software is governed by the Business Source License included
 * in the LICENSE.TXT file and at www.mariadb.com/bsl11.
 *
 * Change Date: 2027-05-22
 *
 * On the date above, in accordance with the Business Source License, use
 * of this software will be governed by version 2 or later of the General
 * Public License.
 */

#include <maxtest/replication_cluster.hh>

#include <iostream>
#include <thread>
#include <maxbase/format.hh>
#include <maxbase/stopwatch.hh>
#include <maxtest/log.hh>
#include <maxtest/mariadb_connector.hh>

using std::string;
using std::cout;
using std::endl;
using ServerArray = std::vector<mxt::MariaDBServer*>;

namespace
{
const string type_mariadb = "mariadb";
const string my_nwconf_prefix = "node";
const string my_name = "Master-Slave-cluster";

const char create_repl_user[] =
    "grant replication slave on *.* to repl@'%%' identified by 'repl'; "
    "FLUSH PRIVILEGES";
const char setup_slave[] =
    "change master to MASTER_HOST='%s', MASTER_PORT=%d, "
    "MASTER_USER='repl', MASTER_PASSWORD='repl', "
    "MASTER_USE_GTID=current_pos; "
    "start slave;";

const string sl_io = "Slave_IO_Running";
const string sl_sql = "Slave_SQL_Running";
const string show_slaves = "show all slaves status;";

const string repl_user = "repl";
const string repl_pw = "repl";

bool repl_thread_run_states_ok(const string& io, const string& sql)
{
    return (io == "Yes" || io == "Connecting" || io == "Preparing") && sql == "Yes";
}

bool is_writable(mxt::MariaDB* conn)
{
    bool rval = false;
    auto res = conn->try_query("select @@read_only;");
    if (res && res->next_row() && res->get_bool(0) == false)
    {
        rval = true;
    }
    return rval;
}
}

namespace maxtest
{
ReplicationCluster::ReplicationCluster(SharedData* shared)
    : MariaDBCluster(shared, "server")
{
}

const std::string& ReplicationCluster::type_string() const
{
    return type_mariadb;
}

bool ReplicationCluster::start_replication()
{
    const int n = N;
    // Generate users on all nodes.
    // TODO: most users can be generated just on the master once replication is on.
    for (int i = 0; i < n; i++)
    {
        create_users(i);
    }

    ping_or_open_admin_connections();

    // At this point, the servers have conflicting gtids but identical data. Set gtids manually so
    // replication can start.
    bool reset_ok = true;
    for (int i = 0; i < n; i++)
    {
        auto conn = backend(i)->admin_connection();
        if (!conn->try_cmd("RESET MASTER;") || !conn->try_cmd("SET GLOBAL gtid_slave_pos='0-1-0'"))
        {
            reset_ok = false;
        }
    }

    bool rval = false;
    if (reset_ok)
    {
        bool repl_ok = true;
        // Finally, begin replication.
        string change_master = gen_change_master_cmd(backend(0));
        for (int i = 1; i < n; i++)
        {
            auto conn = backend(i)->admin_connection();
            if (!conn->try_cmd(change_master) || !conn->try_cmd("START SLAVE;"))
            {
                repl_ok = false;
            }
        }

        if (repl_ok)
        {
            rval = true;
        }
    }

    return rval;
}

bool ReplicationCluster::check_replication()
{
    const bool verbose = this->verbose();
    if (verbose)
    {
        logger().log_msgf("Checking %s", my_name.c_str());
    }

    auto check_disable_read_only = [this](mxt::MariaDBServer* srv) {
            bool rval = false;
            auto conn = srv->admin_connection();
            if (is_writable(conn))
            {
                rval = true;
            }
            else
            {
                logger().log_msgf("%s is in read-only mode, trying to disable.",
                                  srv->vm_node().m_name.c_str());
                if (conn->try_cmd("set global read_only=0;") && is_writable(conn))
                {
                    rval = true;
                    logger().log_msgf("Read-only disabled on %s", srv->vm_node().m_name.c_str());
                }
            }
            return rval;
        };

    const int n = N;
    bool all_writable = true;
    for (int i = 0; i < n; i++)
    {
        if (!check_disable_read_only(backend(i)))
        {
            all_writable = false;
        }
    }

    bool res = false;
    if (all_writable)
    {
        // Check that the supposed master is not replicating. If it is, remove the slave connection.
        auto master = backend(0);
        if (remove_all_slave_conns(master))
        {
            bool repl_set_up = true;
            // Master ok, check slaves.
            for (int i = 1; i < n; i++)
            {
                if (!good_slave_thread_status(backend(i), master))
                {
                    repl_set_up = false;
                }
            }

            if (repl_set_up)
            {
                // Replication should be ok, but test it by writing an event to master.
                if (master->admin_connection()->try_cmd("flush tables;") && sync_slaves())
                {
                    res = true;
                }
            }
        }
    }

    logger().log_msgf("%s %s.", my_name.c_str(), res ? "replicating" : "not replicating.");
    return res;
}

bool ReplicationCluster::remove_all_slave_conns(MariaDBServer* server)
{
    bool rval = false;
    auto conn = server->admin_connection();
    auto name = server->vm_node().m_name.c_str();
    auto res = conn->try_query(show_slaves);
    if (res)
    {
        int rows = res->get_row_count();
        if (rows == 0)
        {
            rval = true;
        }
        else
        {
            logger().log_msgf("%s has %i slave connection(s), removing them.", name, rows);
            if (conn->try_cmd("stop all slaves;"))
            {
                while (res->next_row())
                {
                    string conn_name = res->get_string("Connection_name");
                    string reset = mxb::string_printf("reset slave '%s' all;", conn_name.c_str());
                    conn->try_cmd(reset);
                }

                auto res2 = conn->try_query(show_slaves);
                if (res2->get_row_count() == 0)
                {
                    rval = true;
                    logger().log_msgf("Slave connection(s) removed from %s.", name);
                }
            }
        }
    }
    return rval;
}

/**
 * Check replication connection status
 *
 * @return True if all is well
 */
bool ReplicationCluster::good_slave_thread_status(MariaDBServer* slave, MariaDBServer* master)
{
    auto is_replicating_from_master = [this, slave, master](mxb::QueryResult* res) {
            auto namec = slave->vm_node().m_name.c_str();
            string conn_name = res->get_string("Connection_name");
            string host = res->get_string("Master_Host");
            int port = res->get_int("Master_Port");

            bool rval = false;
            if (conn_name.empty() && host == master->vm_node().priv_ip() && port == master->port())
            {
                string io_running = res->get_string(sl_io);
                string sql_running = res->get_string(sl_sql);

                if (repl_thread_run_states_ok(io_running, sql_running))
                {
                    string using_gtid = res->get_string("Using_Gtid");
                    if (using_gtid == "Slave_Pos" || using_gtid == "Current_Pos")
                    {
                        rval = true;
                    }
                    else
                    {
                        logger().log_msgf("%s is not using gtid in replication.", namec);
                    }
                }
                else
                {
                    logger().log_msgf("Replication threads of %s are not in expected states. "
                                      "IO: '%s', SQL: '%s'", namec, io_running.c_str(), sql_running.c_str());
                }
            }
            else
            {
                logger().log_msgf("%s is not replicating from master or the replication is not in standard "
                                  "configuration.", namec);
            }
            return rval;
        };

    bool recreate = false;
    bool error = false;

    auto conn = slave->admin_connection();
    auto res = conn->try_query(show_slaves);
    if (res)
    {
        int rows = res->get_row_count();
        if (rows > 1)
        {
            // Multisource replication, remove connections.
            if (remove_all_slave_conns(slave))
            {
                recreate = true;
            }
            else
            {
                error = true;
            }
        }
        else if (rows == 1)
        {
            res->next_row();
            if (!is_replicating_from_master(res.get()))
            {
                if (remove_all_slave_conns(slave))
                {
                    recreate = true;
                }
                else
                {
                    error = true;
                }
            }
        }
        else
        {
            // No connection, create one.
            recreate = true;
        }
    }
    else
    {
        error = true;
    }

    bool rval = false;
    if (!error)
    {
        if (recreate)
        {
            string change_cmd = gen_change_master_cmd(master);
            if (conn->try_cmd(change_cmd) && conn->try_cmd("start slave;"))
            {
                // Replication should be starting. Give the slave some time to get started, then check that
                // replication is at least starting.
                std::this_thread::sleep_for(std::chrono::milliseconds(200));
                res = conn->try_query(show_slaves);
                if (res && res->get_row_count() == 1)
                {
                    res->next_row();
                    if (is_replicating_from_master(res.get()))
                    {
                        rval = true;
                    }
                }
            }
        }
        else
        {
            rval = true;
        }
    }

    return rval;
}

bool ReplicationCluster::sync_slaves()
{
    // Wait a maximum of 10 seconds for sync.
    return sync_slaves(0, 10);
}

bool ReplicationCluster::sync_slaves(int master_node_ind, int time_limit_s)
{
    struct Gtid
    {
        int64_t domain {-1};
        int64_t server_id {-1};
        int64_t seq_no {-1};

        bool operator==(const Gtid& rhs) const
        {
            return domain == rhs.domain && server_id == rhs.server_id && seq_no == rhs.seq_no;
        }
    };

    struct ReplData
    {
        Gtid gtid;
        bool repl_configured {false};
        bool is_replicating {false};
    };

    auto update_one_server = [](mxt::MariaDBServer* server) {
            ReplData rval;
            auto conn = server->admin_connection();
            if (conn->is_open())
            {
                auto res = conn->multiquery({"select @@gtid_current_pos;", "show all slaves status;"});
                if (!res.empty())
                {
                    // Got results. When parsing gtid, only consider the first triplet. Typically that's all
                    // there is.
                    auto& res_gtid = res[0];
                    if (res_gtid->next_row())
                    {
                        string gtid_current = res_gtid->get_string(0);
                        gtid_current = cutoff_string(gtid_current, ',');
                        auto elems = mxb::strtok(gtid_current, "-");
                        if (elems.size() == 3)
                        {
                            mxb::get_long(elems[0], &rval.gtid.domain);
                            mxb::get_long(elems[1], &rval.gtid.server_id);
                            mxb::get_long(elems[2], &rval.gtid.seq_no);
                        }
                    }

                    auto& slave_ss = res[1];
                    if (slave_ss->next_row())
                    {
                        rval.repl_configured = true;
                        string io_state = slave_ss->get_string(sl_io);
                        string sql_state = slave_ss->get_string(sl_sql);
                        rval.is_replicating = repl_thread_run_states_ok(io_state, sql_state);
                    }
                }
            }
            return rval;
        };

    auto update_all = [this, &update_one_server](const ServerArray& servers) {
            size_t n = servers.size();
            std::vector<ReplData> rval;
            rval.resize(n);

            mxt::BoolFuncArray funcs;
            funcs.reserve(n);

            for (size_t i = 0; i < n; i++)
            {
                auto func = [&rval, &servers, i, &update_one_server]() {
                        rval[i] = update_one_server(servers[i]);
                        return true;
                    };
                funcs.push_back(std::move(func));
            }
            m_shared.concurrent_run(funcs);
            return rval;
        };

    ping_or_open_admin_connections();
    auto master = backend(master_node_ind);
    Gtid master_gtid = update_one_server(master).gtid;

    bool rval = false;

    if (master_gtid.server_id < 0)
    {
        m_shared.log.log_msgf("Could not read gtid from master %s when waiting for cluster sync.",
                              master->vm_node().m_name.c_str());
    }
    else
    {
        std::vector<MariaDBServer*> waiting_catchup;
        waiting_catchup.reserve(N - 1);
        for (int i = 0; i < N; i++)
        {
            auto srv = backend(i);
            if (srv != master && srv->admin_connection()->is_open())
            {
                waiting_catchup.push_back(srv);
            }
        }
        int expected_catchups = waiting_catchup.size();
        int successful_catchups = 0;
        mxb::StopWatch timer;
        auto limit = mxb::from_secs(time_limit_s);

        while (!waiting_catchup.empty() && timer.split() < limit)
        {
            auto repl_data = update_all(waiting_catchup);
            if (verbose())
            {
                logger().log_msgf("Waiting for %zu servers to sync with master.",
                                  waiting_catchup.size());
            }

            for (size_t i = 0; i < waiting_catchup.size();)
            {
                auto& elem = repl_data[i];
                bool sync_possible = false;
                bool in_sync = false;

                if (elem.gtid.server_id < 0)
                {
                    // Query or connection failed. Cannot sync.
                }
                else if (elem.gtid == master_gtid)
                {
                    in_sync = true;
                }
                else if (!elem.repl_configured)
                {
                    // Not in matching gtid and no replication configured. Cannot sync.
                }
                else if (elem.gtid.domain != master_gtid.domain)
                {
                    // If a test uses complicated gtid:s, it needs to handle it on its own.
                    m_shared.log.log_msgf("Found different gtid domain id:s (%li and %li) when waiting "
                                          "for cluster sync.", elem.gtid.domain, master_gtid.domain);
                }
                else if (elem.is_replicating)
                {
                    sync_possible = true;
                }

                if (in_sync || !sync_possible)
                {
                    waiting_catchup.erase(waiting_catchup.begin() + i);
                    repl_data.erase(repl_data.begin() + i);
                    if (in_sync)
                    {
                        successful_catchups++;
                    }
                }
                else
                {
                    i++;
                }
            }

            if (!waiting_catchup.empty())
            {
                std::this_thread::sleep_for(std::chrono::milliseconds(500));
            }
        }

        if (successful_catchups == expected_catchups)
        {
            rval = true;
            if (verbose())
            {
                logger().log_msgf("Slave sync took %.1f seconds.", mxb::to_secs(timer.split()));
            }
        }
        else
        {
            std::vector<string> names;
            for (const auto* srv : waiting_catchup)
            {
                names.emplace_back(srv->cnf_name());
            }
            string list = mxb::create_list_string(names);
            logger().log_msgf("Only %i out of %i servers in the cluster got in sync within %.1f seconds. "
                              "Failed servers: %s",
                              successful_catchups, expected_catchups, mxb::to_secs(timer.split()),
                              list.c_str());
        }
    }
    return rval;
}

void ReplicationCluster::change_master(int NewMaster, int OldMaster)
{
    for (int i = 0; i < N; i++)
    {
        if (mysql_ping(nodes[i]) == 0)
        {
            execute_query(nodes[i], "STOP SLAVE");
        }
    }

    execute_query(nodes[NewMaster], "RESET SLAVE ALL");
    execute_query(nodes[NewMaster], "%s", create_repl_user);

    if (mysql_ping(nodes[OldMaster]) == 0)
    {
        execute_query(nodes[OldMaster], "RESET MASTER");
    }

    for (int i = 0; i < N; i++)
    {
        if (i != NewMaster && mysql_ping(nodes[i]) == 0)
        {
            char str[1024];
            sprintf(str, setup_slave, ip_private(NewMaster), port[NewMaster]);
            execute_query(nodes[i], "%s", str);
        }
    }
}

void ReplicationCluster::replicate_from(int slave, int master)
{
    replicate_from(slave, ip_private(master), port[master]);
}

void ReplicationCluster::replicate_from(int slave, const std::string& host, uint16_t port)
{
    replicate_from(slave, host, port, GtidType::CURRENT_POS, "", false);
}

void ReplicationCluster::replicate_from(int slave, const std::string& host, uint16_t port, GtidType type,
                                        const std::string& conn_name, bool reset)
{
    auto be = backend(slave);
    if (be->ping_or_open_admin_connection())
    {
        auto conn_namec = conn_name.c_str();
        auto conn = be->admin_connection();
        if (conn->cmd_f("STOP SLAVE '%s';", conn_namec))
        {
            if (reset)
            {
                conn->cmd_f("RESET SLAVE '%s' ALL;", conn_namec);
            }
            const char* gtid_str = (type == GtidType::CURRENT_POS) ? "current_pos" : "slave_pos";
            string change_master = mxb::string_printf(
                "CHANGE MASTER '%s' TO MASTER_HOST = '%s', MASTER_PORT = %i, "
                "MASTER_USER = '%s', MASTER_PASSWORD = '%s', MASTER_USE_GTID = %s;",
                conn_namec, host.c_str(), port, repl_user.c_str(), repl_pw.c_str(), gtid_str);
            conn->cmd(change_master);
            conn->cmd_f("START SLAVE '%s';", conn_namec);
        }
    }
}

const std::string& ReplicationCluster::nwconf_prefix() const
{
    return my_nwconf_prefix;
}

const std::string& ReplicationCluster::name() const
{
    return my_name;
}

std::string ReplicationCluster::get_srv_cnf_filename(int node)
{
    return mxb::string_printf("server%i.cnf", node + 1);
}

std::string ReplicationCluster::gen_change_master_cmd(MariaDBServer* master)
{
    return mxb::string_printf("change master to master_host='%s', master_port=%i, master_user='%s', "
                              "master_password='%s', master_use_gtid=slave_pos;",
                              master->vm_node().priv_ip(), master->port(), "repl", "repl");
}

bool ReplicationCluster::create_users(int i)
{
    bool rval = false;
    if (create_base_users(i))
    {
        auto be = backend(i);
        auto vrs = be->version();

        mxt::MariaDBUserDef mdbmon_user = {"mariadbmon", "%", "mariadbmon"};
        mdbmon_user.grants = {"SUPER, FILE, RELOAD, PROCESS, SHOW DATABASES, EVENT ON *.*",
                              "SELECT ON mysql.user"};
        auto version_num = vrs.as_number();
        if (version_num >= 10'05'00)
        {
            mdbmon_user.grants.emplace_back("REPLICATION SLAVE ADMIN ON *.*");
            mdbmon_user.grants.emplace_back("SELECT ON mysql.global_priv");
            if (version_num >= 10'11'00)
            {
                mdbmon_user.grants.emplace_back("READ ONLY ADMIN ON *.*");
            }
        }
        else
        {
            mdbmon_user.grants.emplace_back("REPLICATION CLIENT ON *.*");
        }

<<<<<<< HEAD
=======
        if (vrs.as_number() >= 10'11'00)
        {
            mdbmon_user.grants.emplace_back("READ ONLY ADMIN ON *.*");
        }

        if (vrs.as_number() >= 11'00'00)
        {
            // MariaDB 11.0 no longer gives the following grants with SUPER (MDEV-29668)
            for (std::string grant : {
                    "SET USER", "FEDERATED ADMIN", "CONNECTION ADMIN", "REPLICATION SLAVE ADMIN",
                    "BINLOG ADMIN", "BINLOG REPLAY", "REPLICA MONITOR", "BINLOG MONITOR",
                    "REPLICATION MASTER ADMIN", "READ_ONLY ADMIN",
                })
            {
                mdbmon_user.grants.emplace_back(grant + " ON *.*");
            }
        }

>>>>>>> 635226a9
        bool error = false;
        auto ssl = ssl_mode();
        bool sr = supports_require();
        if (!be->create_user(mdbmon_user, ssl, sr)
            || !be->create_user(service_user_def(), ssl, sr)
            || !be->admin_connection()->try_cmd("GRANT REPLICATION SLAVE ON *.* TO 'repl'@'%';"))
        {
            error = true;
        }

        if (vrs.as_number() >= 10'05'06)
        {
            if (!be->admin_connection()->try_cmd("GRANT SLAVE MONITOR ON *.* TO 'repl'@'%';"))
            {
                error = true;
            }
        }

        if (!error)
        {
            rval = true;
        }
    }

    return rval;
}
}<|MERGE_RESOLUTION|>--- conflicted
+++ resolved
@@ -652,18 +652,12 @@
         {
             mdbmon_user.grants.emplace_back("REPLICATION SLAVE ADMIN ON *.*");
             mdbmon_user.grants.emplace_back("SELECT ON mysql.global_priv");
-            if (version_num >= 10'11'00)
-            {
-                mdbmon_user.grants.emplace_back("READ ONLY ADMIN ON *.*");
-            }
         }
         else
         {
             mdbmon_user.grants.emplace_back("REPLICATION CLIENT ON *.*");
         }
 
-<<<<<<< HEAD
-=======
         if (vrs.as_number() >= 10'11'00)
         {
             mdbmon_user.grants.emplace_back("READ ONLY ADMIN ON *.*");
@@ -682,7 +676,6 @@
             }
         }
 
->>>>>>> 635226a9
         bool error = false;
         auto ssl = ssl_mode();
         bool sr = supports_require();
