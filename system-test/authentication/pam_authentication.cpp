--- conflicted
+++ resolved
@@ -467,11 +467,7 @@
         if (test.ok())
         {
             // The user needs to be recreated on the MaxScale node.
-<<<<<<< HEAD
             mxs_vm.add_linux_user(pam_user, pam_pw);
-=======
-            test.maxscale->ssh_node_f(true, "%s", add_user_cmd.c_str());
-            test.maxscale->ssh_node_f(true, "%s", add_pw_cmd.c_str());
             // Using the standard password service 'passwd' is unreliable, as it can change between
             // distributions. Copy a minimal pam config and use it.
             const char pam_min_cfg[] = "pam_config_simple";
@@ -483,7 +479,6 @@
             {
                 test.repl->backend(i)->vm_node().copy_to_node_sudo(pam_min_cfg_src, pam_min_cfg_dst);
             }
->>>>>>> 57f70a83
 
             test.tprintf("Testing listener with '%s'.", setting_val.c_str());
             MYSQL* conn = test.repl->nodes[0];
@@ -504,11 +499,10 @@
             }
             test.try_query(conn, "DROP USER '%s'@'%%';", pam_user);
 
-            const string delete_pam_min_cfg_cmd = "rm -f " + pam_min_cfg_dst;
-            mxs_vm.run_cmd_sudo(delete_pam_min_cfg_cmd);
+            mxs_vm.delete_from_node(pam_min_cfg_dst);
             for (int i = 0; i < N; i++)
             {
-                test.repl->backend(i)->vm_node().run_cmd_sudo(delete_pam_min_cfg_cmd);
+                test.repl->backend(i)->vm_node().delete_from_node(pam_min_cfg_dst);
             }
         }
 
