# PAM authentication and various other authentication related issues:
# 1. PAM authentication, normal + roles (MXS-2478)
# 2. Multiple authenticators on the same listener (MXS-2497)
# 3. skip_authentication (MXS-2941)
# 4. pam_backend_mapping=mariadb (MXS-3475)
# 5. Token authentication with PAM users (MXS-4355)
#
# Also tests MXS-1662: PAM admin authentication
add_test_executable_ex(NAME pam_authentication SOURCE pam_authentication.cc
        CONFIG pam_authentication.cnf VMS repl_backend)

# MXS-3225, MXS-2383 Pam two factor authentication (2FA) test. Works only on Centos so far, so label as
# HEAVY to prevent runs on general test runs.
add_test_executable_ex(NAME pam_authentication_2fa SOURCE pam_authentication_2fa.cc
        CONFIG pam_authentication_2fa.cnf VMS repl_backend LABELS HEAVY)

# GSSAPI/Kerberos authentication. MXS-3733.
add_test_executable_ex(NAME gss_authentication SOURCE gss_authentication.cc
        CONFIG gss_authentication.cnf VMS repl_backend)

# Executes change_user commands. Also tests MXS-3366.
add_test_executable_ex(NAME mariadb_change_user SOURCE mariadb_change_user.cc CONFIG mariadb_change_user.cnf
        VMS repl_backend LABELS MariaDBAuth LIGHT)

# MXS-2355: Try to log in using a different authentication plugin
# MXS-4094: Wrong auth plugin and no pw
add_test_executable_ex(NAME wrong_client_auth_plugin SOURCE wrong_client_auth_plugin.cc
        CONFIG wrong_client_auth_plugin.cnf VMS repl_backend)

# MXS-5068: users_refresh_time=0s still blocks updates
add_test_executable_ex(NAME auth_new_users SOURCE auth_new_users.cc CONFIG auth_new_users.cnf VMS repl_backend)

# MXS-2941: match_host
# lower_case_table_names
# MXS-2916: log_password_mismatch
add_test_executable_ex(NAME lower_case_table_names SOURCE lower_case_table_names.cc
        CONFIG lower_case_table_names.cnf VMS repl_backend)

<<<<<<< HEAD
# Service setting user_accounts_file
# Authenticator options pam_backend_mapping and pam_mapped_pw_file
# Listener setting user_mapping_file
add_test_executable_ex(NAME custom_authentication SOURCE custom_authentication.cc
        CONFIG custom_authentication.cnf VMS repl_backend)
=======
# MXS-5239 Users with REQUIRE SSL should only work with SSL-enabled listeners.
add_test_executable_ex(NAME require_ssl SOURCE require_ssl.cc
        CONFIG require_ssl.cnf VMS repl_backend backend_ssl)
>>>>>>> c14cb403
<|MERGE_RESOLUTION|>--- conflicted
+++ resolved
@@ -36,14 +36,12 @@
 add_test_executable_ex(NAME lower_case_table_names SOURCE lower_case_table_names.cc
         CONFIG lower_case_table_names.cnf VMS repl_backend)
 
-<<<<<<< HEAD
 # Service setting user_accounts_file
 # Authenticator options pam_backend_mapping and pam_mapped_pw_file
 # Listener setting user_mapping_file
 add_test_executable_ex(NAME custom_authentication SOURCE custom_authentication.cc
         CONFIG custom_authentication.cnf VMS repl_backend)
-=======
+
 # MXS-5239 Users with REQUIRE SSL should only work with SSL-enabled listeners.
 add_test_executable_ex(NAME require_ssl SOURCE require_ssl.cc
-        CONFIG require_ssl.cnf VMS repl_backend backend_ssl)
->>>>>>> c14cb403
+        CONFIG require_ssl.cnf VMS repl_backend backend_ssl)