/*
 * Copyright (c) 2016 MariaDB Corporation Ab
 * Copyright (c) 2023 MariaDB plc, Finnish Branch
 *
 * Use of this software is governed by the Business Source License included
 * in the LICENSE.TXT file and at www.mariadb.com/bsl11.
 *
 * Change Date: 2028-02-27
 *
 * On the date above, in accordance with the Business Source License, use
 * of this software will be governed by version 2 or later of the General
 * Public License.
 */

#include <maxtest/testconnections.hh>
#include <iostream>
#include <string>
#include <maxbase/format.hh>
#include <maxtest/mariadb_connector.hh>
#include <maxtest/execute_cmd.hh>

using std::string;
using std::cout;

namespace
{
const int N = 2;    // Use just two backends so that setup is fast.
const string plugin_path = string(mxt::BUILD_DIR) + "/../connector-c/install/lib/mariadb/plugin";
const char install_plugin[] = "INSTALL SONAME 'auth_pam';";
const char uninstall_plugin[] = "UNINSTALL SONAME 'auth_pam';";
const char create_pam_user_fmt[] = "CREATE OR REPLACE USER '%s'@'%%' IDENTIFIED VIA pam USING '%s';";
const char pam_user[] = "dduck";
const char pam_pw[] = "313";
const char pam_config_name[] = "pam_config_msg";

MYSQL* pam_login(TestConnections& test, int port, const string& user, const string& pass,
                 const string& database);
bool test_pam_login(TestConnections& test, int port, const string& user, const string& pass,
                    const string& database);
bool try_mapped_pam_login(TestConnections& test, int port, const string& user, const string& pass,
                          const string& expected_user);

void test_main(TestConnections& test);
void test_pam_cleartext_plugin(TestConnections& test);
void test_user_account_mapping(TestConnections& test);
}

int main(int argc, char** argv)
{
    TestConnections test;
    return test.run_test(argc, argv, test_main);
}

namespace
{
void test_main(TestConnections& test)
{
    test.expect(test.repl->N >= N, "Test requires at least two backends.");
    if (!test.ok())
    {
        return;
    }

    const string read_shadow = "chmod o+r /etc/shadow";
    const string read_shadow_off = "chmod o-r /etc/shadow";
    const string pam_message_contents = "Lorem ipsum";

    // To make most out of this test, use a custom pam service configuration. It needs to be written to
    // all backends.

    string pam_config_path_src = mxb::string_printf("%s/authentication/%s", mxt::SOURCE_DIR, pam_config_name);
    string pam_config_path_dst = mxb::string_printf("/etc/pam.d/%s", pam_config_name);

    const char pam_msgfile[] = "pam_test_msg.txt";
    string pam_msgfile_path_src = mxb::string_printf("%s/authentication/%s", mxt::SOURCE_DIR, pam_msgfile);
    string pam_msgfile_path_dst = mxb::string_printf("/tmp/%s", pam_msgfile);

    const string delete_pam_conf_cmd = "rm -f " + pam_config_path_dst;
    const string delete_pam_message_cmd = "rm -f " + pam_msgfile_path_dst;

    test.repl->connect();

    // Prepare the backends for PAM authentication. Enable the plugin and create a user. Also,
    // make /etc/shadow readable for all so that the server process can access it.

    for (int i = 0; i < N; i++)
    {
        MYSQL* conn = test.repl->nodes[i];
        test.try_query(conn, install_plugin);

        auto& vm = test.repl->backend(i)->vm_node();
        vm.add_linux_user(pam_user, pam_pw);
        vm.run_cmd_sudo(read_shadow);

        // Also, copy the custom pam config and message file.
        vm.copy_to_node_sudo(pam_config_path_src, pam_config_path_dst);
        vm.copy_to_node_sudo(pam_msgfile_path_src, pam_msgfile_path_dst);
    }

    // Also create the user on the node running MaxScale, as the MaxScale PAM plugin compares against
    // local users.
    auto& mxs = *test.maxscale;
    auto& mxs_vm = mxs.vm_node();
    mxs_vm.add_linux_user(pam_user, pam_pw);
    mxs_vm.run_cmd_sudo(read_shadow);
    mxs_vm.copy_to_node_sudo(pam_config_path_src, pam_config_path_dst);
    mxs_vm.copy_to_node_sudo(pam_msgfile_path_src, pam_msgfile_path_dst);

    if (test.ok())
    {
        cout << "PAM-plugin installed and users created on all servers. Starting MaxScale.\n";
        mxs.restart();
        mxs.check_print_servers_status({mxt::ServerInfo::master_st, mxt::ServerInfo::slave_st});
    }
    else
    {
        cout << "Test preparations failed.\n";
    }

    // Helper function for checking PAM-login. If db is empty, log to null database.
    auto try_log_in = [&test](const string& user, const string& pass, const string& database) {
            int port = test.maxscale->rwsplit_port;
            if (!test_pam_login(test, port, user, pass, database))
            {
                test.expect(false, "PAM login failed.");
            }
        };

    auto update_users = [&mxs]() {
            mxs.stop();
            mxs.delete_log();
            mxs.start();
            mxs.wait_for_monitor();
        };

    if (test.ok())
    {
        // First, test that MaxCtrl login with the pam user works.
        string cmd = mxb::string_printf("-u %s -p %s show maxscale", pam_user, pam_pw);
        test.check_maxctrl(cmd);
        if (test.ok())
        {
            cout << "'maxctrl " << cmd << "' works.\n";
        }

        // MXS-4355: Token authentication does not work with PAM users
        auto res = test.maxctrl(mxb::string_printf("-u %s -p %s api get auth meta.token", pam_user, pam_pw));
        test.expect(res.rc == 0, "'maxctrl api get' failed: %s", res.output.c_str());

        auto token = res.output.substr(1, res.output.size() - 2);
        int rc = test.maxscale->ssh_node_f(
            false, "curl -f -s -H 'Authorization: Bearer %s' localhost:8989/v1/maxscale", token.c_str());
        test.expect(rc == 0, "Token authentication with PAM user failed.");
        test.tprintf("Token authentication with PAM: %s", rc == 0 ? "OK" : "Failed");
    }

    if (test.ok())
    {
        auto& repl = test.repl;
        auto conn = repl->backend(0)->open_connection();
        // Create a PAM user + a normal user.
        auto pam_usr = conn->create_user(pam_user, "%", pam_config_name, "pam");
        pam_usr.grant("SELECT ON *.*");

        const char basic_un[] = "basic";
        const char basic_pw[] = "basic_pw";
        auto basic_user = conn->create_user(basic_un, "%", basic_pw);

        repl->sync_slaves();
        update_users();
        mxs.get_servers().print();

        test.tprintf("Testing normal PAM user.");
        try_log_in(pam_user, pam_pw, "");
        test.log_includes(pam_message_contents.c_str());

        if (test.ok())
        {
            // MXS-4731, com_change_user between different authenticators.
            test.tprintf("Testing COM_CHANGE_USER from native user to pam user.");
            auto basic_conn = mxs.try_open_rwsplit_connection(basic_un, basic_pw);
            // This bypasses MXS-4758. Remove when/if that issue is ever fixed.
            auto res = basic_conn->query("select rand();");
            test.expect(res && res->next_row(), "Query before COM_CHANGE_USER failed.");
            auto changed = basic_conn->change_user(pam_user, pam_pw, "test");
            test.expect(changed, "COM_CHANGE_USER %s->%s failed.", basic_un, pam_user);
            if (changed)
            {
                res = basic_conn->query("select rand();");
                test.expect(res && res->next_row(), "Query after COM_CHANGE_USER failed.");
            }
        }
    }

    if (test.ok())
    {
        const char dummy_user[] = "proxy-target";
        const char dummy_pw[] = "unused_pw";
        // Basic PAM authentication seems to be working. Now try with an anonymous user proxying to
        // the real user. The following does not actually do proper user mapping, as that requires further
        // setup on the backends. It does however demonstrate that MaxScale detects the anonymous user and
        // accepts the login of a non-existent user with PAM.
        test.tprintf("Creating anonymous catch-all user and proxy target user.");
        auto conn = test.repl->backend(0)->admin_connection();
        conn->cmd_f(create_pam_user_fmt, "", pam_config_name);
        conn->cmd_f("CREATE OR REPLACE USER '%s'@'%%' IDENTIFIED BY '%s';", dummy_user, dummy_pw);
        test.tprintf("Grant proxy privs to anonymous user.");
        conn->cmd_f("GRANT PROXY ON '%s'@'%%' TO ''@'%%';", dummy_user);

        test.repl->sync_slaves();
        update_users();
        mxs.get_servers().print();

        if (test.ok())
        {
            // Again, try logging in with the same user.
            cout << "Testing anonymous proxy user.\n";
            try_log_in(pam_user, pam_pw, "");
            test.log_includes(pam_message_contents.c_str());
        }

        // Remove the created users.
        conn->cmd_f("DROP USER '%s'@'%%';", dummy_user);
        conn->cmd_f("DROP USER ''@'%%';");
    }

    if (test.ok())
    {
        // Test roles. Create a user without privileges but with a default role. The role has another role
        // which finally has the privileges to the db.
        MYSQL* conn = test.repl->nodes[0];
        test.try_query(conn, create_pam_user_fmt, pam_user, pam_config_name);
        const char create_role_fmt[] = "CREATE ROLE %s;";
        const char grant_role_fmt[] = "GRANT %s TO %s;";
        const char r1[] = "role1";
        const char r2[] = "role2";
        const char r3[] = "role3";
        const char dbname[] = "empty_db";

        // pam_user->role1->role2->role3->privilege
        test.try_query(conn, "CREATE OR REPLACE DATABASE %s;", dbname);
        test.try_query(conn, create_role_fmt, r1);
        test.try_query(conn, create_role_fmt, r2);
        test.try_query(conn, create_role_fmt, r3);
        test.try_query(conn, "GRANT %s TO '%s'@'%%';", r1, pam_user);
        test.try_query(conn, "SET DEFAULT ROLE %s for '%s'@'%%';", r1, pam_user);
        test.try_query(conn, grant_role_fmt, r2, r1);
        test.try_query(conn, grant_role_fmt, r3, r2);
        test.try_query(conn, "GRANT SELECT ON *.* TO '%s';", r3);
        test.try_query(conn, "FLUSH PRIVILEGES;");
        test.repl->sync_slaves();
        update_users();

        // If ok so far, try logging in with PAM.
        if (test.ok())
        {
            cout << "Testing normal PAM user with role-based privileges.\n";
            try_log_in(pam_user, pam_pw, dbname);
            test.log_includes(pam_message_contents.c_str());
        }

        // Remove the created items.
        test.try_query(conn, "DROP USER '%s'@'%%';", pam_user);
        test.try_query(conn, "DROP DATABASE %s;", dbname);
        const char drop_role_fmt[] = "DROP ROLE %s;";
        test.try_query(conn, drop_role_fmt, r1);
        test.try_query(conn, drop_role_fmt, r2);
        test.try_query(conn, drop_role_fmt, r3);
    }

    if (test.ok())
    {
        // Test that normal authentication on the same port works. This tests MXS-2497.
        auto maxconn = test.maxscale->open_rwsplit_connection();
        int port = test.maxscale->rwsplit_port;
        test.try_query(maxconn, "SELECT rand();");
        cout << "Normal mariadb-authentication on port " << port << (test.ok() ? " works.\n" : " failed.\n");
        mysql_close(maxconn);
    }

    // Remove the linux user from the MaxScale node. Required for next test cases.
    mxs_vm.remove_linux_user(pam_user);

    int normal_port = test.maxscale->rwsplit_port;
    int skip_auth_port = 4007;

    const char login_failed_msg[] = "Login to port %i failed.";
    if (test.ok())
    {
        cout << "\n";
        // Recreate the pam user.
        MYSQL* conn = test.repl->nodes[0];
        test.try_query(conn, create_pam_user_fmt, pam_user, pam_config_name);
        // Normal listener should not work anymore, but the one with skip_authentication should work
        // even with the Linux user removed.

        bool login_success = test_pam_login(test, normal_port, pam_user, pam_pw, "");
        test.expect(!login_success, "Normal login succeeded when it should not have.");

        cout << "Testing listener with skip_authentication.\n";
        login_success = test_pam_login(test, skip_auth_port, pam_user, pam_pw, "");
        test.expect(login_success, login_failed_msg, skip_auth_port);
        if (test.ok())
        {
            cout << "skip_authentication works.\n";
        }
        test.try_query(conn, "DROP USER '%s'@'%%';", pam_user);
    }

    if (test.ok())
    {
        test_pam_cleartext_plugin(test);
    }

    if (test.ok())
    {
<<<<<<< HEAD
        // Test lower_case_table_names. Only test the MaxScale-side of authentication, as testing
        // the server is not really the purpose here.
        MYSQL* conn = test.repl->nodes[0];
        string user = "low_case_user";
        string pass = "low_case_pass";
        auto userz = user.c_str();
        const char host[] = "%";
        test.try_query(conn, create_fmt, userz, host, pass.c_str());

        const char create_db_fmt[] = "CREATE OR REPLACE DATABASE %s;";
        const char grant_sel_fmt[] = "GRANT select on %s.* TO '%s'@'%s';";

        const char test_db1[] = "test_db1";
        test.try_query(conn, create_db_fmt, test_db1);
        test.try_query(conn, grant_sel_fmt, test_db1, userz, host);

        const char test_db2[] = "tEsT_db2";
        test.try_query(conn, create_db_fmt, test_db2);
        test.try_query(conn, grant_sel_fmt, test_db2, userz, host);

        auto test_normal_login_short = [&test, &user, pass, mxs_ip](int port, const string& db) {
                MYSQL* maxconn = nullptr;
                maxconn = open_conn_db(port, mxs_ip, db, user, pass);
                auto err = mysql_error(maxconn);
                bool rval = (*err == '\0');
                if (*err)
                {
                    test.tprintf("Could not log in: '%s'", err);
                }
                mysql_close(maxconn);
                return rval;
            };

        const string login_db1 = "TeSt_dB1";
        const string login_db2 = "tESt_Db2";
        const char unexpected_login[] = "Login to db %s worked when it should not have.";
        const char failed_login[] = "Login to db %s failed.";
=======
        test_user_account_mapping(test);
    }
>>>>>>> 2ef4a34e

    test.tprintf("Test complete. Cleaning up.");
    // Cleanup: remove linux user and files from the MaxScale node.
    mxs_vm.remove_linux_user(pam_user);
    mxs_vm.run_cmd_sudo(read_shadow_off);
    mxs_vm.run_cmd_sudo(delete_pam_conf_cmd);
    mxs_vm.run_cmd_sudo(delete_pam_message_cmd);

    // Cleanup: remove the linux users on the backends, unload pam plugin.
    for (int i = 0; i < N; i++)
    {
        MYSQL* conn = test.repl->nodes[i];
        test.try_query(conn, uninstall_plugin);
        auto& vm = test.repl->backend(i)->vm_node();
        vm.remove_linux_user(pam_user);
        vm.run_cmd_sudo(read_shadow_off);
        vm.run_cmd_sudo(delete_pam_conf_cmd);
        vm.run_cmd_sudo(delete_pam_message_cmd);
    }

    test.repl->disconnect();
}

void test_pam_cleartext_plugin(TestConnections& test)
{
    int cleartext_port = 4010;
    const string setting_name = "pam_use_cleartext_plugin";
    const string setting_val = setting_name + "=1";
    auto& mxs_vm = test.maxscale->vm_node();
    auto& repl = *test.repl;

    auto check_cleartext_val = [&](int node, bool expected) {
        auto conn = repl.backend(node)->admin_connection();
        auto res = conn->simple_query("select @@pam_use_cleartext_plugin;");
        string expected_str = expected ? "1" : "0";
        test.expect(res == expected_str, "Wrong value of %s. Got %s, expected %s.",
                    setting_name.c_str(), res.c_str(), expected_str.c_str());
    };
    auto alter_cleartext_setting = [&](int node, bool enable) {
        repl.stop_node(node);
        if (enable)
        {
            repl.stash_server_settings(node);
            repl.add_server_setting(node, setting_val.c_str());
        }
        else
        {
            repl.restore_server_settings(node);
        }
        repl.start_node(node);
        repl.connect(node);
    };

    cout << "Enabling " << setting_name << " on all backends.\n";
    for (int i = 0; i < N; i++)
    {
        check_cleartext_val(i, false);
        alter_cleartext_setting(i, true);
        check_cleartext_val(i, true);
    }

    if (test.ok())
    {
        // The user needs to be recreated on the MaxScale node.
        mxs_vm.add_linux_user(pam_user, pam_pw);
        // Using the standard password service 'passwd' is unreliable, as it can change between
        // distributions. Copy a minimal pam config and use it.
        const char pam_min_cfg[] = "pam_config_simple";
        string pam_min_cfg_src = mxb::string_printf("%s/authentication/%s", mxt::SOURCE_DIR, pam_min_cfg);
        string pam_min_cfg_dst = mxb::string_printf("/etc/pam.d/%s", pam_min_cfg);
        mxs_vm.copy_to_node_sudo(pam_min_cfg_src, pam_min_cfg_dst);
        // Copy to VMs.
        for (int i = 0; i < N; i++)
        {
            repl.backend(i)->vm_node().copy_to_node_sudo(pam_min_cfg_src, pam_min_cfg_dst);
        }

        test.tprintf("Testing listener with '%s'.", setting_val.c_str());
        MYSQL* conn = repl.nodes[0];
        test.try_query(conn, create_pam_user_fmt, pam_user, pam_min_cfg);
        // Try to log in with wrong pw to ensure user data is updated.
        bool login_success = test_pam_login(test, cleartext_port, "wrong", "wrong", "");
        test.expect(!login_success, "Login succeeded when it should not have.");
        login_success = test_pam_login(test, cleartext_port, pam_user, pam_pw, "");
        if (login_success)
        {
            test.tprintf("'%s' works.", setting_name.c_str());
        }
        else
        {
            test.add_failure("Login with %s failed", setting_name.c_str());
        }
        test.try_query(conn, "DROP USER '%s'@'%%';", pam_user);

        mxs_vm.delete_from_node(pam_min_cfg_dst);
        for (int i = 0; i < N; i++)
        {
            repl.backend(i)->vm_node().delete_from_node(pam_min_cfg_dst);
        }
    }

    cout << "Disabling " << setting_name << " on all backends.\n";
    for (int i = 0; i < N; i++)
    {
        alter_cleartext_setting(i, false);
        check_cleartext_val(i, false);
    }
}

void test_user_account_mapping(TestConnections& test)
{
    // Test user account mapping (MXS-3475). For this, the pam_user_map.so-file is required.
    // This file is installed with the server, but not with MaxScale. Depending on distro, the file
    // may be in different places. Check both.
    // Copy the pam mapping module to the MaxScale VM. Also copy pam service config and mapping config.
    int user_map_port = 4011;
    auto& mxs_vm = test.maxscale->vm_node();
    pam::copy_user_map_lib(test.repl->backend(0)->vm_node(), mxs_vm);
    pam::copy_map_config(mxs_vm);

    const char pam_map_config_name[] = "pam_config_user_map";

    if (test.ok())
    {
        // For this case, it's enough to create the Linux user on the MaxScale VM.
        const char orig_user[] = "orig_pam_user";
        const char orig_pass[] = "orig_pam_pw";
        mxs_vm.add_linux_user(orig_user, orig_pass);

        auto srv = test.repl->backend(0);
        auto conn = srv->try_open_connection();
        string create_orig_user_query = mxb::string_printf(create_pam_user_fmt,
                                                           orig_user, pam_map_config_name);
        conn->cmd(create_orig_user_query);
        const char mapped_user[] = "mapped_mariadb";
        string create_mapped_user_query = mxb::string_printf("create or replace user '%s'@'%%';",
                                                             mapped_user);
        conn->cmd(create_mapped_user_query);
        // Try to login with wrong username so MaxScale updates accounts.
        sleep(1);
        bool login_success = test_pam_login(test, user_map_port, "wrong", "wrong", "");
        test.expect(!login_success, "Login succeeded when it should not have.");
        sleep(1);
        bool mapped_login_ok = try_mapped_pam_login(test, user_map_port, orig_user, orig_pass,
                                                    mapped_user);
        test.expect(mapped_login_ok, "Mapped login failed.");

        // Cleanup
        const char drop_user_fmt[] = "DROP USER '%s'@'%%';";
        string drop_orig_user_query = mxb::string_printf(drop_user_fmt, orig_user);
        conn->cmd(drop_orig_user_query);
        string drop_mapped_user_query = mxb::string_printf(drop_user_fmt, mapped_user);
        conn->cmd(drop_mapped_user_query);
        mxs_vm.remove_linux_user(orig_user);
    }

    // Delete config files from MaxScale VM.
    pam::delete_map_config(mxs_vm);
    // Delete the library file from both the tester VM and MaxScale VM.
    pam::delete_user_map_lib(mxs_vm);
}

// Helper function for checking PAM-login. If db is empty, log to null database.
MYSQL* pam_login(TestConnections& test, int port, const string& user, const string& pass,
                 const string& database)
{
    const char* host = test.maxscale->ip4();
    const char* db = nullptr;
    if (!database.empty())
    {
        db = database.c_str();
    }

    if (db)
    {
        printf("Trying to log in to [%s]:%i as %s with database %s.\n", host, port, user.c_str(), db);
    }
    else
    {
        printf("Trying to log in to [%s]:%i as %s.\n", host, port, user.c_str());
    }

    MYSQL* rval = nullptr;
    MYSQL* maxconn = mysql_init(NULL);
    // Need to set plugin directory so that dialog.so is found.
    mysql_optionsv(maxconn, MYSQL_PLUGIN_DIR, plugin_path.c_str());
    mysql_real_connect(maxconn, host, user.c_str(), pass.c_str(), db, port, NULL, 0);
    auto err = mysql_error(maxconn);
    if (*err)
    {
        test.tprintf("Could not log in: '%s'", err);
        mysql_close(maxconn);
    }
    else
    {
        rval = maxconn;
    }
    return rval;
}

bool test_pam_login(TestConnections& test, int port, const string& user, const string& pass,
                    const string& database)
{
    bool rval = false;
    auto maxconn = pam_login(test, port, user, pass, database);
    if (maxconn)
    {
        if (execute_query_silent(maxconn, "SELECT rand();") == 0)
        {
            rval = true;
            cout << "Logged in and queried successfully.\n";
        }
        else
        {
            cout << "Query rejected: '" << mysql_error(maxconn) << "'\n";
        }
    }
    return rval;
}

bool try_mapped_pam_login(TestConnections& test, int port, const string& user, const string& pass,
                          const string& expected_user)
{
    bool rval = false;
    auto maxconn = pam_login(test, port, user, pass, "");
    if (maxconn)
    {
        auto res = get_result(maxconn, "select user();");
        if (!res.empty())
        {
            string effective_user = res[0][0];
            effective_user = mxt::cutoff_string(effective_user, '@');
            if (effective_user == expected_user)
            {
                test.tprintf("Logged in. Mapped user is '%s', as expected.", effective_user.c_str());
                rval = true;
            }
            else
            {
                test.tprintf("User '%s' mapped to '%s' when '%s' was expected.",
                             user.c_str(), effective_user.c_str(), expected_user.c_str());
            }
        }
        else
        {
            cout << "Query rejected: '" << mysql_error(maxconn) << "'\n";
        }
    }
    return rval;
}
}<|MERGE_RESOLUTION|>--- conflicted
+++ resolved
@@ -314,48 +314,8 @@
 
     if (test.ok())
     {
-<<<<<<< HEAD
-        // Test lower_case_table_names. Only test the MaxScale-side of authentication, as testing
-        // the server is not really the purpose here.
-        MYSQL* conn = test.repl->nodes[0];
-        string user = "low_case_user";
-        string pass = "low_case_pass";
-        auto userz = user.c_str();
-        const char host[] = "%";
-        test.try_query(conn, create_fmt, userz, host, pass.c_str());
-
-        const char create_db_fmt[] = "CREATE OR REPLACE DATABASE %s;";
-        const char grant_sel_fmt[] = "GRANT select on %s.* TO '%s'@'%s';";
-
-        const char test_db1[] = "test_db1";
-        test.try_query(conn, create_db_fmt, test_db1);
-        test.try_query(conn, grant_sel_fmt, test_db1, userz, host);
-
-        const char test_db2[] = "tEsT_db2";
-        test.try_query(conn, create_db_fmt, test_db2);
-        test.try_query(conn, grant_sel_fmt, test_db2, userz, host);
-
-        auto test_normal_login_short = [&test, &user, pass, mxs_ip](int port, const string& db) {
-                MYSQL* maxconn = nullptr;
-                maxconn = open_conn_db(port, mxs_ip, db, user, pass);
-                auto err = mysql_error(maxconn);
-                bool rval = (*err == '\0');
-                if (*err)
-                {
-                    test.tprintf("Could not log in: '%s'", err);
-                }
-                mysql_close(maxconn);
-                return rval;
-            };
-
-        const string login_db1 = "TeSt_dB1";
-        const string login_db2 = "tESt_Db2";
-        const char unexpected_login[] = "Login to db %s worked when it should not have.";
-        const char failed_login[] = "Login to db %s failed.";
-=======
         test_user_account_mapping(test);
     }
->>>>>>> 2ef4a34e
 
     test.tprintf("Test complete. Cleaning up.");
     // Cleanup: remove linux user and files from the MaxScale node.
