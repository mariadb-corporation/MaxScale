--- conflicted
+++ resolved
@@ -17,56 +17,43 @@
 
 int main(int argc, char* argv[])
 {
-<<<<<<< HEAD
-    TestConnections test(argc, argv);
-    test.maxscales->ssl = false;
-=======
     TestConnections test;
     return test.run_test(argc, argv, test_main);
 }
->>>>>>> 962ffc27
 
 int test_main(TestConnections& test)
 {
+    test.maxscales->ssl = false;
     test.set_timeout(300);
     test.add_result(test.create_connections(0, 70, true, true, true, false),
                     "Error creating connections");
-<<<<<<< HEAD
-    sleep(5);
-    test.set_timeout(20);
+    if (test.ok())
+    {
+        sleep(2);
+        test.tprintf("Test 1:");
+        IntVector expected = {1, 5, 10, 30};
+        check_conn_pool_size(test, expected);
 
-    test.tprintf("Test 1:");
-    IntVector expected = {1, 5, 10, 30};
-    check_conn_pool_size(test, expected);
+        test.tprintf("Test 2:");
+        test.tprintf("Sleeping 5 seconds. Check that pool sizes have not changed...");
+        sleep(5);
+        check_conn_pool_size(test, expected);
 
-    test.stop_timeout();
+        if (test.ok())
+        {
+            test.tprintf("Test 3:");
+            test.tprintf("Sleeping 5 seconds. Check that pool of server4 is clear...");
+            sleep(5);
+            expected = {1, 5, 10, 0};
+            check_conn_pool_size(test, expected);
 
-    test.tprintf("Sleeping 10 seconds");
-    sleep(10);
-
-    test.set_timeout(20);
-    test.tprintf("Test 2:");
-    check_conn_pool_size(test, expected);
-
-    test.tprintf("Sleeping 30 seconds");
-    test.stop_timeout();
-    sleep(30);
-
-    test.set_timeout(20);
-    test.tprintf("Test 3:");
-
-    expected = {1, 5, 10, 0};
-    check_conn_pool_size(test, expected);
-
-    test.tprintf("Sleeping 30 seconds");
-    test.stop_timeout();
-    sleep(30);
-    test.set_timeout(20);
-
-    test.tprintf("Test 4:");
-
-    expected = {1, 0, 0, 0};
-    check_conn_pool_size(test, expected);
+            test.tprintf("Test 4:");
+            test.tprintf("Sleeping 5 seconds. Check that pools of servers 2 to 4 are clear.");
+            sleep(5);
+            expected = {1, 0, 0, 0};
+            check_conn_pool_size(test, expected);
+        }
+    }
 
     // Test pre-emptive pooling.
     if (test.ok())
@@ -148,35 +135,6 @@
         }
     }
 
-=======
-    if (test.ok())
-    {
-        sleep(2);
-        test.tprintf("Test 1:");
-        IntVector expected = {1, 5, 10, 30};
-        check_conn_pool_size(test, expected);
-
-        test.tprintf("Test 2:");
-        test.tprintf("Sleeping 5 seconds. Check that pool sizes have not changed...");
-        sleep(5);
-        check_conn_pool_size(test, expected);
-
-        if (test.ok())
-        {
-            test.tprintf("Test 3:");
-            test.tprintf("Sleeping 5 seconds. Check that pool of server4 is clear...");
-            sleep(5);
-            expected = {1, 5, 10, 0};
-            check_conn_pool_size(test, expected);
-
-            test.tprintf("Test 4:");
-            test.tprintf("Sleeping 5 seconds. Check that pools of servers 2 to 4 are clear.");
-            sleep(5);
-            expected = {1, 0, 0, 0};
-            check_conn_pool_size(test, expected);
-        }
-    }
->>>>>>> 962ffc27
     return test.global_result;
 }
 
