#include <maxtest/testconnections.hh>
#include "test_base.hh"

class BasicTest : public TestCase
{
public:
    using TestCase::TestCase;

    void pre() override
    {
        // Create a table with one row
        test.expect(master.query("CREATE TABLE test.t1(id INT)"), "CREATE failed: %s", master.error());
        test.expect(master.query("INSERT INTO test.t1 VALUES (1)"), "INSERT failed: %s", master.error());
        test.expect(master.query("FLUSH LOGS"), "FLUSH failed: %s", master.error());
        test.expect(master.query("CREATE TABLE test.t2 (id INT)"), "CREATE failed: %s", master.error());
        test.expect(master.query("INSERT INTO test.t2 VALUES (1)"), "INSERT failed: %s", master.error());
        sync_all();
    }

    void run() override
    {
        // test.t1 should contain one row
        auto result = slave.field("SELECT COUNT(*) FROM test.t1");
        test.expect(result == "1", "`test`.`t1` should have one row.");

        result = slave.field("SELECT COUNT(*) FROM test.t2");
        test.expect(result == "1", "`test`.`t2` should have one row.");

        // All servers should be at the same GTID
        check_gtid();

<<<<<<< HEAD
        // Run the diagnostics function, mainly for code coverage.
        test.check_maxctrl("show services");

        // Some simple sanity checks
        auto rows = maxscale.rows("SHOW MASTER STATUS");
        test.expect(!rows.empty(), "SHOW MASTER STATUS should return a resultset");
        test.expect(!maxscale.query("This should not break anything"), "Bad SQL should fail");
        test.expect(!maxscale.query("CHANGE MASTER 'name' TO MASTER_HOST='localhost'"),
                    "CHANGE MASTER with connection name should fail");
=======
        auto direct = test.repl->backend(2)->admin_connection()->query("SHOW SLAVE STATUS");
        auto c = test.maxscale->open_rwsplit_connection2();
        auto via_maxscale = c->query("SHOW SLAVE STATUS");

        test.expect(direct->next_row(), "Empty direct result");
        test.expect(via_maxscale->next_row(), "Empty maxscale result");

        for (std::string field : {"Master_Log_File", "Read_Master_Log_Pos", "Exec_Master_Log_Pos"})
        {
            auto expected = direct->get_string(field);
            auto result = via_maxscale->get_string(field);
            test.expect(expected == result, "Expected %s to be %s but it was %s",
                        field.c_str(), expected.c_str(), result.c_str());
        }
>>>>>>> 4fda173d
    }

    void post() override
    {
        test.expect(master.query("DROP TABLE test.t1"), "DROP failed: %s", master.error());
    }

private:
};

int main(int argc, char** argv)
{
    TestConnections test(argc, argv);
    return BasicTest(test).result();
}<|MERGE_RESOLUTION|>--- conflicted
+++ resolved
@@ -29,7 +29,6 @@
         // All servers should be at the same GTID
         check_gtid();
 
-<<<<<<< HEAD
         // Run the diagnostics function, mainly for code coverage.
         test.check_maxctrl("show services");
 
@@ -39,7 +38,7 @@
         test.expect(!maxscale.query("This should not break anything"), "Bad SQL should fail");
         test.expect(!maxscale.query("CHANGE MASTER 'name' TO MASTER_HOST='localhost'"),
                     "CHANGE MASTER with connection name should fail");
-=======
+
         auto direct = test.repl->backend(2)->admin_connection()->query("SHOW SLAVE STATUS");
         auto c = test.maxscale->open_rwsplit_connection2();
         auto via_maxscale = c->query("SHOW SLAVE STATUS");
@@ -54,7 +53,6 @@
             test.expect(expected == result, "Expected %s to be %s but it was %s",
                         field.c_str(), expected.c_str(), result.c_str());
         }
->>>>>>> 4fda173d
     }
 
     void post() override
