--- conflicted
+++ resolved
@@ -983,13 +983,11 @@
 # MXS-5125 execution of prepared statement causes an unknown PS error on reconnection
 add_test_executable(mxs5125_duplicate_ps.cc mxs5125_duplicate_ps mxs5125_duplicate_ps LABELS REPL_BACKEND readwritesplit)
 
-<<<<<<< HEAD
 # MXS-4986: Test trace logging
 add_test_executable(mxs4986_trace_file.cc mxs4986_trace_file mxs4986_trace_file LABELS REPL_BACKEND LIGHT)
-=======
+
 # MXS-5193: SET autocommit=1; UPDATE ...; is stored in the session command history
 add_test_executable(mxs5193_multistmt_sescmd.cc mxs5193_multistmt_sescmd mxs5193_multistmt_sescmd LABELS REPL_BACKEND readwritesplit)
->>>>>>> e94bf18d
 
 ############################################
 # END: Normal tests                        #
