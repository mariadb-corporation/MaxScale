# Building test package:
#
#     apt-get install libssl-dev libmariadbclient-dev php5 perl \
#         coreutils realpath libjansson-dev openjdk-7-jdk
#     pip install JayDeBeApi


# Backend labes:
#     REPL_BACKEND
#     GALERA_BACKEND
#     EXTERN_BACKEND
#     CS_BACKEND
#     BREAKS_REPL
#     BREAKS_GALERA
set(CTEST_BUILD_NAME "${BUILDNAME}")
set(TEST_DEFINITIONS "" CACHE INTERNAL "")

# utilities.cmake contains all helper functions and extra tools
include(utilities.cmake)

include_directories(maxtest/include)
# Include the CDC connector headers
include_directories(${CMAKE_SOURCE_DIR}/connectors/cdc-connector)

# Tool used to check backend state
add_test_executable_notest(check_backend.cpp check_backend check_backend LABELS CONFIG REPL_BACKEND GALERA_BACKEND SECOND_MAXSCALE)

# Configuration tests
add_template_manual(bug359 bug359)
add_template_manual(bug495 bug495)
add_template_manual(bug526 bug526)
add_template_manual(bug479 bug479)
add_template_manual(bug493 bug493)
add_template_manual(mxs652_bad_ssl bad_ssl)
add_template_manual(mxs710_bad_socket mxs710_bad_socket)
add_template_manual(mxs710_bad_socket mxs711_two_ports)
add_template_manual(mxs720_line_with_no_equal mxs720_line_with_no_equal)
add_template_manual(mxs720_wierd_line mxs720_wierd_line)
add_template_manual(mxs710_bad_socket mxs799)
add_test_executable(config_test.cpp config_test replication LABELS LIGHT CONFIG)

add_subdirectory(cdc_datatypes)

############################################
# BEGIN: Tests that require GTID           #
############################################

# Configures 'keepalived' on two Maxscale machines and tried failover
add_test_executable(cooperative_monitoring.cpp cooperative_monitoring cooperative_monitoring LABELS REPL_BACKEND SECOND_MAXSCALE)

add_subdirectory(mariadbmonitor)
add_subdirectory(pinloki)

# MXS-1506: Delayed query retry
# https://jira.mariadb.org/browse/MXS-1506
add_test_executable(mxs1506_delayed_retry.cpp mxs1506_delayed_retry mxs1506_delayed_retry LABELS readwritesplit REPL_BACKEND)

# MXS-1506: Delayed retry without master
# https://jira.mariadb.org/browse/MXS-1506
add_test_executable(mxs1506_no_master.cpp mxs1506_no_master mxs1506_delayed_retry LABELS readwritesplit REPL_BACKEND)

# MXS-1507: Transaction replay
# https://jira.mariadb.org/browse/MXS-1507
add_test_executable(mxs1507_trx_replay.cpp mxs1507_trx_replay mxs1507_trx_replay LABELS readwritesplit REPL_BACKEND)

# MXS-1507: Inconsistent transactions
# https://jira.mariadb.org/browse/MXS-1507
add_test_executable(mxs1507_inconsistent_trx.cpp mxs1507_inconsistent_trx mxs1507_trx_replay LABELS readwritesplit REPL_BACKEND)

# MXS-1507: Transaction migration
# https://jira.mariadb.org/browse/MXS-1507
add_test_executable(mxs1507_migrate_trx.cpp mxs1507_migrate_trx mxs1507_trx_replay LABELS readwritesplit REPL_BACKEND)

# MXS-1507: Transaction replay
# https://jira.mariadb.org/browse/MXS-1507
add_test_executable(mxs1507_trx_stress.cpp mxs1507_trx_stress mxs1507_trx_stress LABELS readwritesplit REPL_BACKEND)

# MXS-2187: Multiple transaction replays
# https://jira.mariadb.org/browse/MXS-1507
add_test_executable(mxs2187_multi_replay.cpp mxs2187_multi_replay mxs2187_multi_replay LABELS readwritesplit REPL_BACKEND)

# MXS-1778: Use GTID from OK packets for consistent reads
# https://jira.mariadb.org/browse/MXS-1776
add_test_executable(mxs1778_causal_reads.cpp mxs1778_causal_reads mxs1778_causal_reads LABELS readwritesplit REPL_BACKEND)

# MXS-2443: Test causal_reads=global
# https://jira.mariadb.org/browse/MXS-2443
add_test_executable(mxs2443_global_causal_reads.cpp mxs2443_global_causal_reads mxs2443_global_causal_reads LABELS readwritesplit REPL_BACKEND)

# MXS-1720: Test causal_reads=fast
# https://jira.mariadb.org/browse/MXS-1720
add_test_executable(mxs1720_fast_causal_reads.cpp mxs1720_fast_causal_reads mxs1720_fast_causal_reads LABELS readwritesplit REPL_BACKEND)

# MXS-1961: Standalone master loses master status
# https://jira.mariadb.org/browse/MXS-1961
add_test_executable(mxs1961_standalone_rejoin.cpp mxs1961_standalone_rejoin mxs1961_standalone_rejoin LABELS REPL_BACKEND)

# MXS-2456: Cap transaction replay attempts
add_test_executable(mxs2456_trx_replay_cap.cpp mxs2456_trx_replay_cap mxs2456_trx_replay_cap LABELS readwritesplit REPL_BACKEND)

# MXS-2512: Enable transaction replay for additional rollback errors.
add_test_executable(mxs2512_trx_replay_rollback.cpp mxs2512_trx_replay_rollback mxs2512_trx_replay_rollback LABELS readwritesplit REPL_BACKEND)

# MXS-2785: Binlogfilter database rewrite test
add_test_executable(mxs2785_binlogfilter_rewrite.cpp mxs2785_binlogfilter_rewrite mxs2785_binlogfilter_rewrite LABELS binlogfilter REPL_BACKEND)

# KafkaCDC test case
add_test_executable(test_kafkacdc.cpp test_kafkacdc test_kafkacdc LABELS kafkacdc REPL_BACKEND)
target_link_libraries(test_kafkacdc ${RDKAFKA_LIBRARIES})

############################################
# END: Tests that require GTID             #
############################################

############################################
# BEGIN: Galera tests                      #
############################################

# Crash in case of backend node in Galera cluster stopping and then reconnect to Maxscale
add_test_executable(bug676.cpp bug676 galera LABELS galeramon GALERA_BACKEND)

# Galera node priority test
add_test_executable(galera_priority.cpp galera_priority galera_priority LABELS galeramon LIGHT GALERA_BACKEND)

# INSERT extremelly big number of rows
add_test_executable(lots_of_rows.cpp lots_of_rows galera LABELS readwritesplit HEAVY GALERA_BACKEND)

# Prepearing and execution statements in the loop
add_test_executable(mxs244_prepared_stmt_loop.cpp mxs244_prepared_stmt_loop galera LABELS readwritesplit readconnroute LIGHT GALERA_BACKEND)

# Playing with blocking and unblocking nodes under INSERT load
add_test_executable(mxs564_big_dump.cpp mxs564_big_dump galera_mxs564 LABELS readwritesplit readconnroute GALERA_BACKEND)

# MXS-1476: priority value ignored when a Galera node rejoins with a lower wsrep_local_index than current master
# https://jira.mariadb.org/browse/MXS-1476
add_test_executable(mxs1476.cpp mxs1476 mxs1476 LABELS galeramon GALERA_BACKEND)

# MXS-1751: Maxscale crashes when certain config is in play (with nodes down)
# https://jira.mariadb.org/browse/MXS-1751
add_test_executable(mxs1751_available_when_donor_crash.cpp mxs1751_available_when_donor_crash mxs1751_available_when_donor_crash LABELS galeramon GALERA_BACKEND)

# Persistant connection test
add_test_executable(pers_01.cpp pers_01 pers_01 LABELS maxscale REPL_BACKEND readwritesplit GALERA_BACKEND)

############################################
# END: Galera tests                        #
############################################

############################################
# BEGIN: ColumnStore tests                 #
############################################

# MXS-2146: Add test case for csmon
# https://jira.mariadb.org/browse/MXS-2146
add_test_executable(csmon_test.cpp csmon_test csmon_test LABELS csmon CS_BACKEND)

############################################
# END: ColumnStore tests                   #
############################################

############################################
# BEGIN: Normal tests                      #
############################################

# Routing sanity check. Also acts as the regression test case the following issues:
#
# MXS-127
# MXS-47
# MXS-682
# MXS-957
# MXS-1786
# MXS-3229
add_test_executable(sanity_check.cpp sanity_check replication LABELS readwritesplit LIGHT REPL_BACKEND)

# Repeatedly connect to maxscale while the backends reject all connections, expect no crash
add_test_executable(backend_auth_fail.cpp backend_auth_fail replication LABELS readconnroute REPL_BACKEND)

# Regression case for the bug "MaxScale ignores host in user authentication"
add_test_executable(auth_hostname.cpp auth_hostname replication LABELS MySQLAuth REPL_BACKEND)

# Regression case for the bug "Wildcard in host column of mysql.user table don't work properly"
add_test_executable(auth_wchost.cpp auth_wchost replication LABELS MySQLAuth LIGHT REPL_BACKEND)

# Regression case for the bug "Routing Hints route to server sometimes doesn't work"
add_test_executable(rhint_basic.cpp rhint_basic rhint_basic LABELS readwritesplit hintfilter REPL_BACKEND)

# Regression case for the bugs "malformed hints cause crash"
add_test_executable(rhint_crash.cpp rhint_crash hints LABELS readwritesplit hintfilter REPL_BACKEND)

# Regression case for the bug "The end comment tag in hints isn't properly detected"
add_test_executable(rhint_comment.cpp rhint_comment hints LABELS readwritesplit hintfilter REPL_BACKEND)

# Checks "SELECT * INTO OUTFILE" and "LOAD DATA LOCAL INFILE"
add_test_executable(rwsplit_infile_outfile.cpp rwsplit_infile_outfile replication LABELS readwritesplit REPL_BACKEND)

# Regression case for the bug "'Current no. of conns' not going down"
add_test_executable(router_conn_num.cpp router_conn_num replication LABELS readwritesplit readconnroute maxscale REPL_BACKEND)

# Regression: Crash if no slave available
add_test_executable(router_slaves_blocked.cpp router_slaves_blocked replication LABELS readwritesplit REPL_BACKEND)

# Regression case for the bug "crash if max_slave_connections=10% and 4 or less backends are configured"
add_test_executable(rwsplit_not_enough_servers.cpp rwsplit_not_enough_servers rwsplit_not_enough_servers LABELS readwritesplit REPL_BACKEND)

# Regression case for the bug ""Different error messages from MariaDB and Maxscale"
add_test_executable(error_messages.cpp error_messages replication LABELS MySQLAuth REPL_BACKEND)

# Regression case for the bug "Wrong error message for Access denied error"
add_test_script(bug562.sh bug562.sh replication LABELS MySQLAuth REPL_BACKEND)

# Regression case for the bug "Wrong charset settings"
add_test_script(bug564.sh bug564.sh replication LABELS MySQLProtocol REPL_BACKEND)

# Regression case for the bug "Clients CLIENT_FOUND_ROWS setting is ignored by maxscale"
add_test_executable(mariadb_client_found_rows.cpp mariadb_client_found_rows replication LABELS MySQLProtocol REPL_BACKEND)

# Regression case for the bug "Crash if files from /dev/shm/ removed"
add_test_script(bug567.sh bug567.sh bug567 LABELS maxscale REPL_BACKEND)

# Regression case for the bug "Using regex filter hangs MaxScale"
add_test_executable(regexf_replace.cpp regexf_replace regexf_replace LABELS regexfilter REPL_BACKEND)

# Attempt to use GRANT with wrong IP, expect no crash or hangs
add_test_executable(auth_fail_crash.cpp auth_fail_crash replication LABELS readwritesplit REPL_BACKEND)

# Regression cases for the bug "Hint filter don't work if listed before regex filter in configuration file"
# (different filter sequence and configuration, but the same test, see .cnf for details)
add_test_derived(bug585 bug587 bug585 LABELS regexfilter REPL_BACKEND)
add_test_executable(bug587.cpp bug587 bug587 LABELS regexfilter hintfilter REPL_BACKEND)
add_test_derived(bug587_1 bug587 bug587_1 LABELS regexfilter hintfilter REPL_BACKEND)

# Tries to connect Maxscale when all slaves stopped
add_test_executable(auth_users_from_master.cpp auth_users_from_master replication LABELS MySQLAuth readwritesplit REPL_BACKEND)

# Tries to do change user in the loop, checks that autorization is still ok
add_test_executable(auth_change_user_loop.cpp auth_change_user_loop auth_change_user_loop LABELS MySQLAuth MySQLProtocol REPL_BACKEND)

# Simple test with enable_root_user=true
add_test_executable(auth_enable_root.cpp auth_enable_root auth_enable_root LABELS MySQLAuth MySQLProtocol REPL_BACKEND)

# Regression case for the bug "Crash when user define with old password style (before 4.1 protocol)"
add_test_executable(auth_old_pw.cpp auth_old_pw replication LABELS MySQLAuth MySQLProtocol REPL_BACKEND)

# Crash when host name for some user in mysql.user is very long
add_test_executable(auth_long_hostname.cpp auth_long_hostname replication LABELS MySQLAuth MySQLProtocol REPL_BACKEND)

# Block backends (master or all slaves) and tries to connect Maxscale
add_test_executable(no_backends_crash.cpp no_backends_crash replication LABELS readwritesplit readconnroute maxscale REPL_BACKEND)

# Block all backends
add_test_executable(startup_fail_no_servers.cpp startup_fail_no_servers startup_fail_no_servers LABELS readwritesplit readconnroute maxscale REPL_BACKEND)

# Bad TEE filter configuration
add_test_executable(teef_no_master.cpp teef_no_master teef_no_master LABELS MySQLAuth MySQLProtocol REPL_BACKEND)

# Wrong processing of 'SET GLOBAL sql_mode="ANSI"'
add_test_executable(auth_sqlmode_ansi.cpp auth_sqlmode_ansi auth_sqlmode_ansi LABELS MySQLAuth REPL_BACKEND)

# Prepared statement from PHP application
add_test_executable(rwsplit_php_stmt.cpp rwsplit_php_stmt replication LABELS readwritesplit LIGHT REPL_BACKEND)

# Regression case for the bug "Regex filter and shorter than original replacement queries MaxScale" (crash)
add_test_executable(regexf_replace_crash.cpp regexf_replace_crash regexf_replace_crash LABELS regexfilter REPL_BACKEND)

# Test MariaDB 10.2 bulk inserts
add_test_executable(bulk_insert.cpp bulk_insert bulk_insert LABELS MySQLProtocol REPL_BACKEND 10.2)

# Tests for the CCRFilter module
add_test_executable(ccrfilter.cpp ccrfilter_test ccrfilter LABELS ccrfilter LIGHT REPL_BACKEND)
add_test_executable(ccrfilter_global.cpp ccrfilter_global_test ccrfilter_global LABELS ccrfilter LIGHT REPL_BACKEND)

# Tries to reconfigure replication setup to use another node as a Master
add_test_executable(change_master_during_session.cpp change_master_during_session replication LABELS readwritesplit mysqlmon REPL_BACKEND)

# Executes change_user command in the loop
add_test_executable(change_user.cpp change_user replication LABELS MySQLAuth readwritesplit MySQLProtocol LIGHT REPL_BACKEND)

# Tries to connect to non existing DB, expects no crash
add_test_executable(connect_to_nonexisting_db.cpp connect_to_nonexisting_db replication LABELS MySQLAuth MySQLProtoco LIGHT REPL_BACKEND)

# check if max_connections parameter works
add_test_executable(connection_limit.cpp connection_limit connection_limit LABELS maxscale LIGHT REPL_BACKEND)

# Tries to open to many connections, expect no crash
add_test_executable(crash_out_of_files.cpp crash_out_of_files load LABELS maxscale HEAVY REPL_BACKEND)

# Tries INSERTs with size close to 0x0ffffff * N
add_test_executable(different_size_rwsplit.cpp different_size_rwsplit replication LABELS readwritesplit HEAVY REPL_BACKEND)

# Tries to use 'maxkeys', 'maxpasswrd'
add_test_executable(encrypted_passwords.cpp encrypted_passwords replication LABELS maxscale LIGHT REPL_BACKEND)

# Basic MaxCtrl test
add_test_executable(maxctrl_basic.cpp maxctrl_basic maxctrl_basic LABELS maxctrl REPL_BACKEND)

# MXS-2167: Monitors should be able to use extra_port
add_test_executable(mxs2167_extra_port.cpp mxs2167_extra_port mxs2167_extra_port LABELS REPL_BACKEND)

# Test KILL QUERY functionality
add_test_executable(kill_query.cpp kill_query kill_query LABELS REPL_BACKEND)

# MXS-2250: DESCRIBE on temporary table should work.
add_test_executable(mxs2250_describe_temp_table.cpp mxs2250_describe_temp_table mxs2250_describe_temp_table LABELS REPL_BACKEND)

# MXS-2355: Try to log in using a different authentication plugin
add_test_executable(mxs2355_wrong_auth.cpp mxs2355_wrong_auth maxctrl LABELS REPL_BACKEND)

# Test monitor state change events when manually clearing server bits
add_test_executable(false_monitor_state_change.cpp false_monitor_state_change replication LABELS mysqlmon REPL_BACKEND)

# A set of tests for Firewall filter
add_test_executable(fwf.cpp fwf fwf LABELS dbfwfilter REPL_BACKEND)
add_test_executable(fwf2.cpp fwf2 fwf LABELS dbfwfilter REPL_BACKEND)
add_test_executable(fwf_duplicate_rules.cpp fwf_duplicate_rules fwf LABELS dbfwfilter REPL_BACKEND)
add_test_executable(fwf_prepared_stmt.cpp fwf_prepared_stmt fwf LABELS dbfwfilter REPL_BACKEND)
add_test_executable(fwf_actions.cpp fwf_actions fwf_action LABELS dbfwfilter REPL_BACKEND)
add_test_executable(fwf_logging.cpp fwf_logging fwf_logging LABELS dbfwfilter REPL_BACKEND)
add_test_executable(fwf_reload.cpp fwf_reload fwf LABELS dbfwfilter REPL_BACKEND)
add_test_executable(fwf_syntax.cpp fwf_syntax fwf_syntax LABELS dbfwfilter REPL_BACKEND)
add_test_executable(fwf_com_ping.cpp fwf_com_ping fwf_com_ping LABELS dbfwfilter REPL_BACKEND)
add_test_executable(fwf_strict.cpp fwf_strict fwf_strict LABELS dbfwfilter REPL_BACKEND)
add_test_executable(mxs1583_fwf.cpp mxs1583_fwf mxs1583_fwf LABELS dbfwfilter REPL_BACKEND)

# Block and unblock Master and check that Maxscale survived
add_test_executable(kill_master.cpp kill_master replication LABELS readwritesplit LIGHT REPL_BACKEND)

# Test insertstream filter
add_test_script(insertstream.sh insertstream.sh insertstream LABELS insertstream REPL_BACKEND)

# Check load balancing
add_test_executable(load_balancing.cpp load_balancing load LABELS readwritesplit LIGHT REPL_BACKEND)

# Check load balancing parameters with 10 persistent connections
add_test_derived(load_balancing_pers10 load_balancing load_pers10 LABELS readwritesplit HEAVY REPL_BACKEND)

# Test with extremely big blob inserting
add_test_executable(longblob.cpp longblob longblob LABELS readwritesplit readconnroute UNSTABLE HEAVY REPL_BACKEND)

# Test with extremely big blob inserting/selecting with > 16 mb data blocks
add_test_executable(mxs1110_16mb.cpp mxs1110_16mb longblob_filters LABELS readwritesplit readconnroute HEAVY REPL_BACKEND GALERA_BACKEND)

# Schemarouter implicit database detection
add_test_executable(mxs1310_implicit_db.cpp mxs1310_implicit_db mxs1310_implicit_db LABELS schemarouter REPL_BACKEND)

# Retry reads with persistent connections
add_test_executable(mxs1323_retry_read.cpp mxs1323_retry_read mxs1323 LABELS readwritesplit LIGHT REPL_BACKEND)
add_test_executable(mxs1323_stress.cpp mxs1323_stress mxs1323 LABELS readwritesplit REPL_BACKEND)

# A set of MariaDB server tests executed against Maxscale RWSplit
add_test_script(mariadb_tests_hartmut.sh mariadb_tests_hartmut.sh replication LABELS readwritesplit REPL_BACKEND)

# A set of MariaDB server tests executed against Maxscale RWSplit (Galera backend)
add_test_script(mariadb_tests_hartmut_galera.sh mariadb_tests_hartmut.sh galera_hartmut LABELS readwritesplit GALERA_BACKEND)

# Creates a number of connections > max_connections setting
add_test_executable(max_connections.cpp max_connections replication LABELS MySQLAuth MySQLProtocol UNSTABLE HEAVY REPL_BACKEND)

# Checks tha Maxscale processis running as 'maxscale' user
add_test_executable(maxscale_process_user.cpp maxscale_process_user replication LABELS maxscale LIGHT REPL_BACKEND)

# Test of multi master monitor
add_test_executable(mm.cpp mm mm LABELS mysqlmon BREAKS_REPL REPL_BACKEND)

# Regression case for the bug "Two monitors loaded at the same time result into not working installation"
add_test_executable(mxs118.cpp mxs118 mxs118 LABELS maxscale LIGHT REPL_BACKEND)

# Regression case for the bug "SELECT INTO OUTFILE query succeeds even if backed fails"
add_test_executable(mxs280_select_outfile.cpp mxs280_select_outfile replication LABELS readwritesplit REPL_BACKEND)

# Testing of the master replacement feature
add_test_executable(mxs359_master_switch.cpp mxs359_master_switch mxs359_master_switch LABELS readwritesplit REPL_BACKEND)

# Test read-only connections with master replacement
add_test_executable(mxs359_read_only.cpp mxs359_read_only mxs359_read_only LABELS readwritesplit REPL_BACKEND)

# Test master_failure_mode=error_on_write and master replacement
add_test_executable(mxs359_error_on_write.cpp mxs359_error_on_write mxs359_error_on_write LABELS readwritesplit REPL_BACKEND)

# Binary protocol prepared statement tests (also tests MXS-2266)
add_test_executable(binary_ps.cpp binary_ps replication LABELS readwritesplit LIGHT REPL_BACKEND)
add_test_executable(binary_ps_cursor.cpp binary_ps_cursor replication LABELS readwritesplit LIGHT REPL_BACKEND)

# Creates and closes a lot of connections, checks that 'list servers' shows 0 connections at the end
add_test_executable(mxs321.cpp mxs321 replication LABELS maxscale readwritesplit REPL_BACKEND)

# Crash with Galera and backend restart when persistant cfonnections are in use
add_test_derived(mxs361 pers_02 mxs361 mxs361 LABELS maxscale REPL_BACKEND GALERA_BACKEND)

# Load huge file with 'LOAD DATA LOCAL INFILE'
add_test_executable(mxs365.cpp mxs365 replication LABELS readwritesplit REPL_BACKEND)

# Connect to Maxscale with user with only 'SELECT' priveledge
add_test_executable(mxs37_table_privilege.cpp mxs37_table_privilege replication LABELS MySQLAuth LIGHT REPL_BACKEND)

# Connect repeatedly to Schema router and execute simple query, check if auth is ok
add_test_executable(mxs431.cpp mxs431 sharding LABELS schemarouter REPL_BACKEND BREAKS_REPL)

# Open connection, execute 'change user', close connection in the loop
add_test_executable(mxs548_short_session_change_user.cpp mxs548_short_session_change_user mxs548 LABELS MySQLProtocol readwritesplit REPL_BACKEND)

# Playing with blocking and unblocking Master under load
add_test_executable(mxs559_block_master.cpp mxs559_block_master mxs559 LABELS readwritesplit REPL_BACKEND)

# Executes simple queries from python script in the loop
add_test_script(mxs585.py mxs585.py replication LABELS readwritesplit readconnroute UNSTABLE HEAVY REPL_BACKEND)

# Simple transactions in the loop from python script with client SSL on
add_test_script(mxs598.py mxs598.py ssl LABELS MySQLProtocol UNSTABLE HEAVY REPL_BACKEND)

# Regression case for the bug "MaxScale fails to start silently if config file is not readable"
add_test_executable(mxs621_unreadable_cnf.cpp mxs621_unreadable_cnf replication LABELS maxscale REPL_BACKEND)

# playing with 'restart service' and restart Maxscale under load
add_test_executable(mxs657_restart.cpp mxs657_restart replication LABELS maxscale HEAVY REPL_BACKEND)
add_test_executable(mxs657_restart_service.cpp mxs657_restart_service replication LABELS maxscale REPL_BACKEND)

# Connect using different default database using user with database and table level grants
add_test_executable(mxs716.cpp mxs716 replication LABELS MySQLAuth LIGHT REPL_BACKEND)

# MaxScale configuration check functionality test (maxscale -c)
add_test_executable(mxs722.cpp mxs722 mxs722 LABELS maxscale LIGHT REPL_BACKEND)

# Simple connect test in bash, checks that defined in cmd line DB is selected
add_test_script(mxs791.sh mxs791.sh replication LABELS UNSTABLE HEAVY REPL_BACKEND)

# Simple connect test in bash, checks that defined in cmd line DB is selected (Galera backend)
add_test_script(mxs791_galera.sh mxs791.sh galera LABELS UNSTABLE HEAVY GALERA_BACKEND)

# Checks "Current no. of conns" output after long blob inserting
add_test_executable(mxs812_1.cpp mxs812_1 longblob LABELS readwritesplit REPL_BACKEND)

# Checks "Current no. of conns" output after long blob inserting
add_test_executable(mxs812_2.cpp mxs812_2 replication LABELS readwritesplit REPL_BACKEND)

# Tests maxpasswd
add_test_executable(mxs822_maxpasswd.cpp mxs822_maxpasswd maxpasswd LABELS maxscale REPL_BACKEND)

# Do only SELECTS during time > wait_timeout and then do INSERT
add_test_executable(mxs827_write_timeout.cpp mxs827_write_timeout mxs827_write_timeout LABELS readwritesplit REPL_BACKEND)

# MXS-872: MaxScale doesn't understand roles
# https://jira.mariadb.org/browse/MXS-872
add_test_executable(mxs872_roles.cpp mxs872_roles replication LABELS REPL_BACKEND)

# MXS-1947: Composite roles are not supported
# https://jira.mariadb.org/browse/MXS-1947
add_test_executable(mxs1947_composite_roles.cpp mxs1947_composite_roles replication LABELS REPL_BACKEND)

# Block and unblock first and second slaves and check that they are recovered
add_test_executable(mxs874_slave_recovery.cpp mxs874_slave_recovery mxs874 LABELS readwritesplit REPL_BACKEND)

# A set of dynamic configuration tests
# Server removal test
add_test_executable(mxs922_bad_server.cpp mxs922_bad_server mxs922 LABELS maxscale REPL_BACKEND)

# Server creation test
add_test_executable(mxs922_server.cpp mxs922_server mxs922_base LABELS maxscale REPL_BACKEND)

# Monitor creation test
add_test_executable(mxs922_monitor.cpp mxs922_monitor mxs922_base LABELS maxscale REPL_BACKEND)

# Double creation of listeners, expect no crash
add_test_executable(mxs922_double_listener.cpp mxs922_double_listener mxs922_base LABELS maxscale REPL_BACKEND)

# Test persisting of configuration changes
add_test_executable(mxs922_restart.cpp mxs922_restart mxs922 LABELS maxscale REPL_BACKEND)

# Server scaling test
add_test_executable(mxs922_scaling.cpp mxs922_scaling mxs922_base LABELS maxscale REPL_BACKEND)

# Dynamic listener SSL test
add_test_executable(mxs922_listener_ssl.cpp mxs922_listener_ssl mxs922_base LABELS maxscale BACKEND_SSL REPL_BACKEND)

# Alter routers at runtime
add_test_executable(alter_router.cpp alter_router alter_router LABELS maxscale REPL_BACKEND)

# Test of MaxRows filter
add_test_executable(mxs1071_maxrows.cpp mxs1071_maxrows maxrows LABELS maxrowsfilter REPL_BACKEND)

# Test of Masking filter
add_test_script(masking_mysqltest masking_mysqltest_driver.sh masking_mysqltest LABELS maskingfilter REPL_BACKEND)

add_test_script(masking_user masking_user.sh masking_mysqltest LABELS maskingfilter REPL_BACKEND)

add_test_executable(masking_auto_firewall.cpp masking_auto_firewall masking_auto_firewall LABELS masking REPL_BACKEND)

# Test of Cache filter - basics
add_test_script(cache_basic cache_basic.sh cache_basic LABELS cachefilter REPL_BACKEND)

# Test of Cache filter - runtime configuration
add_test_executable(cache_runtime.cpp cache_runtime cache_runtime LABELS cachefilter REPL_BACKEND)

# Test of Cache filter - ttl runtime configuration
add_test_executable(cache_runtime_ttl.cpp cache_runtime_ttl cache_runtime_ttl LABELS cachefilter REPL_BACKEND)

# Test of Cache filter - invalidate
add_test_executable(cache_invalidate.cpp cache_invalidate cache_invalidate LABELS cachefilter REPL_BACKEND)

# Test of Cache filter - users
add_test_executable(cache_users.cpp cache_users cache_users LABELS cachefilter REPL_BACKEND)

# Set utf8mb4 in the backend and restart Maxscale
add_test_executable(mxs951_utfmb4.cpp mxs951_utfmb4 replication LABELS REPL_BACKEND)

# Proxy protocol test
add_test_executable(proxy_protocol.cpp proxy_protocol proxy_protocol LABELS MySQLAuth MySQLProtocol REPL_BACKEND)

# Regression case for the bug "Defunct processes after maxscale have executed script during failover"
add_test_executable(mxs1045.cpp mxs1045 mxs1045 LABELS maxscale REPL_BACKEND)

# MXS-1123: connect_timeout setting causes frequent disconnects
# https://jira.mariadb.org/browse/MXS-1123
add_test_executable(mxs1123.cpp mxs1123 mxs1123 LABELS maxscale readwritesplit REPL_BACKEND)

# MXS-1319: Maxscale selecting extra whitespace while loading users
# https://jira.mariadb.org/browse/MXS-1319
add_test_executable(mxs1319.cpp mxs1319 replication LABELS MySQLAuth REPL_BACKEND)

# MXS-1418: Removing a server from a service breaks the connection
# https://jira.mariadb.org/browse/MXS-1418
add_test_executable(mxs1418.cpp mxs1418 replication LABELS readwritesplit maxscale REPL_BACKEND)

# MXS-1295: MaxScale's readwritesplit router does not take into account the fact
# that stored procedure call may change the value of a user variable
#
# https://jira.mariadb.org/browse/MXS-1295
add_test_executable(mxs1295_sp_call.cpp mxs1295_sp_call mxs1295 LABELS maxscale readwritesplit REPL_BACKEND)

# MXS-1457: Deleted servers are not ignored when users are loaded
# https://jira.mariadb.org/browse/MXS-1457
add_test_executable(mxs1457_ignore_deleted.cpp mxs1457_ignore_deleted mxs1457_ignore_deleted LABELS REPL_BACKEND)

# MXS-1468: Using dynamic commands to create readwritesplit configs fail after restart
# https://jira.mariadb.org/browse/MXS-1468
add_test_executable(mxs1468.cpp mxs1468 mxs1468 LABELS REPL_BACKEND)

# MXS-1503: Test master_reconnection
# https://jira.mariadb.org/browse/MXS-1503
add_test_executable(mxs1503_master_reconnection.cpp mxs1503_master_reconnection mxs1503_master_reconnection LABELS readwritesplit REPL_BACKEND)

# Master reconnection with session commands
add_test_executable(mxs1503_queued_sescmd.cpp mxs1503_queued_sescmd mxs1503_master_reconnection LABELS readwritesplit REPL_BACKEND)

# Check that no extra slaves are taken into use
add_test_executable(mxs1503_extra_slaves.cpp mxs1503_extra_slaves mxs1503_extra_slaves LABELS readwritesplit REPL_BACKEND)

# MXS-1509: Show correct server state for multisource replication
# https://jira.mariadb.org/browse/MXS-1509
add_test_executable(mxs1509.cpp mxs1509 mxs1509 LABELS mysqlmon REPL_BACKEND)

# MXS-1516: existing connection don't change routing, even if master switched
# https://jira.mariadb.org/browse/MXS-1516
add_test_executable(mxs1516.cpp mxs1516 replication LABELS readconnroute REPL_BACKEND)

# MXS-1549: Optimistic transaction tests
# https://jira.mariadb.org/browse/MXS-1549
add_test_executable(mxs1549_optimistic_trx.cpp mxs1549_optimistic_trx mxs1549_optimistic_trx LABELS readwritesplit REPL_BACKEND)

 # MXS-1585: Crash in MaxScale 2.1.12
 # https://jira.mariadb.org/browse/MXS-1585
add_test_executable(mxs1585.cpp mxs1585 mxs1585 LABELS GALERA_BACKEND)

# MXS-1643: Too many monitor events are triggered
# https://jira.mariadb.org/browse/MXS-1643
add_test_executable(mxs1643_extra_events.cpp mxs1643_extra_events mxs1643_extra_events LABELS mysqlmon REPL_BACKEND)

# MXS-1653: sysbench failed to initialize w/ MaxScale read/write splitter
# https://jira.mariadb.org/browse/MXS-1653
add_test_executable(mxs1653_ps_hang.cpp mxs1653_ps_hang replication LABELS readwritesplit REPL_BACKEND)

# MXS-1677: "Query could not be parsed" errors
# https://jira.mariadb.org/browse/MXS-1677
add_test_executable(mxs1677_temp_table.cpp mxs1677_temp_table replication LABELS readwritesplit REPL_BACKEND)

# MXS-1678: Stopping IO thread on relay master causes it to be promoted as master
# https://jira.mariadb.org/browse/MXS-1678
add_test_executable(mxs1678_relay_master.cpp mxs1678_relay_master replication LABELS mysqlmon REPL_BACKEND)

# MXS-1713: SchemaRouter unable to process SHOW DATABASES for a lot of schemas
# https://jira.mariadb.org/browse/MXS-1713
add_test_executable(mxs1713_lots_of_databases.cpp mxs1713_lots_of_databases mxs1713_lots_of_databases LABELS schemarouter REPL_BACKEND)

# MXS-1731: Empty version_string is not detected
# https://jira.mariadb.org/browse/MXS-1731
add_test_executable(mxs1731_old_persisted_config.cpp mxs1731_old_persisted_config replication LABELS maxscale REPL_BACKEND)

# MXS-1743: Maxscale unable to enforce round-robin between read service for Slave
# https://jira.mariadb.org/browse/MXS-1743
add_test_executable(mxs1743_rconn_bitmask.cpp mxs1743_rconn_bitmask mxs1743_rconn_bitmask LABELS REPL_BACKEND)

# MXS-1760: With use_sql_variables_in=master, unknown PS errors are logged
# https://jira.mariadb.org/browse/MXS-1760
add_test_executable(mxs1760_use_sql_variables_in.cpp mxs1760_use_sql_variables_in mxs1760_use_sql_variables_in LABELS readwritesplit REPL_BACKEND)

# MXS-1773: Failing LOAD DATA LOCAL INFILE confuses readwritesplit
# https://jira.mariadb.org/browse/MXS-1773
add_test_executable(mxs1773_failing_ldli.cpp mxs1773_failing_ldli replication LABELS readwritesplit REPL_BACKEND)

# MXS-1776: recursive COM_STMT_EXECUTE execution
# https://jira.mariadb.org/browse/MXS-1776
add_test_executable(mxs1776_ps_exec_hang.cpp mxs1776_ps_exec_hang replication LABELS readwritesplit REPL_BACKEND)

# MXS-1787: Crash with PS: CALL p1((SELECT f1()), ?)
# https://jira.mariadb.org/browse/MXS-1787
add_test_executable(mxs1787_call_ps.cpp mxs1787_call_ps replication LABELS readwritesplit REPL_BACKEND)

# Modified test for MXS-1787 that checks that slave reconnection works
add_test_executable(mxs1787_slave_reconnection.cpp mxs1787_slave_reconnection replication LABELS readwritesplit REPL_BACKEND)

# MXS-1804: request 16M-1 stmt_prepare command packet connect hang
# https://jira.mariadb.org/browse/MXS-1804
add_test_executable(mxs1804_long_ps_hang.cpp mxs1804_long_ps_hang replication LABELS readwritesplit REPL_BACKEND)

# MXS-1808: Crash with mysql_stmt_send_long_data
# https://jira.mariadb.org/browse/MXS-1808
add_test_executable(mxs1808_long_data.cpp mxs1808_long_data replication LABELS readwritesplit REPL_BACKEND)

# MXS-1824: Debug assertion with two open cursors
# https://jira.mariadb.org/browse/MXS-1824
add_test_executable(mxs1824_double_cursor.cpp mxs1824_double_cursor replication LABELS readwritesplit REPL_BACKEND)

# MXS-1828: Multiple LOAD DATA LOCAL INFILE commands in one query cause a hang
# https://jira.mariadb.org/browse/MXS-1828
add_test_executable(mxs1828_double_local_infile.cpp mxs1828_double_local_infile replication LABELS readwritesplit REPL_BACKEND)

# MXS-1831: No error on invalid monitor parameter alteration
# https://jira.mariadb.org/browse/MXS-1831
add_test_executable(mxs1831_unknown_param.cpp mxs1831_unknown_param replication LABELS REPL_BACKEND)

# MXS-1873: Large session commands cause errors
# https://jira.mariadb.org/browse/MXS-1873
add_test_executable(mxs1873_large_sescmd.cpp mxs1873_large_sescmd replication LABELS readwritesplit REPL_BACKEND)

# MXS-1896: LOAD DATA INFILE is mistaken for LOAD DATA LOCAL INFILE
# https://jira.mariadb.org/browse/MXS-1896
add_test_executable(mxs1896_load_data_infile.cpp mxs1896_load_data_infile replication LABELS readwritesplit REPL_BACKEND)

# MXS-1899: generated [maxscale] section causes errors
# https://jira.mariadb.org/browse/MXS-1899
add_test_executable(mxs1899_generated_cnf.cpp mxs1899_generated_cnf replication LABELS REPL_BACKEND)

# 'namedserverfilter' test
add_test_executable(namedserverfilter.cpp namedserverfilter_test namedserverfilter LABELS namedserverfilter LIGHT REPL_BACKEND)

# Authentication error testing
add_test_executable(no_password.cpp no_password replication LABELS MySQLAuth LIGHT REPL_BACKEND)

# Open and immediatelly close a big number of connections
add_test_executable(open_close_connections.cpp open_close_connections replication LABELS maxscale readwritesplit REPL_BACKEND)

# Test with persistant connections configured and big number iof opened connections ,expect no crash
add_test_executable(pers_02.cpp pers_02 pers_01 LABELS maxscale GALERA_BACKEND REPL_BACKEND readwritesplit)

# Check if prepared statement works via Maxscale (via RWSplit)
add_test_executable(prepared_statement.cpp prepared_statement replication LABELS readwritesplit LIGHT REPL_BACKEND)

# Connect to ReadConn in master mode and check if there is only one backend connection to master
add_test_executable(readconnrouter_master.cpp readconnrouter_master replication LABELS readconnroute LIGHT REPL_BACKEND)

# Creates 100 connections to ReadConn in slave mode and check if connections are distributed among all slaves
add_test_executable(readconnrouter_slave.cpp readconnrouter_slave replication LABELS readconnroute LIGHT REPL_BACKEND)

# Regex filter test
add_test_executable(regexfilter1.cpp regexfilter1 regexfilter1 LABELS regexfilter LIGHT REPL_BACKEND)

# check that Maxscale is reacting correctly on ctrc+c signal and termination does not take ages
add_test_script(run_ctrl_c.sh run_ctrl_c.sh replication LABELS maxscale LIGHT REPL_BACKEND)

# run a set of queries in the loop (see setmix.sql) using Perl client
add_test_script(run_session_hang.sh run_session_hang.sh replication LABELS readwritesplit REPL_BACKEND)

# Checks changes of COM_SELECT and COM_INSERT after queris to check if RWSplit sends queries to master or to slave depending on if it is write or read only query
add_test_executable(rw_select_insert.cpp rw_select_insert replication LABELS readwritesplit REPL_BACKEND)

# Checks connections are distributed equaly among backends
add_test_executable(rwsplit_conn_num.cpp rwsplit_conn_num repl_lgc LABELS readwritesplit LIGHT REPL_BACKEND)

# Check that there is one connection to Master and one connection to one of slaves
add_test_executable(rwsplit_connect.cpp rwsplit_connect replication LABELS readwritesplit LIGHT REPL_BACKEND)

# Test of the read-only mode for readwritesplit when master fails (blocked)
add_test_executable(rwsplit_readonly.cpp rwsplit_readonly rwsplit_readonly LABELS readwritesplit REPL_BACKEND)

# Test of the read-only mode for readwritesplit when master fails (blocked), under load
add_test_executable(rwsplit_readonly_stress.cpp rwsplit_readonly_stress rwsplit_readonly LABELS readwritesplit HEAVY REPL_BACKEND)

# Test readwritesplit multi-statement handling
add_test_executable(rwsplit_multi_stmt.cpp rwsplit_multi_stmt rwsplit_multi_stmt LABELS readwritesplit REPL_BACKEND)

# Schemarouter duplicate database detection test: create DB on all nodes and then try query againt schema router
add_test_executable(schemarouter_duplicate.cpp schemarouter_duplicate schemarouter_duplicate LABELS schemarouter REPL_BACKEND)

# Test of external script execution
add_test_executable(script.cpp script script LABELS maxscale REPL_BACKEND GALERA_BACKEND)

# Test 10.3 SEQUENCE objects
add_test_executable(sequence.cpp sequence replication LABELS LIGHT REPL_BACKEND)

# Test 10.1 compound statements
add_test_executable(compound_statement.cpp compound_statement replication LABELS LIGHT REPL_BACKEND)

# test for 'max_sescmd_history' and 'connection_timeout' parameters
add_test_executable(session_limits.cpp session_limits session_limits LABELS readwritesplit REPL_BACKEND)

# Test of schema router
add_test_executable(sharding.cpp sharding sharding LABELS schemarouter BREAKS_REPL REPL_BACKEND)

# MXS-1160: LOAD DATA LOCAL INFILE with schemarouter
add_test_executable(sharding_load_data.cpp sharding_load_data sharding LABELS schemarouter BREAKS_REPL REPL_BACKEND)

# Do short sessions (open conn, short query, close conn) in the loop
add_test_executable(short_sessions.cpp short_sessions replication LABELS readwritesplit readconnroute REPL_BACKEND)

# Do short sessions (open conn, short query, close conn) in the loop, client ssl is ON
add_test_derived(short_sessions_ssl short_sessions ssl LABELS readwritesplit readconnroute BACKEND_SSL REPL_BACKEND)

# Regression case for crash if 'show monitors' command is issued, but no monitor is not running
add_test_executable(show_monitor_crash.cpp show_monitor_crash show_monitor_crash LABELS maxscale REPL_BACKEND)

# Check how Maxscale works in case of one slave failure, only one slave is configured
add_test_executable(slave_failover.cpp slave_failover replication.one_slave LABELS readwritesplit REPL_BACKEND)

# Execute queries of different size, check data is the same when accessing via Maxscale and directly to backend
add_test_executable(sql_queries.cpp sql_queries replication LABELS readwritesplit REPL_BACKEND)

# Execute queries of different size, check data is the same when accessing via Maxscale and directly to backend, one persistant connection configured
add_test_derived(sql_queries_pers1 sql_queries sql_queries_pers1 LABELS maxscale readwritesplit HEAVY REPL_BACKEND)

# Execute queries of different size, check data is the same when accessing via Maxscale and directly to backend, 10 persistant connections configured
add_test_derived(sql_queries_pers10 sql_queries sql_queries_pers10 LABELS maxscale readwritesplit HEAVY REPL_BACKEND)

# Execute queries of different size, check data is the same when accessing via Maxscale and directly to backend, client ssl is ON
add_test_derived(ssl sql_queries ssl LABELS maxscale readwritesplit REPL_BACKEND)

# Testing slaves who have lost their master and how MaxScale works with them
add_test_executable(stale_slaves.cpp stale_slaves stale_slaves LABELS mysqlmon REPL_BACKEND)

# Run sysbech test and block one slave during test execution
add_test_executable(sysbench_kill_slave.cpp sysbench_kill_slave replication LABELS UNSTABLE HEAVY REPL_BACKEND)

# Check temporal tables commands functionality
add_test_executable(temporal_tables.cpp temporal_tables replication LABELS readwritesplit REPL_BACKEND)

# Test routing hints (mainly about how readwritesplit deals with them)
add_test_executable(test_hints.cpp test_hints hints2 LABELS hintfilter readwritesplit LIGHT REPL_BACKEND)

# Run MaxCtrl test suite
# add_test_executable(test_maxctrl.cpp test_maxctrl maxctrl LABELS REPL_BACKEND)


# Creates KDC and tries authrization via GSSAPI (both client and backend)
# works only with yum-based distributions
# TODO: make it working with zypper and apt, move part of KDC setup to MDBCI
add_test_executable(kerberos_setup.cpp kerberos_setup kerberos LABELS HEAVY gssapi REPL_BACKEND)
add_test_derived(kerberos_setup_ssl kerberos_setup kerberos_ssl LABELS HEAVY gssapi BACKEND_SSL REPL_BACKEND)

# Configures 'keepalived' on two Maxscale machines and tried failover
#add_test_executable(keepalived.cpp keepalived keepalived LABELS REPL_BACKEND SECOND_MAXSCALE)

# a tool to delete RDS Aurora cluster
add_test_executable_notest(delete_rds.cpp delete_rds replication LABELS EXTERN_BACKEND)

# a tool to create RDS Aurora cluster
add_test_executable_notest(create_rds.cpp create_rds replication LABELS EXTERN_BACKEND)

# start sysbench against RWSplit for infinite execution
add_test_executable_notest(long_sysbench.cpp long_sysbench replication LABELS readwritesplit REPL_BACKEND)

# own long test
# 'long_test_time' variable defines time of execution (in seconds)
add_test_executable_notest(long_test.cpp long_test replication LABELS readwritesplit REPL_BACKEND)

# test effect of local_address in configuration file
add_test_executable(local_address.cpp local_address local_address LABELS REPL_BACKEND)

# MXS-1628: Security scanner says MaxScale is vulnerable to ancient MySQL vulnerability
# https://jira.mariadb.org/browse/MXS-1628
add_test_executable(mxs1628_bad_handshake.cpp mxs1628_bad_handshake replication LABELS REPL_BACKEND)

# MXS-173 throttling filter
add_test_executable(mxs173_throttle_filter.cpp mxs173_throttle_filter mxs173_throttle_filter LABELS REPL_BACKEND)

 # MXS-1889: A single remaining master is valid for readconnroute configured with 'router_options=slave'
 # https://jira.mariadb.org/browse/MXS-1889
add_test_executable(mxs1889.cpp mxs1889 mxs1889 LABELS REPL_BACKEND)

# MXS-421 Improved log facility
add_test_executable(mxs421_events.cpp mxs421_events mxs421_events LABELS REPL_BACKEND)

# MXS-1926: LOAD DATA LOCAL INFILE interrupted by server shutdown
# https://jira.mariadb.org/browse/MXS-1926
add_test_executable(mxs1926_killed_server.cpp mxs1926_killed_server mxs1926_killed_server LABELS readwritesplit REPL_BACKEND)

# MXS-1929: Runtime service creation
# https://jira.mariadb.org/browse/MXS-1929
add_test_executable(mxs1929_service_runtime.cpp mxs1929_service_runtime mxs1929_service_runtime LABELS REPL_BACKEND)

# MXS-1929: Runtime filter creation/destruction
# https://jira.mariadb.org/browse/MXS-1929
add_test_executable(mxs1929_filter_runtime.cpp mxs1929_filter_runtime mxs1929_filter_runtime LABELS REPL_BACKEND)

# MXS-1929: Create complete configuration at runtime
# https://jira.mariadb.org/browse/MXS-1929
add_test_executable(mxs1929_start_from_scratch.cpp mxs1929_start_from_scratch mxs1929_start_from_scratch LABELS REPL_BACKEND)

# MXS-1932: Hidden files are not ignored
# https://jira.mariadb.org/browse/MXS-1932
add_test_executable(mxs1932_hidden_cnf.cpp mxs1932_hidden_cnf replication LABELS REPL_BACKEND)

# MXS-1958: Users with insert-only privileges don't work
# https://jira.mariadb.org/browse/MXS-1958
add_test_executable(mxs1958_insert_priv.cpp mxs1958_insert_priv replication LABELS REPL_BACKEND)
# TODO: Remove this once MXS-1958 is fixed
set_tests_properties(mxs1958_insert_priv PROPERTIES WILL_FAIL TRUE)

# MXS-1849: Table family sharding router
# https://jira.mariadb.org/browse/MXS-1849
add_test_executable(mxs1849_table_sharding.cpp mxs1849_table_sharding mxs1849_table_sharding LABELS schemarouter BREAKS_REPL REPL_BACKEND)

# MXS-1985: MaxScale hangs on concurrent KILL processing
# https://jira.mariadb.org/browse/MXS-1985
add_test_executable(mxs1985_kill_hang.cpp mxs1985_kill_hang replication LABELS REPL_BACKEND)

# MXS-1113: Support of prepared statement for schemarouter
# https://jira.mariadb.org/browse/MXS-1113
add_test_executable(mxs1113_schemarouter_ps.cpp mxs1113_schemarouter_ps mxs1113_schemarouter_ps LABELS schemarouter BREAKS_REPL REPL_BACKEND)

# MXS-2037: Wildcards not working with source in Named Server Filter
# https://jira.mariadb.org/browse/MXS-2037
add_test_executable(mxs2037_namedserver_wildcards.cpp mxs2037_namedserver_wildcards mxs2037_namedserver_wildcards LABELS namedserverfilter LIGHT REPL_BACKEND)

# MXS-2043: Error "The MariaDB server is running with the --read-only option"
#           for "select for update"
# https://jira.mariadb.org/browse/MXS-2043
add_test_executable(mxs2043_select_for_update.cpp mxs2043_select_for_update replication LABELS REPL_BACKEND readwritesplit)

# MXS-2054: Hybrid clusters
add_test_executable(mxs2054_hybrid_cluster.cpp mxs2054_hybrid_cluster mxs2054_hybrid_cluster LABELS REPL_BACKEND)

# MXS-2111: mysql.user sometimes has SHA1 in authentication_string instead of password
add_test_executable(mxs2111_auth_string.cpp mxs2111_auth_string replication LABELS REPL_BACKEND)

# MXS-2115: Automatic version_string detection
add_test_executable(mxs2115_version_string.cpp mxs2115_version_string replication LABELS REPL_BACKEND)

# MXS-2273: Introduce server state BEING_DRAINED
add_test_executable(mxs2273_being_drained.cpp mxs2273_being_drained mxs2273_being_drained LABELS REPL_BACKEND)

# MXS-2295: COM_CHANGE_USER does not clear out session command history
add_test_executable(mxs2295_change_user_loop.cpp mxs2295_change_user_loop mxs2295_change_user_loop LABELS REPL_BACKEND readwritesplit)

# Debug assertion due to double-closed when a slave's response differs from the master
add_test_executable(crash_on_bad_sescmd.cpp crash_on_bad_sescmd crash_on_bad_sescmd LABELS readwritesplit REPL_BACKEND)

# MXS-2300: Prune session command history
add_test_executable(mxs2300_history_pruning.cpp mxs2300_history_pruning mxs2300_history_pruning LABELS readwritesplit REPL_BACKEND)

# MXS-2326: Routing hints aren't cloned in gwbuf_clone
add_test_executable(mxs2326_hint_clone.cpp mxs2326_hint_clone mxs2326_hint_clone LABELS readwritesplit REPL_BACKEND)

# MXS-2313: `rank` functional test
add_test_executable(mxs2313_rank.cpp mxs2313_rank mxs2313_rank LABELS readwritesplit REPL_BACKEND)

# MXS-2417: Ignore persisted configs with load_persisted_configs=false
add_test_executable(mxs2417_ignore_persisted_cnf.cpp mxs2417_ignore_persisted_cnf mxs2417_ignore_persisted_cnf LABELS REPL_BACKEND)

# MXS-2450: Crash on COM_CHANGE_USER with disable_sescmd_history=true
add_test_executable(mxs2450_change_user_crash.cpp mxs2450_change_user_crash mxs2450_change_user_crash LABELS REPL_BACKEND readwritesplit)

# MXS-1662: PAM admin authentication
add_test_executable(mxs1662_pam_admin.cpp mxs1662_pam_admin mxs1662_pam_admin LABELS REPL_BACKEND)

# MXS-2441: Add support for read-only slaves to galeramon
add_test_executable(mxs2441_galera_slaves.cpp mxs2441_galera_slaves mxs2441_galera_slaves LABELS REPL_BACKEND GALERA_BACKEND)

# MXS-2414: Block host after repeated authentication failures
add_test_executable(mxs2414_host_blocking.cpp mxs2414_host_blocking replication LABELS REPL_BACKEND)

# PAM authentication and various other authentication related issues:
# 1. PAM authentication, normal + roles (MXS-2478)
# 2. Multiple authenticators on the same listener (MXS-2497)
# 3. skip_authentication and match_host (MXS-2941)
# 4. lower_case_table_names
# 5. log_password_mismatch (MXS-2916)
add_test_executable(pam_authentication.cpp pam_authentication pam_authentication LABELS REPL_BACKEND)

# MXS-2350: On-demand connection creation
add_test_executable(mxs2350_lazy_connect.cpp mxs2350_lazy_connect mxs2350_lazy_connect LABELS REPL_BACKEND readwritesplit)

# MXS-2520: Allow master reconnection on reads
add_test_executable(mxs2520_master_read_reconnect.cpp mxs2520_master_read_reconnect mxs2520_master_read_reconnect LABELS REPL_BACKEND readwritesplit)

# MXS-2464: Crash in route_stored_query with ReadWriteSplit
add_test_executable(mxs2464_sescmd_reconnect.cpp mxs2464_sescmd_reconnect mxs2464_sescmd_reconnect LABELS REPL_BACKEND readwritesplit)

# MXS-2563: Failing debug assertion at rwsplitsession.cc:1129 : m_expected_responses == 0
add_test_executable(mxs2563_concurrent_slave_failure.cpp mxs2563_concurrent_slave_failure mxs2563_concurrent_slave_failure LABELS REPL_BACKEND readwritesplit)

# MXS-2521: COM_STMT_EXECUTE maybe return empty result
add_test_executable(mxs2521_double_exec.cpp mxs2521_double_exec mxs2521_double_exec LABELS REPL_BACKEND readwritesplit)

# MXS-2572: Add smartrouter tests.
add_test_executable(sr_basics.cpp sr_basics sr_basics LABELS REPL_BACKEND)
add_test_executable(smart_query.cpp smart_query smart_query LABELS REPL_BACKEND)

# MXS-2490: Direct execution doesn't work with MaxScale
add_test_executable(mxs2490_ps_execute_direct.cpp mxs2490_ps_execute_direct replication LABELS REPL_BACKEND readwritesplit)

# MXS-2609: Maxscale crash in RWSplitSession::retry_master_query()
add_test_executable(mxs2609_history_replay.cpp mxs2609_history_replay mxs2609_history_replay LABELS readwritesplit REPL_BACKEND)

# MXS-2621: Incorrect SQL if lower_case_table_names is used.
add_test_executable(mxs2621_lower_case_tables.cpp mxs2621_lower_case_tables mxs2621_lower_case_tables LABELS REPL_BACKEND)

# MXS-2631: Duplicate system tables not ignored
add_test_executable(mxs2631_ignore_system_tables.cpp mxs2631_ignore_system_tables mxs2631_ignore_system_tables LABELS schemarouter BREAKS_REPL REPL_BACKEND)

# Service-to-Service routing with readwritesplit
add_test_executable(sts_readwritesplit.cpp sts_readwritesplit sts_readwritesplit LABELS readwritesplit REPL_BACKEND)

# Service-to-Service routing with readconnroute
add_test_executable(sts_readconnroute.cpp sts_readconnroute sts_readconnroute LABELS readconnroute REPL_BACKEND)

# Service-to-Service routing with smartrouter
add_test_executable(sts_smartrouter.cpp sts_smartrouter sts_smartrouter LABELS smartrouter REPL_BACKEND)

# Service-to-Service routing runtime configuration
add_test_executable(sts_config.cpp sts_config sts_config LABELS REPL_BACKEND)

# Test that masking filter can handle multi-statements.
add_test_executable(mxs1719.cpp mxs1719 mxs1719 LABELS masking REPL_BACKEND)

# MXS-2057 systemd watchdog
add_test_executable(mxs2057_systemd_watchdog.cpp mxs2057_systemd_watchdog mxs2057_systemd_watchdog LABELS REPL_BACKEND)

# Tries prepared stmt 'SELECT 1,1,1,1...." with different nu,ber of '1'
add_test_executable(mxs314.cpp mxs314 replication LABELS readwritesplit LIGHT REPL_BACKEND)

# Basic mirror router test
add_test_executable(test_mirror.cpp test_mirror test_mirror LABELS mirror LIGHT REPL_BACKEND)

# Test connection_keepalive
add_test_executable(connection_keepalive.cpp connection_keepalive connection_keepalive LABELS readwritesplit REPL_BACKEND)

# MXS-2729 Thread rebalancing
add_test_executable(mxs2729_rebalance.cc mxs2729_rebalance replication LABELS REPL_BACKEND)

# MXS-2750: Test COM_STMT_EXECUTE metadata addition
add_test_executable(mxs2750_com_stmt_exec.cc mxs2750_com_stmt_exec replication LABELS readwritesplit REPL_BACKEND)

# MXS-2793: Schemarouter multi-table joins
add_test_executable(mxs2793_multi_table.cpp mxs2793_multi_table mxs2793_multi_table LABELS schemarouter REPL_BACKEND)

# MXS-2878: Verify that TLS is required
add_test_executable(mxs2878_monitor_ssl.cpp mxs2878_monitor_ssl mxs2878_monitor_ssl LABELS REPL_BACKEND)

# MXS-2939: Test that session commands trigger a reconnection
add_test_executable(mxs2939_sescmd_reconnect.cpp mxs2939_sescmd_reconnect mxs2939_sescmd_reconnect LABELS REPL_BACKEND readwritesplit)

# MXS-2145 and MXS-2623
add_test_executable(connection_init_queries.cc connection_init_queries connection_init_queries LABELS REPL_BACKEND)

# MXS-2919: Slaves with broken replication should not be used
add_test_executable(mxs2919_broken_slaves.cpp mxs2919_broken_slaves mxs2919_broken_slaves LABELS REPL_BACKEND readwritesplit)

# MXS-2972: Caching of shards must take servers into notice
add_test_executable(mxs2972_shard_caching.cc mxs2972_shard_caching mxs2972_shard_caching LABELS REPL_BACKEND schemarouter)

<<<<<<< HEAD
# MXS-3218: Crash with LOAD DATA LOCAL INFILE
add_test_executable(mxs3218_ldli_crash.cc mxs3218_ldli_crash replication LABELS REPL_BACKEND)
=======
# MXS-3220: Crash on master reconnection with session command
add_test_executable(mxs3220_reconnect_crash.cc mxs3220_reconnect_crash mxs3220_reconnect_crash LABELS REPL_BACKEND readwritesplit)
>>>>>>> 933ce0c8

############################################
# END: Normal tests                        #
############################################

############################################
# BEGIN: backend SSL tests                 #
############################################

add_test_derived(sql_queries_ssl sql_queries ssl LABELS readwritesplit REPL_BACKEND BACKEND_SSL)

############################################
# END: backend SSL  tests                  #
############################################

############################################
# BEGIN: avrorouter tests                  #
############################################

add_test_executable(avro.cpp avro avro LABELS avrorouter LIGHT BREAKS_REPL REPL_BACKEND)
add_test_executable(avro_alter.cpp avro_alter avro LABELS avrorouter LIGHT BREAKS_REPL REPL_BACKEND)

# Test of CDC protocol (avro listener)
add_test_executable(cdc_client.cpp cdc_client avro LABELS avrorouter BREAKS_REPL REPL_BACKEND)

# MXS-1542: Check that UTF16 strings work
# https://jira.mariadb.org/browse/MXS-1542
add_test_executable(mxs1542.cpp mxs1542 avro LABELS avrorouter REPL_BACKEND)

# MXS-1543: Avrorouter doesn't detect MIXED or STATEMENT format replication
# https://jira.mariadb.org/browse/MXS-1543
add_test_executable(mxs1543.cpp mxs1543 avro LABELS avrorouter REPL_BACKEND)

# MXS-1949: Warning for user load failure logged even when service has no users
# https://jira.mariadb.org/browse/MXS-1949
add_test_executable(mxs1949_warn_user_injection.cpp mxs1949_warn_user_injection avro LABELS REPL_BACKEND)

# MXS-2106: NULL values with avrorouter
add_test_executable(mxs2106_avro_null.cpp mxs2106_avro_null avro LABELS avrorouter REPL_BACKEND)

############################################
# END: avrorouter tests                    #
############################################

############################################
# BEGIN: tests with 15 machines backend    #
############################################

# temporarily added UNSTABLE HEAVY labels to prevent execution of these tests in daily rounds


# own long test
# 'long_test_time' variable defines time of execution (in seconds)
#add_test_executable_notest(long_test.cpp long_test_big replication LABELS readwritesplit REPL_BACKEND BIG_REPL_BACKEND UNSTABLE HEAVY)

# Tries INSERTs with size close to 0x0ffffff * N
add_test_derived(different_size_rwsplit_big different_size_rwsplit replication LABELS readwritesplit REPL_BACKEND BIG_REPL_BACKEND UNSTABLE HEAVY )

# Check how Maxscale works in case of one slave failure, only one slave is configured
add_test_derived(slave_failover_big slave_failover replication.one_slave LABELS readwritesplit REPL_BACKEND BIG_REPL_BACKEND UNSTABLE HEAVY)

# Execute queries of different size, check data is the same when accessing via Maxscale and directly to backend
add_test_derived(sql_queries_big sql_queries replication LABELS readwritesplit REPL_BACKEND BIG_REPL_BACKEND UNSTABLE HEAVY)

# Check temporal tables commands functionality
add_test_derived(temporal_tables_big temporal_tables replication LABELS readwritesplit REPL_BACKEND BIG_REPL_BACKEND UNSTABLE HEAVY)

# Check if prepared statement works via Maxscale (via RWSplit)
add_test_derived(prepared_statement_big prepared_statement replication LABELS readwritesplit REPL_BACKEND BIG_REPL_BACKEND UNSTABLE HEAVY)

# Connect to ReadConn in master mode and check if there is only one backend connection to master
add_test_derived(readconnrouter_master_big readconnrouter_master replication LABELS readconnroute REPL_BACKEND BIG_REPL_BACKEND UNSTABLE HEAVY)

# Creates 100 connections to ReadConn in slave mode and check if connections are distributed among all slaves
add_test_derived(readconnrouter_slave_big readconnrouter_slave replication LABELS readconnroute REPL_BACKEND BIG_REPL_BACKEND UNSTABLE HEAVY)

# Checks changes of COM_SELECT and COM_INSERT after queris to check if RWSplit sends queries to master or to slave depending on if it is write or read only query
add_test_derived(rw_select_insert_big rw_select_insert replication LABELS readwritesplit REPL_BACKEND BIG_REPL_BACKEND UNSTABLE HEAVY)

# Checks connections are distributed equaly among backends
add_test_derived(rwsplit_conn_num_big rwsplit_conn_num repl_lgc LABELS readwritesplit REPL_BACKEND BIG_REPL_BACKEND UNSTABLE HEAVY)

# Check that there is one connection to Master and one connection to one of slaves
add_test_derived(rwsplit_connect_big rwsplit_connect replication LABELS readwritesplit REPL_BACKEND BIG_REPL_BACKEND UNSTABLE HEAVY)

# Regression cases for the bug "Hint filter don't work if listed before regex filter in configuration file"
# (different filter sequence and configuration, but the same test, see .cnf for details)
add_test_derived(bug585_big bug587 bug585 LABELS regexfilter BIG_REPL_BACKEND REPL_BACKEND UNSTABLE HEAVY)
add_test_derived(bug587_big bug587 bug587 LABELS regexfilter hintfilter BIG_REPL_BACKEND REPL_BACKEND UNSTABLE HEAVY)
add_test_derived(bug587_1_big bug587 bug587_1 LABELS regexfilter hintfilter BIG_REPL_BACKEND REPL_BACKEND UNSTABLE HEAVY)
# Regression case for the bug "Routing Hints route to server sometimes doesn't work"
add_test_derived(bug471_big rhint_basic bug471_big LABELS readwritesplit hintfilter BIG_REPL_BACKEND REPL_BACKEND UNSTABLE HEAVY)

set_tests_properties(different_size_rwsplit_big PROPERTIES TIMEOUT 3600)
set_tests_properties(different_size_rwsplit PROPERTIES TIMEOUT 3600)
set_tests_properties(slave_failover_big PROPERTIES TIMEOUT 3600)
set_tests_properties(sql_queries_big PROPERTIES TIMEOUT 3600)
set_tests_properties(temporal_tables_big PROPERTIES TIMEOUT 3600)
set_tests_properties(prepared_statement_big PROPERTIES TIMEOUT 3600)
set_tests_properties(readconnrouter_master_big PROPERTIES TIMEOUT 3600)
set_tests_properties(readconnrouter_slave_big PROPERTIES TIMEOUT 3600)
set_tests_properties(rw_select_insert_big PROPERTIES TIMEOUT 3600)
set_tests_properties(rwsplit_conn_num_big PROPERTIES TIMEOUT 3600)
set_tests_properties(rwsplit_connect_big PROPERTIES TIMEOUT 3600)
set_tests_properties(bug585_big PROPERTIES TIMEOUT 3600)
set_tests_properties(bug587_big PROPERTIES TIMEOUT 3600)
set_tests_properties(bug587_1_big PROPERTIES TIMEOUT 3600)
set_tests_properties(bug471_big PROPERTIES TIMEOUT 3600)

############################################
# END: tests with 15 machines backend      #
############################################

############################################
# BEGIN: tests for Clustrix monitor        #
############################################

# creates Clustrix cluster and connect Maxscale to it
add_test_executable(clustrix_mon.cpp clustrix_mon clustrix_mon LABELS CLUSTRIX_BACKEND UNSTABLE)
set_tests_properties(clustrix_mon PROPERTIES TIMEOUT 7200)

add_test_executable(clustrix_basics.cpp clustrix_basics clustrix_basics LABELS CLUSTRIX_BACKEND)
set_tests_properties(clustrix_basics PROPERTIES TIMEOUT 7200)

add_test_executable(clustrix_transaction_replay.cpp clustrix_transaction_replay clustrix_transaction_replay LABELS CLUSTRIX_BACKEND)
set_tests_properties(clustrix_transaction_replay PROPERTIES TIMEOUT 7200)

add_test_executable(clustrix_distribution.cpp clustrix_distribution clustrix_distribution LABELS CLUSTRIX_BACKEND)

############################################
# END: tests for Clustrix monitor          #
############################################

###############################
# DO NOT ADD TESTS AFTER THIS #
###############################

# The core testing library
add_linebreaks(TEST_DEFINITIONS TEST_DEFINITIONS)
configure_file(maxtest/src/test_info.cc.in maxtest/src/test_info.cc @ONLY)
add_subdirectory(maxtest)<|MERGE_RESOLUTION|>--- conflicted
+++ resolved
@@ -966,13 +966,11 @@
 # MXS-2972: Caching of shards must take servers into notice
 add_test_executable(mxs2972_shard_caching.cc mxs2972_shard_caching mxs2972_shard_caching LABELS REPL_BACKEND schemarouter)
 
-<<<<<<< HEAD
 # MXS-3218: Crash with LOAD DATA LOCAL INFILE
 add_test_executable(mxs3218_ldli_crash.cc mxs3218_ldli_crash replication LABELS REPL_BACKEND)
-=======
+
 # MXS-3220: Crash on master reconnection with session command
 add_test_executable(mxs3220_reconnect_crash.cc mxs3220_reconnect_crash mxs3220_reconnect_crash LABELS REPL_BACKEND readwritesplit)
->>>>>>> 933ce0c8
 
 ############################################
 # END: Normal tests                        #
