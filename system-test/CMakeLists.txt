--- conflicted
+++ resolved
@@ -1072,11 +1072,6 @@
 ############################################
 
 
-<<<<<<< HEAD
-<<<<<<< HEAD
-=======
-=======
->>>>>>> e4aa565e
 ##############################################
 # BEGIN: DUMMY test to create GUI demo setup #
 ##############################################
@@ -1088,12 +1083,6 @@
 # BEGIN: DUMMY test to create GUI demo setup #
 ##############################################
 
-
-
-<<<<<<< HEAD
->>>>>>> put gui_demo to proper place
-=======
->>>>>>> e4aa565e
 
 ###############################
 # DO NOT ADD TESTS AFTER THIS #
