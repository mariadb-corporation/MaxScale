--- conflicted
+++ resolved
@@ -145,16 +145,10 @@
 
     run_sql(test);
 
-<<<<<<< HEAD
-    test.maxscales->stop();
-    test.maxscales->copy_from_node("/tmp/mirror.txt", "./mirror.txt");
-    test.maxscales->ssh_node_f(0, true, "rm /tmp/mirror.txt");
-    test.maxscales->start();
-=======
     test.maxscale->stop();
     test.maxscale->copy_from_node("/tmp/mirror.txt", "./mirror.txt");
     test.maxscale->ssh_node_f(0, true, "rm /tmp/mirror.txt");
->>>>>>> 98d66255
+    test.maxscale->start();
 
     std::ifstream infile("mirror.txt");
     std::string line;
