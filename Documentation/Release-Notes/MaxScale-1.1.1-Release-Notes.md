--- conflicted
+++ resolved
@@ -56,11 +56,8 @@
 * Binlog Router Plugin is compatible with MySQL 5.6  
   Binlog Router Plugin currently does not work for MariaDB 5.5 and MariaDB 10.0 
 
-<<<<<<< HEAD
-* LONGBLOG datatype is currently not supported.
-=======
+
 * LONGBLOB are currently not supported.
->>>>>>> 4ed3ffc3
 
 * Galera Cluster variables, such as @@wsrep_node_name, are not resolved by the embedded MariaDB parser.
 
