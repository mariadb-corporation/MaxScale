--- conflicted
+++ resolved
@@ -13,12 +13,7 @@
 ```sql
 CREATE TABLE IF NOT EXISTS my_table (
   data JSON NOT NULL,
-  id VARCHAR(1024) AS (JSON_EXTRACT(data, '$._id')) UNIQUE KEY,
-<<<<<<< HEAD
-  CONSTRAINT id_is_not_null CHECK(JSON_EXTRACT(data, '$._id') IS NOT NULL)
-=======
-  CONSTRAINT data_is_json CHECK(JSON_VALID(data))
->>>>>>> 6108bb78
+  id VARCHAR(1024) AS (JSON_EXTRACT(data, '$._id')) UNIQUE KEY
 );
 ```
 
