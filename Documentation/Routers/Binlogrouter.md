--- conflicted
+++ resolved
@@ -288,31 +288,21 @@
 
 ### `datadir`
 
-<<<<<<< HEAD
+- **Type**: path
+- **Mandatory**: No
+- **Dynamic**: No
+- **Default**: `/var/lib/maxscale/binlogs`
+
+Directory where binary log files are stored.
+
+### `archivedir`
+
 - **Type**: string
-- **Mandatory**: No
-- **Default**: `/var/lib/maxscale/binlogs`
-- **Dynamic**: No
-
-Directory where binary log files are stored. By default the files are stored in
-`/var/lib/maxscale/binlogs`. **NOTE:** If you are upgrading from a version prior
-to 2.5, make sure this directory is different from what it was before, or
-move the old data.
-=======
-- **Type**: path
-- **Mandatory**: No
-- **Dynamic**: No
-- **Default**: `/var/lib/maxscale/binlogs`
-
-Directory where binary log files are stored.
->>>>>>> 8fbc59fe
-
-### `archivedir`
-
-- **Type**: string
-- **Mandatory**: Yes if `expiration_mode=archive"
+- **Mandatory**: Yes
 - **Default**: No
 - **Dynamic**: No
+
+Mandatory if `expiration_mode=archive`
 
 The directory to where files are archived. This is presumably a directory
 mounted to a remote file system or an S3 bucket. Ensure that the user running
@@ -326,22 +316,13 @@
 
 ### `server_id`
 
-<<<<<<< HEAD
 - **Type**: count
-=======
-- **Type**: number
->>>>>>> 8fbc59fe
 - **Mandatory**: No
 - **Dynamic**: No
 - **Default**: `1234`
 
-<<<<<<< HEAD
 The server ID that MaxScale uses when connecting to the primary and when serving
 binary logs to the replicas.
-=======
-The server ID that MaxScale uses when connecting to the master and when serving
-binary logs to the slaves.
->>>>>>> 8fbc59fe
 
 ### `net_timeout`
 
@@ -350,28 +331,16 @@
 - **Dynamic**: No
 - **Default**: `10s`
 
-<<<<<<< HEAD
 Network connection and read timeout for the connection to the primary.
 
 ### `select_master`
 
-- **Type**: boolean
-=======
-Network connection and read timeout in seconds for the connection to the master.
-
-### `select_master`
-
 - **Type**: [boolean](../Getting-Started/Configuration-Guide.md#booleans)
->>>>>>> 8fbc59fe
 - **Mandatory**: No
 - **Dynamic**: No
 - **Default**: `false`
 
-<<<<<<< HEAD
 Automatically select the primary server to replicate from.
-=======
-Automatically select the master server to replicate from.
->>>>>>> 8fbc59fe
 
 When this feature is enabled, the primary which binlogrouter will replicate
 from will be selected from the servers defined by a monitor `cluster=TheMonitor`.
@@ -410,17 +379,14 @@
 - **Type**: [duration](../Getting-Started/Configuration-Guide.md#durations)
 - **Mandatory**: No
 - **Dynamic**: No
-<<<<<<< HEAD
-- **Default**: `0s` (off)
+- **Default**: `0s`
 
 Duration after which a binary log file expires, i.e. becomes eligible for purge or archive.
-This is similar to the server system variable
+This is similar to the server system variable.
+
+A value of `0s` turns off purging.
+
 [expire_log_days](https://mariadb.com/kb/en/replication-and-binary-log-system-variables/#expire_logs_days).
-=======
-- **Default**: `0s`
-
-Duration after which a binary log file can be automatically removed.
->>>>>>> 8fbc59fe
 
 The duration is measured from the last modification of the log file. Files are
 purged in the order they were created. The automatic purge works in a similar
@@ -428,10 +394,6 @@
 an eligible file is in active use, i.e. being read by a replica.
 
 ### `expire_log_minimum_files`
-- **Type**: count
-- **Mandatory**: No
-- **Dynamic**: No
-- **Default**: `2`
 
 - **Type**: number
 - **Mandatory**: No
@@ -440,7 +402,6 @@
 
 The minimum number of log files the automatic purge keeps. At least one file
 is always kept.
-<<<<<<< HEAD
 
 ### `compression_algorithm`
 
@@ -459,8 +420,6 @@
 
 The minimum number of log files that are not compressed. At least one file
 is not compressed.
-=======
->>>>>>> 8fbc59fe
 
 ### `ddl_only`
 
