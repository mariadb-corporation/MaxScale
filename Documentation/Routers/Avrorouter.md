# Avrorouter

The avrorouter is a MariaDB 10.0 binary log to Avro file converter. It consumes
binary logs from a local directory and transforms them into a set of Avro files.
These files can then be queried by clients for various purposes.

This router is intended to be used in tandem with the
[Binlog Server](Binlogrouter.md).
The Binlog Server can connect to a primary server and request binlog records.
These records can then consumed by the avrorouter directly from the binlog cache
of the Binlog Server. This allows MariaDB MaxScale to automatically transform
binlog events on the primary to local Avro format files.

![Binlog-Avro Translator](images/Binlog-Avro.png)

The avrorouter can also consume binary logs straight from the primary. This will
remove the need to configure the Binlog Server but it will increase the disk space
requirement on the primary server by at least a factor of two.

The converted Avro files can be requested with the CDC protocol. This protocol
should be used to communicate with the avrorouter and currently it is the only
supported protocol. The clients can request either Avro or JSON format data
streams from a database table.

[TOC]

## Direct Replication Mode

MaxScale 2.4.0 added a direct replication mode that connects the avrorouter
directly to a MariaDB server. This mode is an improvement over the binlogrouter
based replication as it provides a more space-efficient and faster conversion
process. This is the recommended method of using the avrorouter as it is faster,
more efficient and less prone to errors caused by missing DDL events.

To enable the direct replication mode, add either the `servers` or the `cluster`
parameter to the avrorouter service. The avrorouter will then use one of the
servers as the replication source.

Here is a minimal avrorouter direct replication configuration:

```
[maxscale]
threads=auto

[server1]
type=server
address=127.0.0.1
port=3306
protocol=MariaDBBackend

[cdc-service]
type=service
router=avrorouter
servers=server1
user=maxuser
password=maxpwd

[cdc-listener]
type=listener
service=cdc-service
protocol=CDC
port=4001
```

In direct replication mode, the avrorouter stores the latest replicated GTID in
the `last_gtid.txt` file located in the `avrodir` (defaults to
`/var/lib/maxscale`). To reset the replication process, stop MaxScale and remove
the file.

Additionally, the avrorouter will attempt to automatically create any missing
schema files for tables that have data events for them but the DDL for those
tables is not contained in the binlogs.

## Configuration

For information about common service parameters, refer to the
[Configuration Guide](../Getting-Started/Configuration-Guide.md).

### Router Parameters

#### `gtid_start_pos`

- **Type**: string
- **Mandatory**: No
- **Dynamic**: No
- **Default**: `""`

The GTID where avrorouter starts the replication from in direct replication
mode. The parameter value must be in the MariaDB GTID format e.g. 0-1-123 where
the first number is the replication domain, the second the server_id value of
the server and the last is the GTID sequence number.

This parameter has no effect in the traditional mode. If this parameter is
defined, the replication will start from the implicit GTID that the primary first
serves.

#### `server_id`

- **Type**: number
- **Mandatory**: No
- **Dynamic**: No
- **Default**: `1234`

The
[server_id](https://mariadb.com/kb/en/replication-and-binary-log-system-variables/#server_id)
<<<<<<< HEAD
used when replicating from the primary in direct replication mode. The default
value is 1234.

#### `source`

**Note:** This parameter has been removed in MaxScale 2.5.0 due to changes in
          the binlogrouter. The direct replication mode is the recommended mode
          of operation. Using the binlogrouter is less efficient and more
          cumbersome to both configure and manage than the direct replication
          mode.
=======
used when replicating from the master in direct replication mode.
>>>>>>> 346d5267

#### `codec`

- **Type**: [enum](../Getting-Started/Configuration-Guide.md#enumerations)
- **Mandatory**: No
- **Dynamic**: No
- **Values**: `null`, `deflate`
- **Default**: `null`

The compression codec to use. By default, the avrorouter does not use compression.

This parameter takes one of the following two values; _null_ or
_deflate_. These are the mandatory compression algorithms required by the
Avro specification. For more information about the compression types,
refer to the [Avro specification](https://avro.apache.org/docs/current/spec.html#Required+Codecs).

#### `match` and `exclude`

- **Type**: [regex](../Getting-Started/Configuration-Guide.md#regular-expressions)
- **Mandatory**: No
- **Dynamic**: No
- **Default**: `""`

These [regular expression settings](../Getting-Started/Configuration-Guide.md#standard-regular-expression-settings-for-filters)
filter events for processing depending on table names. Avrorouter does not support the
*options*-parameter for regular expressions.

To prevent excessive matching of similarly named tables, surround each table
name with the `^` and `$` tokens. For example, to match the `test.clients` table
but not `test.clients_old` table use `match=^test[.]clients$`. For multiple
tables, surround each table in parentheses and add a pipe character between
them: `match=(^test[.]t1$)|(^test[.]t2$)`.

#### `binlogdir`

- **Type**: path
- **Mandatory**: No
- **Dynamic**: No
- **Default**: `/var/lib/maxscale/`

The location of the binary log files. This is the first mandatory parameter
and it defines where the module will read binlog files from. Read access to
this directory is required.

#### `avrodir`

- **Type**: path
- **Mandatory**: No
- **Dynamic**: No
- **Default**: `/var/lib/maxscale/`

The location where the Avro files are stored. This is the second mandatory
parameter and it governs where the converted files are stored. This directory
will be used to store the Avro files, plain-text Avro schemas and other files
needed by the avrorouter. The user running MariaDB MaxScale will need both read and
write access to this directory.

The avrorouter will also use the _avrodir_ to store various internal
files. These files are named _avro.index_ and _avro-conversion.ini_. By default,
the default data directory, _/var/lib/maxscale/_, is used. Before version 2.1 of
MaxScale, the value of _binlogdir_ was used as the default value for _avrodir_.

##### `filestem`

- **Type**: string
- **Mandatory**: No
- **Dynamic**: No
- **Default**: `mysql-bin`

The base name of the binlog files. The binlog files are assumed to follow the
naming schema _<filestem>.<N>_ where _<N>_ is the binlog number and _<filestem>_
is the value of this router option.

For example, with the following parameters:

```
filestem=mybin
binlogdir=/var/lib/mysql/binlogs/
```

The first binlog file the avrorouter would look for is `/var/lib/mysql/binlogs/mybin.000001`.

#### `start_index`

- **Type**: number
- **Mandatory**: No
- **Dynamic**: No
- **Default**: `1`

The starting index number of the binlog file. The default value is 1.
For the binlog _mysql-bin.000001_ the index would be 1, for _mysql-bin.000005_
the index would be 5.

If you need to start from a binlog file other than 1, you need to set the value
of this option to the correct index. The avrorouter will always start from the
beginning of the binary log file.

### `cooperative_replication`

- **Type**: [boolean](../Getting-Started/Configuration-Guide.md#booleans)
- **Mandatory**: No
- **Dynamic**: No
- **Default**: `false`

Controls whether multiple instances cooperatively replicate from the same
cluster. This is a boolean parameter and is disabled by default. It was
added in MaxScale 6.0.

When this parameter is enabled and the monitor pointed to by the `cluster`
parameter supports cooperative monitoring (currently only `mariadbmon`),
the replication is only active if the monitor owns the cluster it is
monitoring.

With this feature, multiple MaxScale instances can replicate from the same set
of servers and only one of them actively processes the replication stream. This
allows the avrorouter instances to be made highly-available without having to
have them all process the events at the same time.

Whenever an instance that does not own the cluster gains ownership of the
cluster, the replication will continue from the latest GTID processed by that
instance. This means that if the instance hasn't replicated events that have
been purged from the binary logs, the replication cannot continue.

#### Avro File Related Parameters

These options control how large the Avro file data blocks can get.
Increasing or lowering the block size could have a positive effect
depending on your use case. For more information about the Avro file
format and how it organizes data, refer to the
[Avro documentation](https://avro.apache.org/docs/current/).

The avrorouter will flush a block and start a new one when either `group_trx`
transactions or `group_rows` row events have been processed. Changing these
options will also allow more frequent updates to stored data but this
will cause a small increase in file size and search times.

It is highly recommended to keep the block sizes relatively large to allow
larger chunks of memory to be flushed to disk at one time. This will make
the conversion process noticeably faster.

##### `group_trx`

- **Type**: number
- **Mandatory**: No
- **Dynamic**: No
- **Default**: `1`

Controls the number of transactions that are grouped into a single Avro
data block.

##### `group_rows`

- **Type**: number
- **Mandatory**: No
- **Dynamic**: No
- **Default**: `1000`

Controls the number of row events that are grouped into a single Avro
data block.

##### `block_size`

- **Type**: [size](../Getting-Started/Configuration-Guide.md#sizes)
- **Mandatory**: No
- **Dynamic**: Yes
- **Default**: `16KiB`

The Avro data block size in bytes. The default is 16 kilobytes. Increase this
value if individual events in the binary logs are very large. The value is a
size type parameter which means that it can also be defined with an SI suffix.
Refer to the [Configuration Guide](../Getting-Started/Configuration-Guide.md)
for more details about size type parameters and how to use them.

##### `max_file_size`

- **Type**: [size](../Getting-Started/Configuration-Guide.md#sizes)
- **Mandatory**: No
- **Dynamic**: No
- **Default**: 0

If the size of a single Avro data file exceeds this limit, the avrorouter will
rotate to a new file. This is done by closing the existing file and creating a
new one with the next version number. By default the avrorouter does not rotate
files based on their size. Setting the value to 0 disables file rotation based on
size.

This uses the size of the file as reported by the operating system. The check
for the file size is done after a transaction has been processed which means
that large transactions can still cause the file size to exceed the given limit.

File rotation only works with the direct replication mode. The legacy file based
replication mode does not support this.

##### `max_data_age`

- **Type**: [duration](../Getting-Started/Configuration-Guide.md#durations)
- **Mandatory**: No
- **Dynamic**: No
- **Default**: 0s

When enabled, the avrorouter will automatically purge any files that only have
data that is older than the given limit. This means that all data files with at
least one event that is newer than the configured limit will not be removed,
even if the age of all the other events is above the limit. The purge operation
is only done when a file rotation takes place (either manual or automatic) or
when a schema change is detected.

This parameter is best combined with `max_file_size` to provide automatic
removal of stale data.

Automatic file purging only works with the direct replication mode. The legacy
file based replication mode does not support this.

##### Example configuration

```
[replication-router]
type=service
router=binlogrouter
router_options=server-id=4000,binlogdir=/var/lib/mysql,filestem=binlog
user=maxuser
password=maxpwd

[avro-router]
type=service
router=avrorouter
binlogdir=/var/lib/mysql
filestem=binlog
avrodir=/var/lib/maxscale
```

## Module commands

Read [Module Commands](../Reference/Module-Commands.md) documentation for
details about module commands.

The avrorouter supports the following module commands.

### `avrorouter::convert SERVICE {start | stop}`

Start or stop the binary log to Avro conversion. The first parameter is the name
of the service to stop and the second parameter tells whether to start the
conversion process or to stop it.

### `avrorouter::purge SERVICE`

This command will delete all files created by the avrorouter. This includes all
.avsc schema files and .avro data files as well as the internal state tracking
files. Use this to completely reset the conversion process.

**Note:** Once the command has completed, MaxScale must be restarted to restart
the conversion process. Issuing a `convert start` command **will not work**.

**WARNING:** You will lose any and all converted data when this command is
  executed.

## Files Created by the Avrorouter

The avrorouter creates two files in the location pointed by _avrodir_:
_avro.index_ and _avro-conversion.ini_. The _avro.index_ file is used to store
the locations of the GTIDs in the .avro files. The _avro-conversion.ini_ contains
the last converted position and GTID in the binlogs. If you need to reset the
conversion process, delete these two files and restart MaxScale.

## Resetting the Conversion Process

To reset the binlog conversion process, issue the `purge` module command by
executing it via MaxCtrl and stop MaxScale. If manually created schema files
were used, they need to be recreated once MaxScale is stopped. After stopping
MaxScale and optionally creating the schema files, the conversion process can be
started by starting MaxScale.

## Stopping the Avrorouter

The safest way to stop the avrorouter when used with the binlogrouter is to
follow the following steps:

* Issue `STOP SLAVE` on the binlogrouter
* Wait for the avrorouter to process all files
* Stop MaxScale with `systemctl stop maxscale`

This guarantees that the conversion process halts at a known good position in
the latest binlog file.

## Example Client

The avrorouter comes with an example client program, _cdc.py_, written in Python 3.
This client can connect to a MaxScale configured with the CDC protocol and the
avrorouter.

Before using this client, you will need to install the Python 3 interpreter and
add users to the service with the _cdc_users.py_ script. Fore more details about
the user creation, please refer to the [CDC Protocol](../Protocols/CDC.md)
and [CDC Users](../Protocols/CDC_users.md) documentation.

Read the output of `cdc.py --help` for a full list of supported options
and a short usage description of the client program.

## Avro Schema Generator

The avrorouter needs to have access to the CREATE TABLE statement for all tables
for which there are data events in the binary logs. If the CREATE TABLE
statements for the tables aren't present in the current binary logs, the schema
files must be created.

In the direct replication mode, avrorouter will automatically create the missing
schema files by connecting to the database and executing a `SHOW CREATE TABLE`
statement. If a connection cannot be made or the service user lacks the
permission, an error will be logged and the data events for that table will not
be processed.

For the legacy binlog mode, the files must be generated with a schema file
generator. There are currently two methods to generate the .avsc schema files.

### Simple Schema Generator

The `cdc_one_schema.py` generates a schema file for a single table by reading a
tab separated list of field and type names from the standard input. This is the
recommended schema generation tool as it does not directly communicate with the
database thus making it more flexible.

The only requirement to run the script is that a Python interpreter is
installed.

To use this script, pipe the output of the `mysql` command line into the
`cdc_one_schema.py` script:

```
mysql -ss -u <user> -p -h <host> -P <port> -e 'DESCRIBE `<database>`.`<table>`'|./cdc_one_schema.py <database> <table>
```

Replace the `<user>`, `<host>`, `<port>`, `<database>` and `<table>` with
appropriate values and run the command. Note that the `-ss` parameter is
mandatory as that will generate the tab separated output instead of the default
pretty-printed output.

An .avsc file named after the database and table name will be generated in the
current working directory. Copy this file to the location pointed by the
`avrodir` parameter of the avrorouter.

Alternatively, you can also copy the output of the `mysql` command to a file and
feed it into the script if you cannot execute the SQL command directly:

```
# On the database server
mysql -ss -u <user> -p -h <host> -P <port> -e 'DESCRIBE `<database>`.`<table>`' > schema.tsv
# On the MaxScale server
./cdc_one_schema.py <database> <table> < schema.tsv
```

If you want to use a specific Python interpreter instead of the one found in the
search path, you can modify the first line of the script from `#!/usr/bin/env
python` to `#!/path/to/python` where `/path/to/python` is the absolute path to
the Python interpreter (both Python 2 and Python 3 can be used).

### Python Schema Generator

```
usage: cdc_schema.py [--help] [-h HOST] [-P PORT] [-u USER] [-p PASSWORD] DATABASE
```

The _cdc_schema.py_ executable is installed as a part of MaxScale. This is a
Python 3 script that generates Avro schema files from an existing database.

The script will generate the .avsc schema files into the current directory. Run
the script for all required databases copy the generated .avsc files to the
directory where the avrorouter stores the .avro files (the value of `avrodir`).

### Go Schema Generator

The _cdc_schema.go_ example Go program is provided with MaxScale. This file
can be used to create Avro schemas for the avrorouter by connecting to a
database and reading the table definitions. You can find the file in MaxScale's
share directory in `/usr/share/maxscale/`.

You'll need to install the Go compiler and run `go get` to resolve Go
dependencies before you can use the _cdc_schema_ program. After resolving the
dependencies you can run the program with `go run cdc_schema.go`. The program
will create .avsc files in the current directory. These files should be moved
to the location pointed by the _avrodir_ option of the avrorouter if they are
to be used by the router itself.

Read the output of `go run cdc_schema.go -help` for more information on how
to run the program.

## Examples

The [Avrorouter Tutorial](../Tutorials/Avrorouter-Tutorial.md) shows you how
the Avrorouter works with the Binlog Server to convert binlogs from a primary server
into easy to process Avro data.

Here is a simple configuration example which reads binary logs locally from
`/var/lib/mysql/` and stores them as Avro files in `/var/lib/maxscale/avro/`.
The service has one listener listening on port 4001 for CDC protocol clients.

```
[avro-converter]
type=service
router=avrorouter
user=myuser
password=mypasswd
router_options=binlogdir=/var/lib/mysql/,
        filestem=binlog,
        avrodir=/var/lib/maxscale/avro/

[avro-listener]
type=listener
service=avro-converter
protocol=CDC
port=4001
```

Here is an example how you can query for data in JSON format using the _cdc.py_
Python script. It queries the table _test.mytable_ for all change records.

```
cdc.py --user=myuser --password=mypasswd --host=127.0.0.1 --port=4001 test.mytable
```

You can then combine it with the _cdc_kafka_producer.py_ to publish these change
records to a Kafka broker.

```
cdc.py --user=myuser --password=mypasswd --host=127.0.0.1 --port=4001 test.mytable |
cdc_kafka_producer.py --kafka-broker 127.0.0.1:9092 --kafka-topic test.mytable
```

For more information on how to use these scripts, see the output of `cdc.py -h`
and `cdc_kafka_producer.py -h`.

## Building Avrorouter

To build the avrorouter from source, you will need the
[Avro C](https://avro.apache.org/docs/current/api/c/) library, liblzma,
[the Jansson library](http://www.digip.org/jansson/) and sqlite3 development
headers. When configuring MaxScale with CMake, you will need to add
`-DBUILD_CDC=Y` to build the CDC module set.

The Avro C library needs to be build with position independent code enabled. You
can do this by adding the following flags to the CMake invocation when
configuring the Avro C library.

```
-DCMAKE_C_FLAGS=-fPIC -DCMAKE_CXX_FLAGS=-fPIC
```

For more details about building MaxScale from source, please refer to the
[Building MaxScale from Source Code](../Getting-Started/Building-MaxScale-from-Source-Code.md)
document.

## Router Diagnostics

The `router_diagnostics` output for an avrorouter service contains the following
fields.

* `infofile`: File where the avrorouter stores the conversion process state.
* `avrodir`: Directory where avro files are stored
* `binlogdir`: Directory where binlog files are read from
* `binlog_name`: Current binlog name
* `binlog_pos`: Current binlog position
* `gtid`: Current GTID
* `gtid_timestamp`: Current GTID timestamp
* `gtid_event_number`: Current GTID event number

## Limitations

The avrorouter does not support the following data types, conversions or SQL statements:

* BIT
* Fields CAST from integer types to string types
* [CREATE TABLE ... AS SELECT statements](https://mariadb.com/kb/en/library/create-table/#create-select)

The avrorouter does not do any crash recovery. This means that the avro files
need to be removed or truncated to valid block lengths before starting the
avrorouter.<|MERGE_RESOLUTION|>--- conflicted
+++ resolved
@@ -103,20 +103,7 @@
 
 The
 [server_id](https://mariadb.com/kb/en/replication-and-binary-log-system-variables/#server_id)
-<<<<<<< HEAD
-used when replicating from the primary in direct replication mode. The default
-value is 1234.
-
-#### `source`
-
-**Note:** This parameter has been removed in MaxScale 2.5.0 due to changes in
-          the binlogrouter. The direct replication mode is the recommended mode
-          of operation. Using the binlogrouter is less efficient and more
-          cumbersome to both configure and manage than the direct replication
-          mode.
-=======
-used when replicating from the master in direct replication mode.
->>>>>>> 346d5267
+used when replicating from the primary in direct replication mode.
 
 #### `codec`
 
