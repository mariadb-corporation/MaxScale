
# Contents

## About MariaDB MaxScale

 - [About MariaDB MaxScale](About/About-MaxScale.md)
 - [Release Notes](Release-Notes/MaxScale-2.1.3-Release-Notes.md)
 - [Changelog](Changelog.md)
 - [Limitations](About/Limitations.md)

## Getting Started

 - [MariaDB MaxScale Installation Guide](Getting-Started/MariaDB-MaxScale-Installation-Guide.md)
 - [Building MariaDB MaxScale from Source Code](Getting-Started/Building-MaxScale-from-Source-Code.md)
 - [Configuration Guide](Getting-Started/Configuration-Guide.md)

## Upgrading MariaDB MaxScale

- [Upgrading MariaDB MaxScale from 2.0 to 2.1](Upgrading/Upgrading-To-MaxScale-2.1.md)
- [Upgrading MariaDB MaxScale from 1.4 to 2.0](Upgrading/Upgrading-To-MaxScale-2.0.md)

## Reference

 - [MaxAdmin - Admin Interface](Reference/MaxAdmin.md)
 - [Routing Hints](Reference/Hint-Syntax.md)
 - [MaxBinlogCheck](Reference/MaxBinlogCheck.md)
 - [MaxScale REST API](REST-API/API.md)
 - [Module Commands](Reference/Module-Commands.md)

## Tutorials

The main tutorial for MariaDB MaxScale consist of setting up MariaDB MaxScale for the environment you are using with either a connection-based or a read/write-based configuration.

 - [MariaDB MaxScale Tutorial](Tutorials/MaxScale-Tutorial.md)

These tutorials are for specific use cases and module combinations.

 - [Administration Tutorial](Tutorials/Administration-Tutorial.md)
 - [Avro Router Tutorial](Tutorials/Avrorouter-Tutorial.md)
 - [Filter Tutorial](Tutorials/Filter-Tutorial.md)
 - [Galera Cluster Connection Routing Tutorial](Tutorials/Galera-Cluster-Connection-Routing-Tutorial.md)
 - [Galera Gluster Read Write Splitting Tutorial](Tutorials/Galera-Cluster-Read-Write-Splitting-Tutorial.md)
 - [MySQL Cluster Setup](Tutorials/MySQL-Cluster-Setup.md)
 - [MySQL Replication Connection Routing Tutorial](Tutorials/MySQL-Replication-Connection-Routing-Tutorial.md)
 - [MySQL Replication Read Write Splitting Tutorial](Tutorials/MySQL-Replication-Read-Write-Splitting-Tutorial.md)
 - [MariaDB MaxScale Information Schema Tutorial](Tutorials/MaxScale-Information-Schema.md)
 - [Notification Service](Tutorials/Notification-Service.md)
 - [RabbitMQ and Tee Filter Data Archiving Tutorial](Tutorials/RabbitMQ-And-Tee-Archiving.md)
 - [RabbitMQ Setup and MariaDB MaxScale Integration Tutorial](Tutorials/RabbitMQ-Setup-And-MaxScale-Integration.md)
 - [Replication Proxy with the Binlog Router Tutorial](Tutorials/Replication-Proxy-Binlog-Router-Tutorial.md)
 - [Simple Schema Sharding Tutorial](Tutorials/Simple-Sharding-Tutorial.md)

Here are tutorials on monitoring and managing MariaDB MaxScale in cluster environments.

 - [MariaDB MaxScale HA with Corosync-Pacemaker](Tutorials/MaxScale-HA-with-Corosync-Pacemaker.md)
 - [MariaDB MaxScale HA with Lsyncd](Tutorials/MaxScale-HA-with-lsyncd.md)
 - [Nagios Plugins for MariaDB MaxScale Tutorial](Tutorials/Nagios-Plugins.md)

## Routers

The routing module is the core of a MariaDB MaxScale service. The router documentation
contains all module specific configuration options and detailed explanations
of their use.

 - [Avrorouter](Routers/Avrorouter.md)
 - [Binlogrouter](Routers/Binlogrouter.md)
 - [Read Connection Router](Routers/ReadConnRoute.md)
 - [Read Write Split](Routers/ReadWriteSplit.md)
 - [Schemarouter](Routers/SchemaRouter.md)
<<<<<<< HEAD
 - [Binlogrouter](Routers/Binlogrouter.md)
 - [Avrorouter](Routers/Avrorouter.md)
 - [HintRouter](Routers/HintRouter.md)
=======
>>>>>>> 656cb3c5

There are also two diagnostic routing modules. The CLI is for MaxAdmin and
the Debug CLI client for Telnet.

 - [CLI](Routers/CLI.md)

## Filters

Here are detailed documents about the filters MariaDB MaxScale offers. They contain configuration guides and example use cases. Before reading these, you should have read the filter tutorial so that you know how they work and how to configure them.

 - [Cache](Filters/Cache.md)
 - [Consistent Critical Read Filter](Filters/CCRFilter.md)
 - [Database Firewall Filter](Filters/Database-Firewall-Filter.md)
 - [Insert Stream Filter](Filters/Insert-Stream-Filter.md)
 - [Luafilter](Filters/Luafilter.md)
 - [Masking Filter](Filters/Masking.md)
 - [Maxrows Filter](Filters/Maxrows.md)
 - [Named Server Filter](Filters/Named-Server-Filter.md)
 - [Query Log All](Filters/Query-Log-All-Filter.md)
 - [RabbitMQ Filter](Filters/RabbitMQ-Filter.md)
 - [Regex Filter](Filters/Regex-Filter.md)
 - [Tee Filter](Filters/Tee-Filter.md)
 - [Top N Filter](Filters/Top-N-Filter.md)
 - [Transaction Performance Monitoring Filter](Filters/Transaction-Performance-Monitoring-Filter.md)

## Monitors

Common options for all monitor modules.

 - [Monitor Common](Monitors/Monitor-Common.md)

Module specific documentation.

 - [Aurora Monitor](Monitors/Aurora-Monitor.md)
 - [Galera Monitor](Monitors/Galera-Monitor.md)
 - [Multi-Master Monitor](Monitors/MM-Monitor.md)
 - [MySQL Monitor](Monitors/MySQL-Monitor.md)
 - [MySQL Cluster Monitor](Monitors/NDB-Cluster-Monitor.md)

## Protocols

Documentation for MaxScale protocol modules.

 - [Change Data Capture (CDC) Protocol](Protocols/CDC.md)
 - [Change Data Capture (CDC) Users](Protocols/CDC_users.md)

## Authenticators

A short description of the authentication module type can be found in the
[Authentication Modules](Authenticators/Authentication-Modules.md)
document.

 - [MySQL Authenticator](Authenticators/MySQL-Authenticator.md)
 - [GSSAPI Authenticator](Authenticators/GSSAPI-Authenticator.md)

## Utilities

 - [RabbitMQ Consumer Client](Filters/RabbitMQ-Consumer-Client.md)

## Design Documents

 - [DCB States (to be replaced in StarUML)](Design-Documents/DCB-States.pdf)
 - [Schema Sharding Router Technical Documentation](Design-Documents/SchemaRouter-technical.md)
 - [Plugin development guide](Design-Documents/Plugin-development-guide.md)<|MERGE_RESOLUTION|>--- conflicted
+++ resolved
@@ -64,15 +64,10 @@
 
  - [Avrorouter](Routers/Avrorouter.md)
  - [Binlogrouter](Routers/Binlogrouter.md)
+ - [HintRouter](Routers/HintRouter.md)
  - [Read Connection Router](Routers/ReadConnRoute.md)
  - [Read Write Split](Routers/ReadWriteSplit.md)
  - [Schemarouter](Routers/SchemaRouter.md)
-<<<<<<< HEAD
- - [Binlogrouter](Routers/Binlogrouter.md)
- - [Avrorouter](Routers/Avrorouter.md)
- - [HintRouter](Routers/HintRouter.md)
-=======
->>>>>>> 656cb3c5
 
 There are also two diagnostic routing modules. The CLI is for MaxAdmin and
 the Debug CLI client for Telnet.
