# MariaDB Monitor

[TOC]

## Overview

MariaDB Monitor monitors a Primary-Replica replication cluster. It probes the
state of the backends and assigns server roles such as primary and replica, which
are used by the routers when deciding where to route a query. It can also modify
the replication cluster by performing failover, switchover and rejoin. Backend
server versions older than MariaDB/MySQL 5.5 are not supported. Failover and
other similar operations require MariaDB 10.0.2 or later.

Up until MariaDB MaxScale 2.2.0, this monitor was called _MySQL Monitor_.

## Required Grants

The monitor user requires the following grant:
```
CREATE USER 'maxscale'@'maxscalehost' IDENTIFIED BY 'maxscale-password';
GRANT REPLICATION CLIENT ON *.* TO 'maxscale'@'maxscalehost';
```

In MariaDB Server versions 10.5.0 to 10.5.8, the monitor user instead requires
REPLICATION SLAVE ADMIN:
```
GRANT REPLICATION SLAVE ADMIN ON *.* TO 'maxscale'@'maxscalehost';
```

In MariaDB Server 10.5.9 and later, REPLICA MONITOR is required:
```
GRANT REPLICA MONITOR ON *.* TO 'maxscale'@'maxscalehost';
```

If the monitor needs to query server disk space (i.e. `disk_space_threshold` is
set), then the FILE-grant is required with MariaDB Server versions 10.4.7,
10.3.17, 10.2.26 and 10.1.41 and later.
```
GRANT FILE ON *.* TO 'maxscale'@'maxscalehost';
```

MariaDB Server 10.5.2 introduces CONNECTION ADMIN. This is recommended since it
allows the monitor to log in even if server connection limit has been reached.
```
GRANT CONNECTION ADMIN ON *.* TO 'maxscale'@'maxscalehost';
```

### Cluster Manipulation Grants

If [cluster manipulation operations](#cluster-manipulation-operations) are used,
the following additional grants are required:
```
GRANT SUPER, RELOAD, PROCESS, SHOW DATABASES, EVENT ON *.* TO 'maxscale'@'maxscalehost';
GRANT SELECT ON mysql.user TO 'maxscale'@'maxscalehost';
```

As of MariaDB Server 11.0.1, the SUPER-privilege no longer contains several of
its former sub-privileges. These must be given separately.
```
GRANT RELOAD, PROCESS, SHOW DATABASES, EVENT, SET USER, READ_ONLY ADMIN ON *.* TO 'maxscale'@'maxscalehost';
GRANT REPLICATION SLAVE ADMIN, BINLOG ADMIN, CONNECTION ADMIN ON *.* TO 'maxscale'@'maxscalehost';
GRANT SELECT ON mysql.user TO 'maxscale'@'maxscalehost';
```

If a separate replication user is defined (with `replication_user` and
`replication_password`), it requires the following grant:
```
CREATE USER 'replication'@'replicationhost' IDENTIFIED BY 'replication-password';
GRANT REPLICATION SLAVE ON *.* TO 'replication'@'replicationhost';
```

## Primary selection

Only one backend can be primary at any given time. A primary must be running
(successfully connected to by the monitor) and its *read_only*-setting must be
off. A primary may not be replicating from another server in the monitored
cluster unless the primary is part of a multiprimary group. Primary selection
prefers to select the server with the most replicas, possibly in multiple
replication layers. Only replicas reachable by a chain of running relays or
directly connected to the primary count.  When multiple servers are tied for
primary status, the server which appears earlier in the `servers`-setting of the
monitor is selected.

Servers in a cyclical replication topology (multiprimary group) are interpreted
as having all the servers in the group as replicas. Even from a multiprimary group
only one server is selected as the overall primary.

After a primary has been selected, the monitor prefers to stick with the choice
even if other potential primaries with more replica servers are available. Only if
the current primary is clearly unsuitable does the monitor try to select another
primary. An existing primary turns invalid if:

1. It is unwritable (*read_only* is on).
2. It has been down for more than *failcount* monitor passes and has no running
replicas. Running replicas behind a downed relay count.
3. It did not previously replicate from another server in the cluster but it
is now replicating.
4. It was previously part of a multiprimary group but is no longer, or the
multiprimary group is replicating from a server not in the group.

Cases 1 and 2 cover the situations in which the DBA, an external script or even
another MaxScale has modified the cluster such that the old primary can no longer
act as primary. Cases 3 and 4 are less severe. In these cases the topology has
changed significantly and the primary should be re-selected, although the old
primary may still be the best choice.

The primary change described above is different from failover and switchover
described in section
[Failover, switchover and auto-rejoin](#failover,-switchover-and-auto-rejoin).
A primary change only modifies the server roles inside MaxScale but does not
modify the cluster other than changing the targets of read and write queries.
Failover and switchover perform a primary change on their own.

As a general rule, it's best to avoid situations where the cluster has multiple
standalone servers, separate primary-replica pairs or separate multiprimary groups.
Due to primary invalidation rule 2, a standalone primary can easily lose the
primary status to another valid primary if it goes down. The new primary probably
does not have the same data as the previous one. Non-standalone primaries are less
vulnerable, as a single running replica or multiprimary group member will keep the
primary valid even when down.

## Configuration

A minimal configuration for a  monitor requires a set of servers for monitoring
and a username and a password to connect to these servers.

```
[MyMonitor]
type=monitor
module=mariadbmon
servers=server1,server2,server3
user=myuser
password=mypwd
```

From MaxScale 2.2.1 onwards, the module name is `mariadbmon` instead of
`mysqlmon`. The old name can still be used.

The grants required by `user` depend on which monitor features are used.  A full
list of the grants can be found in the [Required Grants](#required-grants)
section.

## Common Monitor Parameters

For a list of optional parameters that all monitors support, read the
[Monitor Common](Monitor-Common.md) document.

## MariaDB Monitor optional parameters

These are optional parameters specific to the MariaDB Monitor. Failover,
switchover and rejoin-specific parameters are listed in their own
[section](#cluster-manipulation-operations). Rebuild-related parameters are
described in the [Rebuild server-section](#rebuild-server). ColumnStore
parameters are described in the [ColumnStore commands-section](#settings).

### `assume_unique_hostnames`

Boolean, default: ON. When active, the monitor assumes that server hostnames and
ports are consistent between the server definitions in the MaxScale
configuration file  and the "SHOW ALL SLAVES STATUS" outputs of the servers
themselves. Specifically, the monitor assumes that if server A is replicating
from server B, then A must have a replica connection with `Master_Host` and
`Master_Port` equal to B's address and port in the configuration file. If this
is not the case, e.g. an IP is used in the server while a hostname is given in
the file, the monitor may misinterpret the topology. In MaxScale 2.4.1, the
monitor attempts name resolution on the addresses if a simple string comparison
does not find a match. Using exact matching addresses is, however, more
reliable.

This setting must be ON to use any cluster operation features such as failover
or switchover, because MaxScale uses the addresses and ports in the
configuration file when issuing "CHANGE MASTER TO"-commands.

If the network configuration is such that the addresses MaxScale uses to connect
to backends are different from the ones the servers use to connect to each
other, `assume_unique_hostnames` should be set to OFF. In this mode, MaxScale
uses server id:s it queries from the servers and the `Master_Server_Id` fields
of the replica connections to deduce which server is replicating from which. This
is not perfect though, since MaxScale doesn't know the id:s of servers it has
never connected to (e.g. server has been down since MaxScale was started). Also,
the `Master_Server_Id`-field may have an incorrect value if the replica connection
has not been established. MaxScale will only trust the value if the monitor has
seen the replica connection IO thread connected at least once. If this is not the
case, the replica connection is ignored.

### `master_conditions`

Enum, default: *primary_monitor_master*. Designate additional conditions for
*Master*-status, i.e qualified for read and write queries.

Normally, if a suitable primary candidate server is found as described in
[Primary selection](#primary-selection), MaxScale designates it *Master*.
*master_conditions* sets additional conditions for a primary server. This
setting is an enum, allowing multiple conditions to be set simultaneously.
Conditions 2, 3 and 4 refer to replica servers. If combined, a single replica must
fulfill all of the given conditions for the primary to be viable.

If the primary candidate fails *master_conditions* but fulfills
*slave_conditions*, it may be designated *Slave* instead.

The available conditions are:

1. none : No additional conditions
2. connecting_slave : At least one immediate replica (not behind relay) is
attempting to replicate or is replicating from the primary (Slave_IO_Running is
'Yes' or 'Connecting', Slave_SQL_Running is 'Yes'). A replica with incorrect
replication credentials does not count. If the replica is currently down, results
from the last successful monitor tick are used.
3. connected_slave : Same as above, with the difference that the replication
connection must be up (Slave_IO_Running is 'Yes'). If the replica is currently
down, results from the last successful monitor tick are used.
4. running_slave : Same as *connecting_slave*, with the addition that the
replica must also be *Running*.
5. primary_monitor_master : If this MaxScale is
[cooperating](#cooperative-monitoring) with another MaxScale and this is the
secondary MaxScale, require that the candidate primary is selected also by the
primary MaxScale.

The default value of this setting is
`master_requirements=primary_monitor_master` to ensure that both monitors use
the same primary server when cooperating.

For example, to require that the primary must have a replica which is both
connected and running, set
```
master_conditions=connected_slave,running_slave
```

### `slave_conditions`

Enum, default: *none*. Designate additional conditions for *Slave*-status,
i.e qualified for read queries.

Normally, a server is *Slave* if it is at least attempting to replicate from the
primary candidate or a relay (Slave_IO_Running is 'Yes' or 'Connecting',
Slave_SQL_Running is 'Yes', valid replication credentials). The primary candidate
does not necessarily need to be writable, e.g. if it fails its
*master_conditions*. *slave_conditions* sets additional conditions for a replica
server. This setting is an enum, allowing multiple conditions to be set
simultaneously.

The available conditions are:

1. none : No additional conditions. This is the default value.
2. linked_master : The replica must be connected to the primary (Slave_IO_Running
and Slave_SQL_Running are 'Yes') and the primary must be *Running*. The same
applies to any relays between the replica and the primary.
3. running_master : The primary must be running. Relays may be down.
4. writable_master : The primary must be writable, i.e. labeled *Master*.
5. primary_monitor_master : If this MaxScale is
[cooperating](#cooperative-monitoring) with another MaxScale and this is the
secondary MaxScale, require that the candidate primary is selected also by the
primary MaxScale.

For example, to require that the primary server of the cluster must be running
and writable for any servers to have *Slave*-status, set
```
slave_conditions=running_master,writable_master
```

### `failcount`

Number of consecutive monitor passes a primary server must be down before it is
considered failed. If automatic failover is enabled (`auto_failover=true`), it
may be performed at this time. A value of 0 or 1 enables immediate failover.

If automatic failover is not possible, the monitor will try to
search for another server to fulfill the primary role. See section
[Primary selection](#primary-selection)
for more details. Changing the primary may break replication as queries could be
routed to a server without previous events. To prevent this, avoid having
multiple valid primary servers in the cluster.

The default value is 5 failures.

The worst-case delay between the primary failure and the start of the failover
can be estimated by summing up the timeout values and `monitor_interval` and
multiplying that by `failcount`:

```
(monitor_interval + backend_connect_timeout) * failcount
```

### `enforce_writable_master`

This feature is disabled by default. If set to ON, the monitor attempts to
disable the *read_only*-flag on the primary when seen. The flag is
checked every monitor tick. The monitor user requires the SUPER-privilege for
this feature to work.

Typically, the primary server should never be in read-only-mode. Such a situation
may arise due to misconfiguration or accident, or perhaps if MaxScale crashed
during switchover.

When this feature is enabled, setting the primary manually to *read_only* will no
longer cause the monitor to search for another primary. The primary will instead
for a moment lose its [Master]-status (no writes), until the monitor again
enables writes on the primary. When starting from scratch, the monitor still
prefers to select a writable server as primary if possible.

### `enforce_read_only_slaves`

This feature is disabled by default. If set to ON, the monitor attempts to
enable the *read_only*-flag on any writable replica server. The flag is checked
every monitor tick. The monitor user requires the SUPER-privilege for this
feature to work. While the `read_only`-flag is ON, only users with the
SUPER-privilege (or READ_ONLY ADMIN) can write to the backend server. If
temporary write access is required, this feature should be disabled before
attempting to disable *read_only*. Otherwise the monitor will quickly re-enable
it.

### `maintenance_on_low_disk_space`

This feature is enabled by default. If a running server that is not the primary
or a relay primary is out of disk space the server is set to maintenance mode.
Such servers are not used for router sessions and are ignored when performing a
failover or other cluster modification operation. See the general monitor
parameters [disk_space_threshold](Monitor-Common.md#disk_space_threshold) and
[disk_space_check_interval](Monitor-Common.md#disk_space_check_interval)
on how to enable disk space monitoring.

Once a server has been put to maintenance mode, the disk space situation
of that server is no longer updated. The server will not be taken out of
maintenance mode even if more disk space becomes available. The maintenance
flag must be removed manually:
```
maxctrl clear server server2 Maint
```

### `cooperative_monitoring_locks`

Using this setting is recommended when multiple MaxScales are monitoring the
same backend cluster. When enabled, the monitor attempts to acquire exclusive
locks on the backend servers. The monitor considers itself the primary monitor
if it has a majority of locks. The majority can be either over all configured
servers or just over running servers. See
[Cooperative monitoring](#cooperative-monitoring)
for more details on how this feature works and which value to use.

Allowed values:
1. `none` Default value, no locking.
2. `majority_of_all` Primary monitor requires majority of locks, even counting
servers which are [Down].
3. `majority_of_running` Primary monitor requires majority of locks over
[Running] servers.

This setting is separate from the global MaxScale setting *passive*. If
*passive* is set, cluster operations are disabled even if monitor has
acquired the locks. Generally, it's best not to mix cooperative monitoring with
the *passive*-setting.

### `script_max_replication_lag`

Integer, default: -1. Defines a replication lag limit in seconds for
launching the monitor script configured in the *script*-parameter. If the
replication lag of a server goes above this limit, the script is ran with the
$EVENT-placeholder replaced by "rlag_above". If the lag goes back below the
limit, the script is ran again with replacement "rlag_below".

Negative values disable this feature. For more information on monitor scripts,
see [general monitor documentation](./Monitor-Common.md#script).

## Cluster manipulation operations

Starting with MaxScale 2.2.1, MariaDB Monitor supports replication cluster
modification. The operations implemented are:
- _failover_, which replaces a failed primary with a replica
- _switchover_, which swaps a running primary with a replica
- _async-switchover_, which schedules a switchover and returns
- _rejoin_, which directs servers to replicate from the primary
- _reset-replication_ (added in MaxScale 2.3.0), which deletes binary logs and
resets gtid:s

See [operation details](#operation-details) for more information on the
implementation of the commands.

The cluster operations require that the monitor user (`user`) has the following
privileges:

- SUPER, to modify replica connections, set globals such as *read\_only* and kill
connections from other super-users
- REPLICATION CLIENT (REPLICATION SLAVE ADMIN in MariaDB Server 10.5), to list
replica connections
- RELOAD, to flush binary logs
- PROCESS, to check if the *event\_scheduler* process is running
- SHOW DATABASES and EVENT, to list and modify server events
- SELECT on mysql.user, to see which users have SUPER

A list of the grants can be found in the [Required Grants](#required-grants)
section.

The privilege system was changed in MariaDB Server 10.5. The effects of this on
the MaxScale monitor user are minor, as the SUPER-privilege contains many of the
required privileges and is still required to kill connections from other
super-users.

In MariaDB Server 11.0.1 and later, SUPER no longer contains all the required
grants. The monitor requires:

- READ_ONLY ADMIN, to set *read\_only*
- REPLICA MONITOR and REPLICATION SLAVE ADMIN, to view and manage replication
connections
- RELOAD, to flush binary logs
- PROCESS, to check if the *event\_scheduler* process is running
- SHOW DATABASES, EVENT and SET USER, to list and modify server events
- BINLOG ADMIN, to delete binary logs (during _reset-replication_)
- CONNECTION ADMIN, to kill connections
- SELECT on mysql.user, to see which users have SUPER

In addition, the monitor needs to know which username and password a
replica should use when starting replication. These are given in
`replication_user` and `replication_password`.

The user can define files with SQL statements which are executed on any server
being demoted or promoted by cluster manipulation commands. See the sections on
`promotion_sql_file` and `demotion_sql_file` for more information.

The monitor can manipulate scheduled server events when promoting or demoting a
server. See the section on `handle_events` for more information.

All cluster operations can be activated manually through MaxCtrl. See
section [Manual activation](#manual-activation) for more details.

See [Limitations and requirements](#limitations-and-requirements) for
information on possible issues with failover and switchover.

### Operation details

**Failover** replaces a failed primary with a running replica. It does the
following:

1. Select the most up-to-date replica of the old primary to be the new primary. The
selection criteria is as follows in descending priority:
      1. gtid_IO_pos (latest event in relay log)
      2. gtid_current_pos (most processed events)
      3. log_slave_updates is on
      4. disk space is not low
2. If the new primary has unprocessed relay log items, cancel and try again
later.
3. Prepare the new primary:
      1. Remove the replica connection the new primary used to replicate from the
      old primary.
      2. Disable the *read\_only*-flag.
      3. Enable scheduled server events (if event handling is on). Only events
      that were enabled on the old primary are enabled.
      4. Run the commands in `promotion_sql_file`.
      5. Start replication from external primary if one existed.
4. Redirect all other replicas to replicate from the new primary:
      1. STOP SLAVE and RESET SLAVE
      2. CHANGE MASTER TO
      3. START SLAVE
5. Check that all replicas are replicating.

Failover is considered successful if steps 1 to 3 succeed, as the cluster then
has at least a valid primary server.

**Switchover** swaps a running primary with a running replica. It does the
following:

1. Prepare the old primary for demotion:
      1. Stop any external replication.
      2. Kill connections from super-users since *read\_only* does not affect
      them.
      3. Enable the *read\_only*-flag to stop writes.
      4. Disable scheduled server events (if event handling is on).
      5. Run the commands in `demotion_sql_file`.
      6. Flush the binary log (FLUSH LOGS) so that all events are on disk.
2. Wait for the new primary to catch up with the old primary.
3. Promote new primary and redirect replicas as in failover steps 3 and 4. Also
redirect the demoted old primary.
4. Check that all replicas are replicating.

Similar to failover, switchover is considered successful if the new primary was
successfully promoted.

**Rejoin** joins a standalone server to the cluster or redirects a replica
replicating from a server other than the primary. A standalone server is joined
by:

1. Run the commands in `demotion_sql_file`.
2. Enable the *read\_only*-flag.
3. Disable scheduled server events (if event handling is on).
4. Start replication: CHANGE MASTER TO and START SLAVE.

A server which is replicating from the wrong primary is redirected simply with
STOP SLAVE, RESET SLAVE, CHANGE MASTER TO and START SLAVE commands.

**Reset-replication** (added in MaxScale 2.3.0) deletes binary logs and resets
gtid:s. This destructive command is meant for situations where the gtid:s in the
cluster are out of sync while the actual data is known to be in sync. The
operation  proceeds as follows:

1. Reset gtid:s and delete binary logs on all servers:
      1. Stop (STOP SLAVE) and delete (RESET SLAVE ALL) all replica connections.
      2. Enable the *read\_only*-flag.
      3. Disable scheduled server events (if event handling is on).
      3. Delete binary logs (RESET MASTER).
      4. Set the sequence number of *gtid\_slave\_pos* to zero. This also affects
 *gtid\_current\_pos*.
2. Prepare new primary:
      1. Disable the *read\_only*-flag.
      2. Enable scheduled server events (if event handling is on). Events are
      only enabled if the cluster had a primary server when starting the
      reset-replication operation. Only events that were enabled on the previous
      primary are enabled on the new.
3. Direct other servers to replicate from the new primary as in the other
operations.

### Manual activation

Cluster operations can be activated manually through the REST API or MaxCtrl.
The commands are only performed when MaxScale is in active mode. The commands
generally match their automatic versions. The exception is _rejoin_, in which
the manual command allows rejoining even when the joining server has empty
gtid:s. This rule allows the user to force a rejoin on a server without binary
logs.

All commands require the monitor instance name as the first parameter. Failover
selects the new primary server automatically and does not require additional
parameters. Rejoin requires the name of the joining server as second parameter.
Replication reset accepts the name of the new primary server as second parameter.
If not given, the current primary is selected.

Switchover takes one to three parameters. If only the monitor name is given,
switchover will autoselect both the replica to promote and the current primary as
the server to be demoted. If two parameters are given, the second parameter is
interpreted as the replica to promote. If three parameters are given, the third
parameter is interpreted as the current primary. The user-given current primary is
compared to the primary server currently deduced by the monitor and if the two
are unequal, an error is given.

Example commands are below:
```
call command mariadbmon failover MyMonitor
call command mariadbmon rejoin MyMonitor OldPrimaryServ
call command mariadbmon reset-replication MyMonitor
call command mariadbmon reset-replication MyMonitor NewPrimaryServ
call command mariadbmon switchover MyMonitor
call command mariadbmon switchover MyMonitor NewPrimaryServ
call command mariadbmon switchover MyMonitor NewPrimaryServ OldPrimaryServ
```

The commands follow the standard module command syntax. All require the monitor
configuration name (MyMonitor) as the first parameter. For switchover, the
last two parameters define the server to promote (NewPrimaryServ) and the server
to demote (OldPrimaryServ). For rejoin, the server to join (OldPrimaryServ) is
required. Replication reset requires the server to promote (NewPrimaryServ).

It is safe to perform manual operations even with automatic failover, switchover
or rejoin enabled since automatic operations cannot happen simultaneously
with manual ones.

When a cluster modification is initiated via the REST-API, the URL path is of the
form:
```
/v1/maxscale/modules/mariadbmon/<operation>?<monitor-instance>&<server-param1>&<server-param2>
```
- `<operation>` is the name of the command: _failover_, _switchover_, _rejoin_
or _reset-replication_.
- `<monitor-instance>` is the monitor section name from the MaxScale
configuration file.
- `<server-param1>` and `<server-param2>` are server parameters as described
above for MaxCtrl. Only _switchover_ accepts both, _failover_ doesn't need any
and both _rejoin_ and _reset-replication_ accept one.

Given a MaxScale configuration file like
```
[Cluster1]
type=monitor
module=mariadbmon
servers=server1, server2, server3, server 4
...
```
with the assumption that `server2` is the current primary, then the URL
path for making `server4` the new primary would be:
```
/v1/maxscale/modules/mariadbmon/switchover?Cluster1&server4&server2
```

Example REST-API paths for other commands are listed below.
```
/v1/maxscale/modules/mariadbmon/failover?Cluster1
/v1/maxscale/modules/mariadbmon/rejoin?Cluster1&server3
/v1/maxscale/modules/mariadbmon/reset-replication?Cluster1&server3
```

#### Queued switchover

Most cluster modification commands wait until the operation either succeeds or
fails. _async-switchover_ is an exception, as it returns immediately. Otherwise
_async-switchover_ works identical to a normal _switchover_ command. Use the
module command _fetch-cmd-result_ to view the result of the queued command.
_fetch-cmd-result_ returns the status or result of the latest manual command,
whether queued or not.
```
maxctrl call command mariadbmon async-switchover Cluster1
OK
maxctrl call command mariadbmon fetch-cmd-result Cluster1
{
    "links": {
        "self": "http://localhost:8989/v1/maxscale/modules/mariadbmon/fetch-cmd-result"
    },
    "meta": "switchover completed successfully."
}
```

### Automatic activation

Failover can activate automatically if `auto_failover` is on. The activation
begins when the primary has been down at least `failcount` monitor iterations.
Before modifying the cluster, the monitor checks that all prerequisites for the
failover are fulfilled. If the cluster does not seem ready, an error is printed
and the cluster is rechecked during the next monitor iteration.

Switchover can also activate automatically with the
`switchover_on_low_disk_space`-setting. The operation begins if the primary
server is low on disk space but otherwise the operating logic is quite similar
to automatic failover.

Rejoin stands for starting replication on a standalone server or redirecting a
replica replicating from the wrong primary (any server that is not the cluster
primary). The rejoined servers are directed to replicate from the current cluster
primary server, forcing the replication topology to a 1-primary-N-replicas
configuration.

A server is categorized as standalone if the server has no replica connections,
not even stopped ones. A server is replicating from the wrong primary if the
replica IO thread is connected but the primary server id seen by the replica does not
match the cluster primary id. Alternatively, the IO thread may be stopped or
connecting but the primary server host or port information differs from the
cluster primary info. These criteria mean that a STOP SLAVE does not yet set a
replica as standalone.

With `auto_rejoin` active, the monitor will try to rejoin any servers matching
the above requirements. Rejoin does not obey `failcount` and will attempt to
rejoin any valid servers immediately. When activating rejoin manually, the
user-designated server must fulfill the same requirements.

### Limitations and requirements

<<<<<<< HEAD
Switchover and failover only understand simple topologies. They will not work if
the cluster has multiple primaries, relay primaries, or if the topology is circular.
=======
Switchover and failover are meant for simple topologies (one master and
several slaves). Using these commands with complicated topologies
(multiple masters, relays, circular replication) may give unpredictable results
and should be tested before use on a production system.

>>>>>>> 7e515d22
The server cluster is assumed to be well-behaving with no significant
replication lag (within `failover_timeout`/`switchover_timeout`) and all
commands that modify the cluster (such as "STOP SLAVE", "CHANGE MASTER",
"START SLAVE") complete in a few seconds (faster than `backend_read_timeout`
and `backend_write_timeout`).

The backends must all use GTID-based replication, and the domain id should not
<<<<<<< HEAD
change during a switchover or failover. Primary and replicas must have
well-behaving GTIDs with no extra events on replica servers.
=======
change during a switchover or failover. Slave servers should not have extra
local events so that GTIDs are compatible across the cluster.
>>>>>>> 7e515d22

Failover cannot be performed if MaxScale was started only after the primary
server went down. This is because MaxScale needs reliable information on the
gtid domain of the cluster and the replication topology in general to properly
<<<<<<< HEAD
select the new primary.
=======
select the new master. `enforce_simple_topology=1` relaxes this requirement.
>>>>>>> 7e515d22

Failover may lose events. If a primary goes down before sending new events to at
least one replica, those events are lost when a new primary is chosen. If the old
primary comes back online, the other servers have likely moved on with a
diverging history and the old primary can no longer join the replication cluster.

To reduce the chance of losing data, use
[semisynchronous replication](https://mariadb.com/kb/en/library/semisynchronous-replication/).
In semisynchronous mode, the primary waits for a replica to receive an event before
returning an acknowledgement to the client. This does not yet guarantee a clean
<<<<<<< HEAD
failover. If the primary fails after preparing a transaction but before receiving
replica acknowledgement, it will still commit the prepared transaction as part of
its crash recovery. Since the replicas may never have seen this transaction, the
old primary has diverged from the replicas. See
[Configuring the Primary Wait Point](https://mariadb.com/kb/en/library/semisynchronous-replication/#configuring-the-master-wait-point)
for more information.
=======
failover. If the master fails after preparing a transaction but before receiving
slave acknowledgement, it will still commit the prepared transaction as part of
its crash recovery. If the slaves never saw this transaction, the
old master has diverged from the cluster. See
[Configuring the Master Wait Point](https://mariadb.com/kb/en/library/semisynchronous-replication/#configuring-the-master-wait-point)
for more information. This situation is much less likely in MariaDB Server
10.6.2 and later, as the improved crash recovery logic will delete such
transactions.
>>>>>>> 7e515d22

Even a controlled shutdown of the primary may lose events. The server does not by
default wait for all data to be replicated to the replicas when shutting down and
instead simply closes all connections. Before shutting down the primary with the
intention of having a replica promoted, run *switchover* first to ensure that all
data is replicated. For more information on server shutdown, see
[Binary Log Dump Threads and the Shutdown Process](https://mariadb.com/kb/en/library/replication-threads/#binary-log-dump-threads-and-the-shutdown-process).

Switchover requires that the cluster is "frozen" for the duration of the
operation. This means that no data modifying statements such as INSERT or UPDATE
are executed and the GTID position of the primary server is stable. When
switchover begins, the monitor sets the global *read_only* flag on the old
primary backend to stop any updates. *read_only* does not affect users with the
SUPER-privilege so any such user can issue writes during a switchover. These
writes have a high chance of breaking replication, because the write may not be
<<<<<<< HEAD
replicated to all replicas before they switch to the new primary. To prevent this,
any users who commonly do updates should not have the SUPER-privilege. For even
=======
replicated to all slaves before they switch to the new master. To prevent this,
any users who commonly do updates should NOT have the SUPER-privilege. For even
>>>>>>> 7e515d22
more security, the only SUPER-user session during a switchover should be the
MaxScale monitor user.

When mixing rejoin with failover/switchover, the backends should have
*log_slave_updates* on. The rejoining server is likely lagging behind the rest
of the cluster. If the current cluster primary does not have binary logs from the
moment the rejoining server lost connection, the rejoining server cannot
continue replication. This is an issue if the primary has changed and
the new primary does not have *log_slave_updates* on.

If an automatic cluster operation such as auto-failover or auto-rejoin fails,
all cluster modifying operations are disabled for `failcount` monitor iterations,
after which the operation may be retried. Similar logic applies if the cluster is
unsuitable for such operations, e.g. replication is not using GTID.

### External primary support

The monitor detects if a server in the cluster is replicating from an external
primary (a server that is not monitored by the monitor). If the replicating
server is the cluster primary server, then the cluster itself is considered to
have an external primary.

If a failover/switchover happens, the new primary server is set to replicate from
the cluster external primary server. The username and password for the replication
are defined in `replication_user` and `replication_password`. The address and
port used are the ones shown by `SHOW ALL SLAVES STATUS` on the old cluster
primary server. In the case of switchover, the old primary also stops replicating
from the external server to preserve the topology.

After failover the new primary is replicating from the external primary. If the
failed old primary comes back online, it is also replicating from the external
server. To normalize the situation, either have *auto_rejoin* on or manually
execute a rejoin. This will redirect the old primary to the current cluster
primary.

### Configuration parameters

#### `auto_failover`

Enable automated primary failover. This parameter expects a boolean value and the
default value is false.

When automatic failover is enabled, traditional MariaDB Primary-Replica clusters
will automatically elect a new primary if the old primary goes down and stays down
a number of iterations given in `failcount`. Failover will not take place when
MaxScale is configured as a passive instance. For details on how MaxScale
behaves in passive mode, see the documentation on `failover_timeout` below.

The monitor user must have the SUPER and RELOAD privileges for failover to work.

#### `auto_rejoin`

Enable automatic joining of server to the cluster. This parameter expects a
boolean value and the default value is false.

When enabled, the monitor will attempt to direct standalone servers and servers
replicating from a relay primary to the main cluster primary server, enforcing a
1-primary-N-replicas configuration.

For example, consider the following event series.

1. Replica A goes down
2. Primary goes down and a failover is performed, promoting Replica B
3. Replica A comes back

Replica A is still trying to replicate from the downed primary, since it wasn't
online during failover. If `auto_rejoin` is on, Replica A will quickly be
redirected to Replica B, the current primary.

#### `switchover_on_low_disk_space`

This feature is disabled by default. If enabled, the monitor will attempt to
switchover a primary server low on disk space with a replica. The switch is only
done if a replica without disk space issues is found. If
`maintenance_on_low_disk_space` is also enabled, the old primary (now a replica)
will be put to maintenance during the next monitor iteration.

For this parameter to have any effect, `disk_space_threshold` must be specified
for the [server](../Getting-Started/Configuration-Guide.md#disk_space_threshold)
or the [monitor](Monitor-Common.md#disk_space_threshold).
Also, [disk_space_check_interval](Monitor-Common.md#disk_space_check_interval)
must be defined for the monitor.
```
switchover_on_low_disk_space=true
```

#### `enforce_simple_topology`

This setting tells the monitor to assume that the servers should be arranged in a
1-primary-N-replicas topology and the monitor should try to keep it that way. If
`enforce_simple_topology` is enabled, the settings `assume_unique_hostnames`,
`auto_failover` and `auto_rejoin` are also activated regardless of their individual
settings.

By default, mariadbmon will not rejoin servers with more than one replication
stream configured into the cluster. Starting with MaxScale 6.2.0, when
`enforce_simple_topology` is enabled, all servers will be rejoined into the
cluster and any extra replication sources will be removed. This is done to make
automated failover with multi-source external replication possible.

This setting also allows the monitor to perform a failover to a cluster where the primary
server has not been seen [Running]. This is usually the case when the primary goes down
before MaxScale is started. When using this feature, the monitor will guess the GTID
domain id of the primary from the replicas. For reliable results, the GTID:s of the cluster
should be simple.
```
enforce_simple_topology=true
```

#### `replication_user` and `replication_password`

The username and password of the replication user. These are given as the values
for `MASTER_USER` and `MASTER_PASSWORD` whenever a `CHANGE MASTER TO` command is
executed.

Both `replication_user` and `replication_password` parameters must be defined if
a custom replication user is used. If neither of the parameters is defined, the
`CHANGE MASTER TO`-command will use the monitor credentials for the replication
user.

The credentials used for replication must have the `REPLICATION SLAVE`
privilege.

`replication_password` uses the same encryption scheme as other password
parameters. If password encryption is in use, `replication_password` must be
encrypted with the same key to avoid erroneous decryption.

#### `replication_master_ssl`

Type: bool Default: off

If set to ON, any `CHANGE MASTER TO`-command generated will set `MASTER_SSL=1` to enable
encryption for the replication stream. This setting should only be enabled if the backend
servers are configured for ssl. This typically means setting *ssl_ca*, *ssl_cert* and
*ssl_key* in the server configuration file. Additionally, credentials for the replication
user should require an encrypted connection (`e.g. ALTER USER repl@'%' REQUIRE SSL;`).

If the setting is left OFF, `MASTER_SSL` is not set at all, which will preserve existing
settings when redirecting a replica connection.

#### `failover_timeout` and `switchover_timeout`

Time limit for failover and switchover operations. The default
values are 90 seconds for both. `switchover_timeout` is also used as the time
limit for a rejoin operation. Rejoin should rarely time out, since it is a
faster operation than switchover.

The timeouts are specified as documented
[here](../Getting-Started/Configuration-Guide.md#durations). If no explicit unit
is provided, the value is interpreted as seconds in MaxScale 2.4. In subsequent
versions a value without a unit may be rejected. Note that since the granularity
of the timeouts is seconds, a timeout specified in milliseconds will be rejected,
even if the duration is longer than a second.

If no successful failover/switchover takes place within the configured time
period, a message is logged and automatic failover is disabled. This prevents
further automatic modifications to the misbehaving cluster.

#### `verify_master_failure` and `master_failure_timeout`

Enable additional primary failure verification for automatic failover.
`verify_master_failure` is a boolean value (default: true) which enables this
feature and `master_failure_timeout` defines the timeout (default: 10 seconds).

The primary failure timeout is specified as documented
[here](../Getting-Started/Configuration-Guide.md#durations). If no explicit unit
is provided, the value is interpreted as seconds in MaxScale 2.4. In subsequent
versions a value without a unit may be rejected. Note that since the granularity
of the timeout is seconds, a timeout specified in milliseconds will be rejected,
even if the duration is longer than a second.

Failure verification is performed by checking whether the replica servers are
still connected to the primary and receiving events. An event is either a change
in the *Gtid_IO_Pos*-field of the `SHOW SLAVE STATUS` output or a heartbeat
event. Effectively, if a replica has received an event within
`master_failure_timeout` duration, the primary is not considered down when
deciding whether to failover, even if MaxScale cannot connect to the primary.
`master_failure_timeout` should be longer than the `Slave_heartbeat_period` of
the replica connection to be effective.

If every replica loses its connection to the primary (*Slave_IO_Running* is not
"Yes"), primary failure is considered verified regardless of timeout. This allows
faster failover when the primary properly disconnects.

For automatic failover to activate, the `failcount` requirement must also be
met.

#### `servers_no_promotion`

This is a comma-separated list of server names that will not be chosen for
primary promotion during a failover or autoselected for switchover. This does not
affect switchover if the user selects the server to promote. Using this setting
can disrupt new primary selection for failover such that an non-optimal server is
chosen. At worst, this will cause replication to break. Alternatively, failover
may fail if all valid promotion candidates are in the exclusion list.

```
servers_no_promotion=backup_dc_server1,backup_dc_server2
```

#### `promotion_sql_file` and `demotion_sql_file`

These optional settings are paths to text files with SQL statements in them.
During promotion or demotion, the contents are read line-by-line and executed on
the backend. Use these settings to execute custom statements on the servers to
complement the built-in operations.

Empty lines or lines starting with '#' are ignored. Any results returned by the
statements are ignored. All statements must succeed for the failover, switchover
or rejoin to continue. The monitor user may require additional privileges and
grants for the custom commands to succeed.

When promoting a replica to primary during switchover or failover, the
`promotion_sql_file` is read and executed on the new primary server after its
read-only flag is disabled. The commands are ran *before* starting replication
from an external primary if any.

`demotion_sql_file` is ran on an old primary during demotion to replica, before the
old primary starts replicating from the new primary. The file is also ran before
rejoining a standalone server to the cluster, as the standalone server is
typically a former primary server. When redirecting a replica replicating from a
wrong primary, the sql-file is not executed.

Since the queries in the files are ran during operations which modify
replication topology, care is required. If `promotion_sql_file` contains data
modification (DML) queries, the new primary server may not be able to
successfully replicate from an external primary. `demotion_sql_file` should never
contain DML queries, as these may not replicate to the replica servers before
replica threads are stopped, breaking replication.

```
promotion_sql_file=/home/root/scripts/promotion.sql
demotion_sql_file=/home/root/scripts/demotion.sql
```
#### `handle_events`

This setting is on by default. If enabled, the monitor continuously queries the
servers for enabled scheduled events and uses this information when performing
cluster operations, enabling and disabling events as appropriate.

When a server is being demoted, any events with "ENABLED" status are set to
"SLAVESIDE_DISABLED". When a server is being promoted to primary, events that are either
"SLAVESIDE_DISABLED" or "DISABLED" are set to "ENABLED" if the same event was also enabled
on the old primary server last time it was successfully queried. Events are considered
identical if they have the same schema and name. When a standalone server is rejoined to
the cluster, its events are also disabled since it is now a replica.

The monitor does not check whether the same events were disabled and enabled during a
switchover or failover/rejoin. All events that meet the criteria above are altered.

The monitor does not enable or disable the event scheduler itself. For the
events to run on the new primary server, the scheduler should be enabled by the
admin. Enabling it in the server configuration file is recommended.

Events running at high frequency may cause replication to break in a failover
scenario. If an old primary which was failed over restarts, its event scheduler
will be on if set in the server configuration file. Its events will also
remember their "ENABLED"-status and run when scheduled. This may happen before
the monitor rejoins the server and disables the events. This should only be an
issue for events running more often than the monitor interval or events that run
immediately after the server has restarted.

## Cooperative monitoring

As of MaxScale 2.5, MariaDB-Monitor supports cooperative monitoring. This means
that multiple monitors (typically in different MaxScale instances) can monitor
the same backend server cluster and only one will be the primary monitor. Only
the primary monitor may perform *switchover*, *failover* or *rejoin* operations.
The primary also decides which server is the primary. Cooperative monitoring is
enabled with the
[cooperative_monitoring_locks](#cooperative_monitoring_locks)-setting.
Even with this setting, only one monitor per server per MaxScale is allowed.
This limitation can be circumvented by defining multiple copies of a server in
the configuration file.

Cooperative monitoring uses
[server locks](https://mariadb.com/kb/en/get_lock/)
for coordinating between monitors. When cooperating, the monitor regularly
checks the status of a lock named *maxscale_mariadbmonitor* on every server and
acquires it if free. If the monitor acquires a majority of locks, it is the
primary. If a monitor cannot claim majority locks, it is a secondary monitor.

The primary monitor of a cluster also acquires the lock
*maxscale_mariadbmonitor_master* on the primary server. Secondary monitors check
which server this lock is taken on and only accept that server as the primary.
This arrangement is required so that multiple monitors can agree on which server
is the primary regardless of replication topology. If a secondary monitor does
not see the primary-lock taken, then it won't mark any server as [Master],
causing writes to fail.

The lock-setting defines how many locks are required for primary status. Setting
`cooperative_monitoring_locks=majority_of_all` means that the primary monitor
needs *n_servers/2 + 1* (rounded down) locks. For example, a cluster of 3
servers needs 2 locks for majority, a cluster of 4 needs 3, and a cluster of 5
needs 3. This scheme is resistant against split-brain situations in the sense
that multiple monitors cannot be primary simultaneously. However, a split may
cause both monitors to consider themselves secondary, in which case a primary
server won't be detected. Also, if too many servers go down, neither monitor can
claim lock majority.

Setting `cooperative_monitoring_locks=majority_of_running` changes the way
*n_servers* is calculated. Instead of using the total number of servers, only
servers currently [Running] are considered. This scheme adapts to multiple
servers going down, ensuring that claiming lock majority is always possible.
However, it can lead to multiple monitors claiming primary status in a
split-brain situation. As an example, consider a cluster with servers 1 to 4
with MaxScales A and B. If A can connect to 1 and 2 but not to 3 and 4, while B
does the opposite, both MaxScales will claim two locks out of two running
servers. The two MaxScales will then route writes to different servers.

The recommended strategy depends on which failure scenario is more likely and/or
more destructive. If it's unlikely that multiple servers are ever down
simultaneously, then *majority_of_all* is likely the safer choice. On the other
hand, if split-brain is unlikely but multiple servers may be down
simultaneously, then *majority_of_running* would keep the cluster operational.

To check if a monitor is primary, fetch monitor diagnostics with `maxctrl show
monitors` or the REST API. The boolean field **primary** indicates whether the
monitor has lock majority on the cluster. If cooperative monitoring is disabled,
the field value is *null*. Lock information for individual servers is listed in
the server-specific field **lock_held**. Again, *null* indicates that locks are
not in use or the lock status is unknown.

If multiple MaxScale instances end up in a situation where none of them gets the
needed number of servers, they try again at a random point in time. Eventually,
one MaxScale will end up receiving all of the servers. The time it takes for
this to occur depends on multiple factors but it is estimated that the time to
resolve conflicts is low enough that no additional special treatment for
conflicts is needed.

### Releasing locks

Monitor cooperation depends on the server locks. The locks are
connection-specific. The owning connection can manually release a lock, allowing
another connection to claim it. Also, if the owning connection closes, the
MariaDB-server process releases the lock. How quickly a lost connection is
detected affects how quickly the primary monitor status moves from one monitor
and MaxScale to another.

If the primary MaxScale or its monitor is stopped normally, the monitor
connections are properly closed, releasing the locks. This allows the secondary
MaxScale to quickly claim the locks. However, if the primary simply vanishes
(broken network), the connection may just look idle. In this case, the
MariaDB-server may take a long time before it considers the monitor connection
lost. This time ultimately depends on TCP keepalive settings on the machines
running MariaDB-server.

On MariaDB-server 10.3.3 and later, the TCP keepalive settings can be configured
for just the server process. See
[Server System Variables](https://mariadb.com/kb/en/server-system-variables/#tcp_keepalive_interval)
for information on settings *tcp_keepalive_interval*, *tcp_keepalive_probes* and
*tcp_keepalive_time*. These settings can also be set on the operating system
level, as described
[here](http://www.tldp.org/HOWTO/TCP-Keepalive-HOWTO/usingkeepalive.html).

A monitor can also be ordered to manually release its locks via the module
command *release-locks*. This is useful for manually changing the primary
monitor. After running the release-command, the monitor will not attempt to
reacquire the locks for one minute, even if it wasn't the primary monitor to
begin with. This command can cause the cluster to become temporarily unusable by
MaxScale. Only use it when there is another monitor ready to claim the locks.
```
maxctrl call command mariadbmon release-locks MyMonitor1
```

## Backup operations

Backup operations manipulate the contents of a MariaDB Server, saving it or
overwriting it. MariaDB-Monitor supports three backup operations:

1. *rebuild-server*: Replace the contents of a database server with the
contents of another.
2. *create-backup*: Copy the contents of a database server to a storage
location.
3. *restore-from-backup*: Overwrite the contents of a database server with a
backup.

These operations do not modify server config files, only files in the data
directory */var/lib/mysql* are affected.

All of these operations are monitor commands and best launched with MaxCtrl.
The operations are asynchronous, which means MaxCtrl won't wait for the
operation to complete and instead immediately returns "OK". To see the current
status of an operation, either check MaxScale log or use the
fetch-cmd-result-command
(e.g. `maxctrl call command mariadbmon fetch-cmd-result MyMonitor`).

To perform backup operations, MaxScale requires ssh-access on all affected
machines. The *ssh_user* and *ssh_keyfile*-settings define the SSH credentials
MaxScale uses to access the servers. MaxScale must be able to run commands with
*sudo* on both the source and target servers. See [settings](#settings) and
[sudoers.d configuration](#sudoersd-configuration) below
for more information.

The following tools need to be installed on the backends:

1. *Mariabackup*. Backs up and restores MariaDB Server contents. Installed e.g.
with `yum install MariaDB-backup`. See
[Mariabackup documentation](https://mariadb.com/kb/en/mariabackup/) for more
information.
2. *pigz*. Compresses and decompresses the backup stream. Installed e.g. with
`yum install pigz`.
3. *socat*. Streams data from one machine to another. Is likely already
installed. If not, can be installed e.g. with `yum install socat`.

Mariabackup needs server credentials to log in and authenticate to the
MariaDB Server being copied from. For this, MaxScale uses the monitor user.
The monitor user may thus require additional privileges. See
[Mariabackup documentation](https://mariadb.com/kb/en/mariabackup-overview/#authentication-and-privileges)
for more details.

### Rebuild server

The rebuild server-operation replaces the contents of a database server with the
contents of another server. The source server is effectively cloned and all data
on the target server is lost. This is useful when a replica server has diverged
from the primary server, or when adding a new server to the cluster.
MaxScale performs this operation by running Mariabackup on both the
source and target servers.

When launched, the rebuild operation proceeds as below. If any step fails, the
operation is stopped and the target server will be left in an unspecified state.

1. Log in to both servers with ssh and check that the tools listed above are
present (e.g. `mariabackup -v` should succeed).
2. Check that the port used for transferring the backup is free on the source
server. If not, kill the process holding it. This requires running *lsof* and
*kill*.
3. Test the connection by streaming a short message from the source host to the
target.
4. Launch Mariabackup on the source machine, compress the stream and listen
for an incoming connection. This is performed with a command like
`mariabackup --backup --safe-slave-backup --stream=xbstream | pigz -c | socat - TCP-LISTEN:<port>`.
5. Stop MariaDB-server on the target machine and delete all contents of the data
directory */var/lib/mysql*.
6. On the target machine, connect to the source machine, read the backup stream,
decompress it and write to the data directory. This is performed with a command
like `socat -u TCP:<host>:<port> STDOUT | pigz -dc | mbstream -x`. This step can
take a long time if there is much data to transfer.
7. Check that the data directory on the target machine is not empty,
i.e. that the transfer at least appears to have succeeded.
8. Prepare the backup on the target server with a command like
`mariabackup --use-memory=1G --prepare`. This step can also take some time if
the source server performed writes during data transfer.
9. On the target server, change ownership of datadir contents to the
*mysql*-user and start MariaDB-server.
10. Read gtid from the data directory. Have the target server start replicating
from the primary if it is not one already.

The rebuild-operation is a monitor module command and takes three arguments:
the monitor name, target server name and source server name.
The source server can be left out, in which case it is autoselected.
When autoselecting, the monitor prefers to pick an up-to-date replica server to
avoid increasing load on a primary server.
Due to the `--safe-slave-backup`-option, the replica will stop
replicating until the backup data has been transferred.
```
maxctrl call command mariadbmon async-rebuild-server MyMonitor MyTargetServer MySourceServer
```
The operation does not launch if the target server is already replicating or if
the source server is not a primary or replica.

Steps 6 and 8 can take a long time depending on the size of the database and if
writes are ongoing. During these steps, the monitor will continue monitoring the
cluster normally. After each monitor tick the monitor checks if the
rebuild-operation can proceed. No other monitor operations, either manual or
automatic, can run until the rebuild completes.

### Create backup

The create backup-operation copies the contents of a database server to the
backup storage. The source server is not modified but may slow down during
backup creation. MaxScale performs this operation by running
Mariabackup on both the source and storage servers. The storage location is
defined by the *backup_storage_address* and *backup_storage_path* settings.
Normal ssh-settings are used to access the storage server. The backup storage
machine does not need to have a MariaDB Server installed.

Backup creation runs somewhat similar to rebuild-server. The main difference
is that the backup data is simply saved to a directory and not prepared or
used to start a MariaDB Server. If any step fails, the operation is stopped
and the backup storage directory will be left in an unspecified state.

1. Init. See rebuild-server.
2. Check listen port on backup storage machine. See rebuild-server.
3. Check that the backup storage main directory exists. Check that it does not
contain a backup with the same name as the one being created. Create the final
backup directory.
4. Test the connection by streaming a short message from the source host to the
backup storage.
5. Serve backup on source. Similar to rebuild-server step 4.
6. Transfer backup directly to the final storage directory. Similar to
rebuild-server step 5.
7. Check that the copied backup data looks ok.

Backup creation is a monitor module command and takes three
arguments: the monitor name, source server name and backup name. Backup name
defines the subdirectory where the backup is saved and should be a valid
directory name. The command
```
maxctrl call command mariadbmon async-create-backup MyMonitor MySourceServer wednesday_161122
```
would save the backup of MySourceServer to
`<backup_storage_path>/wednesday_161122` on the host defined in
*backup_storage_address*. *ssh_user* needs to have read and write access
to the main storage directory. The source server must be a primary or replica.

Similar to rebuild-server, the monitor will continue monitoring the servers
while the backup is transferred.

### Restore from backup

The restore-operation is the reverse of create-backup. It overwrites the
contents of an existing MariaDB Server with a backup from the backup storage.
The backup is not removed and can be used again. MaxScale performs this
operation by transferring the backup contents as a tar archive and overwriting
the target server data directory. The backup storage is defined in monitor
settings similar to create-backup.

The restore-operation runs somewhat similar to rebuild-server. The main
difference is that the backup data is copied with *tar* instead of Mariabackup.
If any step fails, the operation is stopped and the target server will be
left in an unspecified state.

1. Init. See rebuild-server.
2. Check listen port on target machine. See rebuild-server.
3. Check that the backup storage main directory exists and that it contains
a backup with the name requested.
4. Test the connection by streaming a short message from the backup storage to
the target machine.
5. On the backup storage machine, compress the backup with tar and serve it
with socat, listening for an incoming connection. This is performed with
a command like `tar -zc -C <backup_dir> . | socat - TCP-LISTEN:<port>`.
6. Stop MariaDB-server on the target machine and delete all contents of the data
directory */var/lib/mysql*.
7. On the target machine, connect to the source machine, read the backup stream,
decompress it and write to the data directory. This is performed with a command
like  `socat -u TCP:<host>:<port> STDOUT | sudo tar -xz -C /var/lib/mysql/`.
This step can take a long time if there is much data to transfer.
8. From here on, the operation proceeds as from rebuild-server step 7.

Server restoration is a monitor module command and takes three
arguments: the monitor name, target server name and backup name. Backup name
defines the subdirectory where the backup is read from and should be an
existing directory on the backup storage host. The command
```
maxctrl call command mariadbmon async-restore-from-backup MyMonitor MyTargetServer wednesday_161122
```
would erase the contents of MyTargetServer and replace them with the backup
contained in
`<backup_storage_path>/wednesday_161122` on the host defined in
*backup_storage_address*. *ssh_user* needs to have read access
to the main storage directory and the backup. The target server must not be
a primary or replica.

Similar to rebuild-server, the monitor will continue monitoring the servers
while the backup is transferred and prepared.

### Settings

#### `ssh_user`

String. Ssh username. Used when logging in to backend servers to run commands.

#### `ssh_keyfile`

Path to file with an ssh private key. Used when logging in to backend servers to
run commands.

#### `ssh_check_host_key`

Boolean, default: true. When logging in to backends, require that the server is
already listed in the known_hosts-file of the user running MaxScale.

#### `ssh_timeout`

Time, default: 10s. The rebuild operation consists of multiple ssh
commands. Most of the commands are assumed to complete quickly. If these
commands take more than *ssh_timeout* to complete, the operation fails. Adjust
this setting if rebuild fails due to ssh commands timing out. This setting does
not affect steps 5 and 6, as these are assumed to take significant time.

#### `ssh_port`

Numeric, default: 22. SSH port. Used for running remote commands on servers.

#### `rebuild_port`

Numeric, default: 4444. The port which the source server listens on for a
connection. The port must not be blocked by a firewall or listened on by any
other program. If another process is listening on the port when rebuild is
starting, MaxScale will attempt to kill the process.

#### `backup_storage_address`

String. Address of the backup storage. Does not need to have MariaDB Server
running or be monitored by the monitor. Connected to with ssh. Must have enough
disk space to store all backups.
```
backup_storage_address=192.168.1.11
```

#### `backup_storage_path`

String. Path to main backup storage directory on backup storage host. *ssh_user*
needs to have full access to this directory to save and read backups.
```
/home/maxscale_ssh_user/backup_storage
```

### sudoers.d configuration

If giving MaxScale general sudo-access is out of the question, MaxScale must be
allowed to run the specific commands required by the backup operations. This can
be achieved by creating a file with the commands in the
`/etc/sudoers.d`-directory. In the example below, the user *johnny* is given the
power to run commands as root. The contents of the file may need to be tweaked
due to changes in install locations.
```
johnny ALL= NOPASSWD: /bin/systemctl stop mariadb
johnny ALL= NOPASSWD: /bin/systemctl start mariadb
johnny ALL= NOPASSWD: /usr/sbin/lsof
johnny ALL= NOPASSWD: /bin/kill
johnny ALL= NOPASSWD: /usr/bin/mariabackup
johnny ALL= NOPASSWD: /bin/mbstream
johnny ALL= NOPASSWD: /bin/rm -rf /var/lib/mysql/*
johnny ALL= NOPASSWD: /bin/chown -R mysql\:mysql /var/lib/mysql
johnny ALL= NOPASSWD: /bin/cat /var/lib/mysql/xtrabackup_binlog_info
johnny ALL= NOPASSWD: /bin/tar -xz -C /var/lib/mysql/
```

## ColumnStore commands

Since MaxScale version 22.08, MariaDB Monitor can run ColumnStore administrative
commands against a ColumnStore cluster. The commands interact with the
ColumnStore REST-API present in recent ColumnStore versions and have been tested
with MariaDB-Server 10.6 running the ColumnStore plugin version 6.2. None of the
commands affect monitor configuration or replication topology. MariaDB Monitor
simply relays the commands to the backend cluster.

MariaDB Monitor can fetch cluster status, add and remove nodes, start and stop
the cluster, and set cluster read-only or readwrite. MaxScale only communicates
with the first server in the `servers`-list.

Most of the commands are asynchronous, i.e. they do not wait for the operation
to complete on the ColumnStore backend before returning to the command prompt.
MariaDB Monitor itself, however, runs the command in the background and does not
perform normal monitoring until the operation completes or fails. After an
operation has started the user should use _fetch-cmd-result_ to check its
status. The examples below show how to run the commands using MaxCtrl. If a
command takes a timeout-parameter, the timeout can be given in seconds (s),
minutes (m) or hours (h).

ColumnStore command settings are listed [here](#settings). At least
`cs_admin_api_key` must be set.

### Get status

Fetch cluster status. Returns the result as is. Status fetching has an automatic
timeout of ten seconds.
```
maxctrl call command mariadbmon cs-get-status <monitor-name>
maxctrl call command mariadbmon async-cs-get-status <monitor-name>
```

Examples:
```
maxctrl call command mariadbmon cs-get-status MyMonitor
{
    "mcs1": {
        "cluster_mode": "readwrite",
        "dbrm_mode": "master",
<snip>

maxctrl call command mariadbmon async-cs-get-status MyMonitor
OK
maxctrl call command mariadbmon fetch-cmd-result MyMonitor
{
    "mcs1": {
        "cluster_mode": "readwrite",
        "dbrm_mode": "master",
<snip>
```

### Add or remove node

Add or remove a node to/from the ColumnStore cluster.
```
maxctrl call command mariadbmon async-cs-add-node <monitor-name> <node-host> <timeout>
maxctrl call command mariadbmon async-cs-remove-node <monitor-name> <node-host> <timeout>
```
`<node-host>` is the hostname or IP of the node being added or removed.

Examples:
```
maxctrl call command mariadbmon async-cs-add-node MyMonitor mcs3 1m
OK
maxctrl call command mariadbmon fetch-cmd-result MyMonitor
{
    "node_id": "mcs3",
    "timestamp": "2022-05-05 08:07:51.518268"
}
maxctrl call command mariadbmon async-cs-remove-node MyMonitor mcs3 1m
OK
maxctrl call command mariadbmon fetch-cmd-result MyMonitor
{
    "node_id": "mcs3",
    "timestamp": "2022-05-05 10:46:46.506947"
}
```

### Start and stop cluster

```
maxctrl call command mariadbmon async-cs-start-cluster <monitor-name> <timeout>
maxctrl call command mariadbmon async-cs-stop-cluster <monitor-name> <timeout>
```

Examples:
```
maxctrl call command mariadbmon async-cs-start-cluster MyMonitor 1m
OK
maxctrl call command mariadbmon fetch-cmd-result MyMonitor
{
    "timestamp": "2022-05-05 09:41:57.140732"
}
maxctrl call command mariadbmon async-cs-stop-cluster MyMonitor 1m
OK
maxctrl call command mariadbmon fetch-cmd-result MyMonitor
{
    "mcs1": {
        "timestamp": "2022-05-05 09:45:33.779837"
    },
<snip>
```

### Set read-only or readwrite

```
maxctrl call command mariadbmon async-cs-set-readonly <monitor-name> <timeout>
maxctrl call command mariadbmon async-cs-set-readwrite <monitor-name> <timeout>
```

Examples:
```
maxctrl call command mariadbmon async-cs-set-readonly MyMonitor 30s
OK
maxctrl call command mariadbmon fetch-cmd-result MyMonitor
{
    "cluster-mode": "readonly",
    "timestamp": "2022-05-05 09:49:18.365444"
}
maxctrl call command mariadbmon async-cs-set-readwrite MyMonitor 30s
OK
maxctrl call command mariadbmon fetch-cmd-result MyMonitor
{
    "cluster-mode": "readwrite",
    "timestamp": "2022-05-05 09:50:30.718972"
}
```
### Settings

#### `cs_admin_port`

Numeric, default: 8640. The REST-API port on the ColumnStore nodes. All nodes
are assumed to listen on the same port.
```
cs_admin_port=8641
```

#### `cs_admin_api_key`

String. The API-key MaxScale sends to the ColumnStore nodes when making a
REST-API request. Should match the value configured on the ColumnStore nodes.
```
cs_admin_api_key=somekey123
```

#### `cs_admin_base_path`

String, default: */cmapi/0.4.0*. Base path sent with the REST-API request.

## Other commands

### `fetch-cmd-result`

Fetches the result of the last manual command. Requires monitor name as
parameter. Most commands only return a generic success message or an error
description. ColumnStore commands may return more data. Scheduling another
command clears a stored result.
```
maxctrl call command mariadbmon fetch-cmd-result MariaDB-Monitor
"switchover completed successfully."
```

### `cancel-cmd`

Cancels the latest operation, whether manual or automatic, if possible. Requires
monitor name as parameter. A scheduled manual command is simply canceled
before it can run. If a command is already running, it stops as soon as
possible. The *cancel-cmd* itself does not wait for a running operation to stop.
Use *fetch-cmd-result* or check the log to see if the operation has truly
completed. Canceling is most useful for stopping a stalled rebuild operation.
```
maxctrl call command mariadbmon cancel-cmd MariaDB-Monitor
OK
```

## Troubleshooting

### Failover/switchover fails

See the [Limitations and requirements-section](#limitations_and_requirements).

Before performing failover or switchover, the monitor checks that
prerequisites are fulfilled, printing any errors and warnings found. This should
catch and explain most issues with failover or switchover not working.
If the operations are attempted and still fail, then most likely one of
the commands the monitor issued to a server failed or timed out. The log should
explain which query failed.

A typical failure reason is that a command such as `STOP SLAVE` takes longer than the
`backend_read_timeout` of the monitor, causing the connection to break. As of 2.3, the
monitor will retry most such queries if the failure was caused by a timeout. The retrying
continues until the total time for a failover or switchover has been spent. If the log
shows warnings or errors about commands timing out, increasing the backend timeout
settings of the monitor should help. Other settings to look at are `query_retries` and
`query_retry_timeout`. These are general MaxScale settings described in the
[Configuration guide](../Getting-Started/Configuration-Guide.md). Setting
`query_retries` to 2 is a reasonable first try.

<<<<<<< HEAD
### Replica detection shows external primaries
=======
If switchover causes the old master (now slave) to fail replication, then most
likely a user or perhaps a scheduled event performed a write while monitor
had set `read_only=1`. This is possible if the user performing the write has
"SUPER" or "READ_ONLY ADMIN" privileges. The switchover-operation tries to kick
out SUPER-users but this is not certain to succeed. Remove these privileges
from any users that regularly do writes to prevent them from interfering with
switchover.

The server configuration files should have `log-slave-updates=1` to ensure that
a newly promoted master has binary logs of previous events. This allows the new
master to replicate past events to any lagging slaves.

To print out all queries sent to the servers, start MaxScale with
`--debug=enable-statement-logging`. This setting prints all queries sent to the
backends by monitors and authenticators. The printed queries may include
usernames and passwords.

### Slave detection shows external masters
>>>>>>> 7e515d22

If a replica is shown in _maxctrl_ as "Slave of External Server" instead of
"Slave", the reason is likely that the "Master_Host"-setting of the replication connection
does not match the MaxScale server definition. As of 2.3.2, the MariaDB Monitor by default
assumes that the replica connections (as shown by `SHOW ALL SLAVES STATUS`) use the exact
same "Master_Host" as used the MaxScale configuration file server definitions. This is
controlled by the setting [assume_unique_hostnames](#assume_unique_hostnames).

## Using the MariaDB Monitor With Binlogrouter

Since MaxScale 2.2 it's possible to detect a replication setup
which includes Binlog Server: the required action is to add the
binlog server to the list of servers only if _master_id_ identity is set.<|MERGE_RESOLUTION|>--- conflicted
+++ resolved
@@ -638,16 +638,13 @@
 
 ### Limitations and requirements
 
-<<<<<<< HEAD
+Switchover and failover are meant for simple topologies (one primary and
+several replicas). Using these commands with complicated topologies
+(multiple primaries, relays, circular replication) may give unpredictable results
+and should be tested before use on a production system.
+
 Switchover and failover only understand simple topologies. They will not work if
 the cluster has multiple primaries, relay primaries, or if the topology is circular.
-=======
-Switchover and failover are meant for simple topologies (one master and
-several slaves). Using these commands with complicated topologies
-(multiple masters, relays, circular replication) may give unpredictable results
-and should be tested before use on a production system.
-
->>>>>>> 7e515d22
 The server cluster is assumed to be well-behaving with no significant
 replication lag (within `failover_timeout`/`switchover_timeout`) and all
 commands that modify the cluster (such as "STOP SLAVE", "CHANGE MASTER",
@@ -655,22 +652,13 @@
 and `backend_write_timeout`).
 
 The backends must all use GTID-based replication, and the domain id should not
-<<<<<<< HEAD
-change during a switchover or failover. Primary and replicas must have
-well-behaving GTIDs with no extra events on replica servers.
-=======
-change during a switchover or failover. Slave servers should not have extra
+change during a switchover or failover. Replicas should not have extra
 local events so that GTIDs are compatible across the cluster.
->>>>>>> 7e515d22
 
 Failover cannot be performed if MaxScale was started only after the primary
 server went down. This is because MaxScale needs reliable information on the
 gtid domain of the cluster and the replication topology in general to properly
-<<<<<<< HEAD
-select the new primary.
-=======
-select the new master. `enforce_simple_topology=1` relaxes this requirement.
->>>>>>> 7e515d22
+select the new primary. `enforce_simple_topology=1` relaxes this requirement.
 
 Failover may lose events. If a primary goes down before sending new events to at
 least one replica, those events are lost when a new primary is chosen. If the old
@@ -681,23 +669,14 @@
 [semisynchronous replication](https://mariadb.com/kb/en/library/semisynchronous-replication/).
 In semisynchronous mode, the primary waits for a replica to receive an event before
 returning an acknowledgement to the client. This does not yet guarantee a clean
-<<<<<<< HEAD
 failover. If the primary fails after preparing a transaction but before receiving
 replica acknowledgement, it will still commit the prepared transaction as part of
-its crash recovery. Since the replicas may never have seen this transaction, the
-old primary has diverged from the replicas. See
-[Configuring the Primary Wait Point](https://mariadb.com/kb/en/library/semisynchronous-replication/#configuring-the-master-wait-point)
-for more information.
-=======
-failover. If the master fails after preparing a transaction but before receiving
-slave acknowledgement, it will still commit the prepared transaction as part of
-its crash recovery. If the slaves never saw this transaction, the
-old master has diverged from the cluster. See
+its crash recovery. If the replicas never saw this transaction, the
+old primary has diverged from the cluster. See
 [Configuring the Master Wait Point](https://mariadb.com/kb/en/library/semisynchronous-replication/#configuring-the-master-wait-point)
 for more information. This situation is much less likely in MariaDB Server
 10.6.2 and later, as the improved crash recovery logic will delete such
 transactions.
->>>>>>> 7e515d22
 
 Even a controlled shutdown of the primary may lose events. The server does not by
 default wait for all data to be replicated to the replicas when shutting down and
@@ -713,13 +692,8 @@
 primary backend to stop any updates. *read_only* does not affect users with the
 SUPER-privilege so any such user can issue writes during a switchover. These
 writes have a high chance of breaking replication, because the write may not be
-<<<<<<< HEAD
 replicated to all replicas before they switch to the new primary. To prevent this,
-any users who commonly do updates should not have the SUPER-privilege. For even
-=======
-replicated to all slaves before they switch to the new master. To prevent this,
 any users who commonly do updates should NOT have the SUPER-privilege. For even
->>>>>>> 7e515d22
 more security, the only SUPER-user session during a switchover should be the
 MaxScale monitor user.
 
@@ -1551,10 +1525,7 @@
 [Configuration guide](../Getting-Started/Configuration-Guide.md). Setting
 `query_retries` to 2 is a reasonable first try.
 
-<<<<<<< HEAD
-### Replica detection shows external primaries
-=======
-If switchover causes the old master (now slave) to fail replication, then most
+If switchover causes the old primary (now replica) to fail replication, then most
 likely a user or perhaps a scheduled event performed a write while monitor
 had set `read_only=1`. This is possible if the user performing the write has
 "SUPER" or "READ_ONLY ADMIN" privileges. The switchover-operation tries to kick
@@ -1563,16 +1534,15 @@
 switchover.
 
 The server configuration files should have `log-slave-updates=1` to ensure that
-a newly promoted master has binary logs of previous events. This allows the new
-master to replicate past events to any lagging slaves.
+a newly promoted primary has binary logs of previous events. This allows the new
+primary to replicate past events to any lagging replicas.
 
 To print out all queries sent to the servers, start MaxScale with
 `--debug=enable-statement-logging`. This setting prints all queries sent to the
 backends by monitors and authenticators. The printed queries may include
 usernames and passwords.
 
-### Slave detection shows external masters
->>>>>>> 7e515d22
+### Replica detection shows external primaries
 
 If a replica is shown in _maxctrl_ as "Slave of External Server" instead of
 "Slave", the reason is likely that the "Master_Host"-setting of the replication connection
