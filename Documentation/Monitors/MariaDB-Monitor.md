--- conflicted
+++ resolved
@@ -932,7 +932,6 @@
 
 #### `auto_failover`
 
-<<<<<<< HEAD
 - **Type**: [enum](../Getting-Started/Configuration-Guide.md#enumerations)
 - **Mandatory**: No
 - **Dynamic**: Yes
@@ -941,16 +940,9 @@
 
 Enable automatic primary failover. `true`, `on`, `yes` and `1` enable normal
 failover. `false`, `off`, `no` and `0` disable the feature. `safe` enables
-[safe failover]((#failover-safe).
-=======
-- **Type**: [boolean](../Getting-Started/Configuration-Guide.md#booleans)
-- **Mandatory**: No
-- **Dynamic**: Yes
-- **Default**: `false`
->>>>>>> 59d16868
-
-Enable automated primary failover. When automatic failover is enabled,
-traditional MariaDB Primary-Replica clusters
+[safe failover](#failover-safe).
+
+When automatic failover is enabled, traditional MariaDB Primary-Replica clusters
 will automatically elect a new primary if the old primary goes down and stays down
 a number of iterations given in `failcount`. Failover will not take place when
 MaxScale is configured as a passive instance. For details on how MaxScale
