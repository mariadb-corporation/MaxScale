# MariaDB Monitor

[TOC]

## Overview

MariaDB Monitor monitors a Primary-Replica replication cluster. It probes the
state of the backends and assigns server roles such as primary and replica, which
are used by the routers when deciding where to route a query. It can also modify
the replication cluster by performing failover, switchover and rejoin. Backend
server versions older than MariaDB/MySQL 5.5 are not supported. Failover and
other similar operations require MariaDB 10.0.2 or later.

Up until MariaDB MaxScale 2.2.0, this monitor was called _MySQL Monitor_.

## Required Grants

The monitor user requires the following grant:
```
CREATE USER 'maxscale'@'maxscalehost' IDENTIFIED BY 'maxscale-password';
GRANT REPLICATION CLIENT ON *.* TO 'maxscale'@'maxscalehost';
```

In MariaDB Server versions 10.5.0 to 10.5.8, the monitor user instead requires
REPLICATION SLAVE ADMIN:
```
GRANT REPLICATION SLAVE ADMIN ON *.* TO 'maxscale'@'maxscalehost';
```

In MariaDB Server 10.5.9 and later, REPLICA MONITOR is required:
```
GRANT REPLICA MONITOR ON *.* TO 'maxscale'@'maxscalehost';
```

If the monitor needs to query server disk space (i.e. `disk_space_threshold` is
set), then the FILE-grant is required with MariaDB Server versions 10.4.7,
10.3.17, 10.2.26 and 10.1.41 and later.
```
GRANT FILE ON *.* TO 'maxscale'@'maxscalehost';
```

MariaDB Server 10.5.2 introduces CONNECTION ADMIN. This is recommended since it
allows the monitor to log in even if server connection limit has been reached.
```
GRANT CONNECTION ADMIN ON *.* TO 'maxscale'@'maxscalehost';
```

### Cluster Manipulation Grants

If [cluster manipulation operations](#cluster-manipulation-operations) are used,
the following additional grants are required:
```
GRANT SUPER, RELOAD, PROCESS, SHOW DATABASES, EVENT ON *.* TO 'maxscale'@'maxscalehost';
GRANT SELECT ON mysql.user TO 'maxscale'@'maxscalehost';
```

As of MariaDB Server 11.0.1, the SUPER-privilege no longer contains several of
its former sub-privileges. These must be given separately.
```
GRANT RELOAD, PROCESS, SHOW DATABASES, EVENT, SET USER, READ_ONLY ADMIN ON *.* TO 'maxscale'@'maxscalehost';
GRANT REPLICATION SLAVE ADMIN, BINLOG ADMIN, CONNECTION ADMIN ON *.* TO 'maxscale'@'maxscalehost';
GRANT SELECT ON mysql.user TO 'maxscale'@'maxscalehost';
```

If a separate replication user is defined (with `replication_user` and
`replication_password`), it requires the following grant:
```
CREATE USER 'replication'@'replicationhost' IDENTIFIED BY 'replication-password';
GRANT REPLICATION SLAVE ON *.* TO 'replication'@'replicationhost';
```

## Primary selection

Only one backend can be primary at any given time. A primary must be running
(successfully connected to by the monitor) and its *read_only*-setting must be
off. A primary may not be replicating from another server in the monitored
cluster unless the primary is part of a multiprimary group. Primary selection
prefers to select the server with the most replicas, possibly in multiple
replication layers. Only replicas reachable by a chain of running relays or
directly connected to the primary count.  When multiple servers are tied for
primary status, the server which appears earlier in the `servers`-setting of the
monitor is selected.

Servers in a cyclical replication topology (multiprimary group) are interpreted
as having all the servers in the group as replicas. Even from a multiprimary group
only one server is selected as the overall primary.

After a primary has been selected, the monitor prefers to stick with the choice
even if other potential primaries with more replica servers are available. Only if
the current primary is clearly unsuitable does the monitor try to select another
primary. An existing primary turns invalid if:

1. It is unwritable (*read_only* is on).
2. It has been down for more than *failcount* monitor passes and has no running
replicas. Running replicas behind a downed relay count. A replica in this
context is any server with at least a partially running replication connection
(either io or sql thread is running). The replicas must also be down for more
than *failcount* monitor passes to allow new master selection.
3. It did not previously replicate from another server in the cluster but it
is now replicating.
4. It was previously part of a multiprimary group but is no longer, or the
multiprimary group is replicating from a server not in the group.

Cases 1 and 2 cover the situations in which the DBA, an external script or even
another MaxScale has modified the cluster such that the old primary can no longer
act as primary. Cases 3 and 4 are less severe. In these cases the topology has
changed significantly and the primary should be re-selected, although the old
primary may still be the best choice.

The primary change described above is different from failover and switchover
described in section
[Failover, switchover and auto-rejoin](#failover,-switchover-and-auto-rejoin).
A primary change only modifies the server roles inside MaxScale but does not
modify the cluster other than changing the targets of read and write queries.
Failover and switchover perform a primary change on their own.

As a general rule, it's best to avoid situations where the cluster has multiple
standalone servers, separate primary-replica pairs or separate multiprimary groups.
Due to primary invalidation rule 2, a standalone primary can easily lose the
primary status to another valid primary if it goes down. The new primary probably
does not have the same data as the previous one. Non-standalone primaries are less
vulnerable, as a single running replica or multiprimary group member will keep the
primary valid even when down.

## Configuration

A minimal configuration for a  monitor requires a set of servers for monitoring
and a username and a password to connect to these servers.

```
[MyMonitor]
type=monitor
module=mariadbmon
servers=server1,server2,server3
user=myuser
password=mypwd
```

From MaxScale 2.2.1 onwards, the module name is `mariadbmon` instead of
`mysqlmon`. The old name can still be used.

The grants required by `user` depend on which monitor features are used.  A full
list of the grants can be found in the [Required Grants](#required-grants)
section.

## Common Monitor Parameters

For a list of optional parameters that all monitors support, read the
[Monitor Common](Monitor-Common.md) document.

## MariaDB Monitor optional parameters

These are optional parameters specific to the MariaDB Monitor. Failover,
switchover and rejoin-specific parameters are listed in their own
[section](#cluster-manipulation-operations). Rebuild-related parameters are
described in the [Rebuild server-section](#rebuild-server). ColumnStore
parameters are described in the [ColumnStore commands-section](#settings).

### `assume_unique_hostnames`

- **Type**: [boolean](../Getting-Started/Configuration-Guide.md#booleans)
- **Mandatory**: No
- **Dynamic**: Yes
- **Default**: `true`

When active, the monitor assumes that server hostnames and
ports are consistent between the server definitions in the MaxScale
configuration file  and the "SHOW ALL SLAVES STATUS" outputs of the servers
themselves. Specifically, the monitor assumes that if server A is replicating
from server B, then A must have a replica connection with `Master_Host` and
`Master_Port` equal to B's address and port in the configuration file. If this
is not the case, e.g. an IP is used in the server while a hostname is given in
the file, the monitor may misinterpret the topology. In MaxScale 2.4.1, the
monitor attempts name resolution on the addresses if a simple string comparison
does not find a match. Using exact matching addresses is, however, more
reliable.

This setting must be ON to use any cluster operation features such as failover
or switchover, because MaxScale uses the addresses and ports in the
configuration file when issuing "CHANGE MASTER TO"-commands.

If the network configuration is such that the addresses MaxScale uses to connect
to backends are different from the ones the servers use to connect to each
other, `assume_unique_hostnames` should be set to OFF. In this mode, MaxScale
uses server id:s it queries from the servers and the `Master_Server_Id` fields
of the replica connections to deduce which server is replicating from which. This
is not perfect though, since MaxScale doesn't know the id:s of servers it has
never connected to (e.g. server has been down since MaxScale was started). Also,
the `Master_Server_Id`-field may have an incorrect value if the replica connection
has not been established. MaxScale will only trust the value if the monitor has
seen the replica connection IO thread connected at least once. If this is not the
case, the replica connection is ignored.

### `master_conditions`

- **Type**: [enum_mask](../Getting-Started/Configuration-Guide.md#enumerations)
- **Mandatory**: No
- **Dynamic**: Yes
- **Values**: `none`, `connecting_slave`, `connected_slave`, `running_slave`, `primary_monitor_master`
- **Default**: `primary_monitor_master`

Designate additional conditions for
*Master*-status, i.e qualified for read and write queries.

<<<<<<< HEAD
Normally, if a suitable primary candidate server is found as described in
[Primary selection](#primary-selection), MaxScale designates it *Master*.
*master_conditions* sets additional conditions for a primary server. This
setting is an enum, allowing multiple conditions to be set simultaneously.
Conditions 2, 3 and 4 refer to replica servers. If combined, a single replica must
fulfill all of the given conditions for the primary to be viable.
=======
Normally, if a suitable master candidate server is found as described in
[Master selection](#master-selection), MaxScale designates it *Master*.
*master_conditions* sets additional conditions for a master server. This
setting is an enum_mask, allowing multiple conditions to be set simultaneously.
Conditions 2, 3 and 4 refer to slave servers. If combined, a single slave must
fulfill all of the given conditions for the master to be viable.
>>>>>>> 903f328b

If the primary candidate fails *master_conditions* but fulfills
*slave_conditions*, it may be designated *Slave* instead.

The available conditions are:

1. none : No additional conditions
2. connecting_slave : At least one immediate replica (not behind relay) is
attempting to replicate or is replicating from the primary (Slave_IO_Running is
'Yes' or 'Connecting', Slave_SQL_Running is 'Yes'). A replica with incorrect
replication credentials does not count. If the replica is currently down, results
from the last successful monitor tick are used.
3. connected_slave : Same as above, with the difference that the replication
connection must be up (Slave_IO_Running is 'Yes'). If the replica is currently
down, results from the last successful monitor tick are used.
4. running_slave : Same as *connecting_slave*, with the addition that the
replica must also be *Running*.
5. primary_monitor_master : If this MaxScale is
[cooperating](#cooperative-monitoring) with another MaxScale and this is the
secondary MaxScale, require that the candidate primary is selected also by the
primary MaxScale.

The default value of this setting is
`master_requirements=primary_monitor_master` to ensure that both monitors use
the same primary server when cooperating.

For example, to require that the primary must have a replica which is both
connected and running, set
```
master_conditions=connected_slave,running_slave
```

### `slave_conditions`

- **Type**: [enum_mask](../Getting-Started/Configuration-Guide.md#enumerations)
- **Mandatory**: No
- **Dynamic**: Yes
- **Values**: `none`, `linked_master`, `running_master`, `writable_master`, `primary_monitor_master`
- **Default**: `none`

Designate additional conditions for *Slave*-status,
i.e qualified for read queries.

Normally, a server is *Slave* if it is at least attempting to replicate from the
primary candidate or a relay (Slave_IO_Running is 'Yes' or 'Connecting',
Slave_SQL_Running is 'Yes', valid replication credentials). The primary candidate
does not necessarily need to be writable, e.g. if it fails its
<<<<<<< HEAD
*master_conditions*. *slave_conditions* sets additional conditions for a replica
server. This setting is an enum, allowing multiple conditions to be set
=======
*master_conditions*. *slave_conditions* sets additional conditions for a slave
server. This setting is an enum_mask, allowing multiple conditions to be set
>>>>>>> 903f328b
simultaneously.

The available conditions are:

1. none : No additional conditions. This is the default value.
2. linked_master : The replica must be connected to the primary (Slave_IO_Running
and Slave_SQL_Running are 'Yes') and the primary must be *Running*. The same
applies to any relays between the replica and the primary.
3. running_master : The primary must be running. Relays may be down.
4. writable_master : The primary must be writable, i.e. labeled *Master*.
5. primary_monitor_master : If this MaxScale is
[cooperating](#cooperative-monitoring) with another MaxScale and this is the
secondary MaxScale, require that the candidate primary is selected also by the
primary MaxScale.

For example, to require that the primary server of the cluster must be running
and writable for any servers to have *Slave*-status, set
```
slave_conditions=running_master,writable_master
```

### `failcount`

<<<<<<< HEAD
Number of consecutive monitor passes a primary server must be down before it is
=======
- **Type**: number
- **Mandatory**: No
- **Dynamic**: Yes
- **Default**: `5`

Number of consecutive monitor passes a master server must be down before it is
>>>>>>> 903f328b
considered failed. If automatic failover is enabled (`auto_failover=true`), it
may be performed at this time. A value of 0 or 1 enables immediate failover.

If automatic failover is not possible, the monitor will try to
search for another server to fulfill the primary role. See section
[Primary selection](#primary-selection)
for more details. Changing the primary may break replication as queries could be
routed to a server without previous events. To prevent this, avoid having
multiple valid primary servers in the cluster.

<<<<<<< HEAD
The default value is 5 failures.

The worst-case delay between the primary failure and the start of the failover
=======
The worst-case delay between the master failure and the start of the failover
>>>>>>> 903f328b
can be estimated by summing up the timeout values and `monitor_interval` and
multiplying that by `failcount`:

```
(monitor_interval + backend_connect_timeout) * failcount
```

### `enforce_writable_master`

<<<<<<< HEAD
This feature is disabled by default. If set to ON, the monitor attempts to
disable the *read_only*-flag on the primary when seen. The flag is
=======
- **Type**: [boolean](../Getting-Started/Configuration-Guide.md#booleans)
- **Mandatory**: No
- **Dynamic**: Yes
- **Default**: `false`

If set to ON, the monitor attempts to
disable the *read_only*-flag on the master when seen. The flag is
>>>>>>> 903f328b
checked every monitor tick. The monitor user requires the SUPER-privilege for
this feature to work.

Typically, the primary server should never be in read-only-mode. Such a situation
may arise due to misconfiguration or accident, or perhaps if MaxScale crashed
during switchover.

When this feature is enabled, setting the primary manually to *read_only* will no
longer cause the monitor to search for another primary. The primary will instead
for a moment lose its [Master]-status (no writes), until the monitor again
enables writes on the primary. When starting from scratch, the monitor still
prefers to select a writable server as primary if possible.

### `enforce_read_only_slaves`

<<<<<<< HEAD
This feature is disabled by default. If set to ON, the monitor attempts to
enable the *read_only*-flag on any writable replica server. The flag is checked
=======
- **Type**: [boolean](../Getting-Started/Configuration-Guide.md#booleans)
- **Mandatory**: No
- **Dynamic**: Yes
- **Default**: `false`

If set to ON, the monitor attempts to
enable the *read_only*-flag on any writable slave server. The flag is checked
>>>>>>> 903f328b
every monitor tick. The monitor user requires the SUPER-privilege
(or READ_ONLY ADMIN) for this
feature to work. While the *read_only*-flag is ON, only users with the
SUPER-privilege (or READ_ONLY ADMIN) can write to the backend server. If
temporary write access is required, this feature should be disabled before
attempting to disable *read_only* manually. Otherwise, the monitor will quickly
re-enable it.

*read_only* won't be enabled on the master server, even if it has
lost [Master]-status due to [master_conditions](#master_conditions) and is
marked [Slave].

### `enforce_read_only_servers`

- **Type**: [boolean](../Getting-Started/Configuration-Guide.md#booleans)
- **Mandatory**: No
- **Dynamic**: Yes
- **Default**: `false`

Works similar to
[enforce_read_only_slaves](#enforce_read_only_slaves) except will set
*read_only* on any writable server that is not the primary and not in
maintenance (a superset of the servers altered by *enforce_read_only_slaves*).

The monitor user requires the SUPER-privilege
(or READ_ONLY ADMIN) for this feature to work. If the cluster has no valid
primary or primary candidate, *read_only* is not set on any server as it is
unclear which servers should be altered.

### `maintenance_on_low_disk_space`

<<<<<<< HEAD
This feature is enabled by default. If a running server that is not the primary
or a relay primary is out of disk space the server is set to maintenance mode.
=======
- **Type**: [boolean](../Getting-Started/Configuration-Guide.md#booleans)
- **Mandatory**: No
- **Dynamic**: Yes
- **Default**: `true`

If a running server that is not the master
or a relay master is out of disk space the server is set to maintenance mode.
>>>>>>> 903f328b
Such servers are not used for router sessions and are ignored when performing a
failover or other cluster modification operation. See the general monitor
parameters [disk_space_threshold](Monitor-Common.md#disk_space_threshold) and
[disk_space_check_interval](Monitor-Common.md#disk_space_check_interval)
on how to enable disk space monitoring.

Once a server has been put to maintenance mode, the disk space situation
of that server is no longer updated. The server will not be taken out of
maintenance mode even if more disk space becomes available. The maintenance
flag must be removed manually:
```
maxctrl clear server server2 Maint
```

### `cooperative_monitoring_locks`

- **Type**: [enum](../Getting-Started/Configuration-Guide.md#enumerations)
- **Mandatory**: No
- **Dynamic**: Yes
- **Values**: `none`, `majority_of_all`, `majority_of_running`
- **Default**: `none`

Using this setting is recommended when multiple MaxScales are monitoring the
same backend cluster. When enabled, the monitor attempts to acquire exclusive
locks on the backend servers. The monitor considers itself the primary monitor
if it has a majority of locks. The majority can be either over all configured
servers or just over running servers. See
[Cooperative monitoring](#cooperative-monitoring)
for more details on how this feature works and which value to use.

Allowed values:
1. `none` Default value, no locking.
2. `majority_of_all` Primary monitor requires majority of locks, even counting
servers which are [Down].
3. `majority_of_running` Primary monitor requires majority of locks over
[Running] servers.

This setting is separate from the global MaxScale setting *passive*. If
*passive* is set, cluster operations are disabled even if monitor has
acquired the locks. Generally, it's best not to mix cooperative monitoring with
the *passive*-setting.

### `script_max_replication_lag`

- **Type**: number
- **Mandatory**: No
- **Dynamic**: Yes
- **Default**: `-1`

Defines a replication lag limit in seconds for
launching the monitor script configured in the *script*-parameter. If the
replication lag of a server goes above this limit, the script is ran with the
$EVENT-placeholder replaced by "rlag_above". If the lag goes back below the
limit, the script is ran again with replacement "rlag_below".

Negative values disable this feature. For more information on monitor scripts,
see [general monitor documentation](./Monitor-Common.md#script).

## Cluster manipulation operations

Starting with MaxScale 2.2.1, MariaDB Monitor supports replication cluster
modification. The operations implemented are:
- [failover](#failover), which replaces a failed primary with a replica
- [switchover](#switchover), which swaps a running primary with a replica
- [async-switchover](#queued-switchover), which schedules a switchover and returns
- [rejoin](#rejoin), which directs servers to replicate from the primary
- [reset-replication](#reset-replication) (added in MaxScale 2.3.0), which deletes binary logs and
resets gtid:s

See [operation details](#operation-details) for more information on the
implementation of the commands.

The cluster operations require that the monitor user (`user`) has the following
privileges:

- SUPER, to modify replica connections, set globals such as *read\_only* and kill
connections from other super-users
- REPLICATION CLIENT (REPLICATION SLAVE ADMIN in MariaDB Server 10.5), to list
replica connections
- RELOAD, to flush binary logs
- PROCESS, to check if the *event\_scheduler* process is running
- SHOW DATABASES and EVENT, to list and modify server events
- SELECT on mysql.user, to see which users have SUPER

A list of the grants can be found in the [Required Grants](#required-grants)
section.

The privilege system was changed in MariaDB Server 10.5. The effects of this on
the MaxScale monitor user are minor, as the SUPER-privilege contains many of the
required privileges and is still required to kill connections from other
super-users.

In MariaDB Server 11.0.1 and later, SUPER no longer contains all the required
grants. The monitor requires:

- READ_ONLY ADMIN, to set *read\_only*
- REPLICA MONITOR and REPLICATION SLAVE ADMIN, to view and manage replication
connections
- RELOAD, to flush binary logs
- PROCESS, to check if the *event\_scheduler* process is running
- SHOW DATABASES, EVENT and SET USER, to list and modify server events
- BINLOG ADMIN, to delete binary logs (during _reset-replication_)
- CONNECTION ADMIN, to kill connections
- SELECT on mysql.user, to see which users have SUPER

In addition, the monitor needs to know which username and password a
replica should use when starting replication. These are given in
`replication_user` and `replication_password`.

The user can define files with SQL statements which are executed on any server
being demoted or promoted by cluster manipulation commands. See the sections on
`promotion_sql_file` and `demotion_sql_file` for more information.

The monitor can manipulate scheduled server events when promoting or demoting a
server. See the section on `handle_events` for more information.

All cluster operations can be activated manually through MaxCtrl. See
section [Manual activation](#manual-activation) for more details.

See [Limitations and requirements](#limitations-and-requirements) for
information on possible issues with failover and switchover.

### Operation details

#### Failover

```
call command mariadbmon failover MONITOR
```

**Failover** replaces a failed primary with a running replica. It does the
following:

1. Select the most up-to-date replica of the old primary to be the new primary. The
selection criteria is as follows in descending priority:
      1. gtid_IO_pos (latest event in relay log)
      2. gtid_current_pos (most processed events)
      3. log_slave_updates is on
      4. disk space is not low
2. If the new primary has unprocessed relay log items, cancel and try again
later.
3. Prepare the new primary:
      1. Remove the replica connection the new primary used to replicate from the
      old primary.
      2. Disable the *read\_only*-flag.
      3. Enable scheduled server events (if event handling is on). Only events
      that were enabled on the old primary are enabled.
      4. Run the commands in `promotion_sql_file`.
      5. Start replication from external primary if one existed.
4. Redirect all other replicas to replicate from the new primary:
      1. STOP SLAVE and RESET SLAVE
      2. CHANGE MASTER TO
      3. START SLAVE
5. Check that all replicas are replicating.

Failover is considered successful if steps 1 to 3 succeed, as the cluster then
has at least a valid primary server.

#### Switchover

```
call command mariadbmon switchover MONITOR [NEW_PRIMARY] [OLD_PRIMARY]
```

**Switchover** swaps a running primary with a running replica. It does the
following:

1. Prepare the old primary for demotion:
      1. Stop any external replication.
      2. Kill connections from super-users since *read\_only* does not affect
      them.
      3. Enable the *read\_only*-flag to stop writes.
      4. Disable scheduled server events (if event handling is on).
      5. Run the commands in `demotion_sql_file`.
      6. Flush the binary log (FLUSH LOGS) so that all events are on disk.
2. Wait for the new primary to catch up with the old primary.
3. Promote new primary and redirect replicas as in failover steps 3 and 4. Also
redirect the demoted old primary.
4. Check that all replicas are replicating.

Similar to failover, switchover is considered successful if the new primary was
successfully promoted.

#### Rejoin

```
call command mariadbmon rejoin MONITOR OLD_PRIMARY
```

**Rejoin** joins a standalone server to the cluster or redirects a replica
replicating from a server other than the primary. A standalone server is joined
by:

1. Run the commands in `demotion_sql_file`.
2. Enable the *read\_only*-flag.
3. Disable scheduled server events (if event handling is on).
4. Start replication: CHANGE MASTER TO and START SLAVE.

A server which is replicating from the wrong primary is redirected simply with
STOP SLAVE, RESET SLAVE, CHANGE MASTER TO and START SLAVE commands.

#### Reset Replication

```
maxctrl call command mariadbmon reset-replication MONITOR [NEW_PRIMARY]
```

**Reset-replication** (added in MaxScale 2.3.0) deletes binary logs and resets
gtid:s. This destructive command is meant for situations where the gtid:s in the
cluster are out of sync while the actual data is known to be in sync. The
operation  proceeds as follows:

1. Reset gtid:s and delete binary logs on all servers:
      1. Stop (STOP SLAVE) and delete (RESET SLAVE ALL) all replica connections.
      2. Enable the *read\_only*-flag.
      3. Disable scheduled server events (if event handling is on).
      3. Delete binary logs (RESET MASTER).
      4. Set the sequence number of *gtid\_slave\_pos* to zero. This also affects
 *gtid\_current\_pos*.
2. Prepare new primary:
      1. Disable the *read\_only*-flag.
      2. Enable scheduled server events (if event handling is on). Events are
      only enabled if the cluster had a primary server when starting the
      reset-replication operation. Only events that were enabled on the previous
      primary are enabled on the new.
3. Direct other servers to replicate from the new primary as in the other
operations.

### Manual activation

Cluster operations can be activated manually through the REST API or MaxCtrl.
The commands are only performed when MaxScale is in active mode. The commands
generally match their automatic versions. The exception is _rejoin_, in which
the manual command allows rejoining even when the joining server has empty
gtid:s. This rule allows the user to force a rejoin on a server without binary
logs.

All commands require the monitor instance name as the first parameter. Failover
selects the new primary server automatically and does not require additional
parameters. Rejoin requires the name of the joining server as second parameter.
Replication reset accepts the name of the new primary server as second parameter.
If not given, the current primary is selected.

Switchover takes one to three parameters. If only the monitor name is given,
switchover will autoselect both the replica to promote and the current primary as
the server to be demoted. If two parameters are given, the second parameter is
interpreted as the replica to promote. If three parameters are given, the third
parameter is interpreted as the current primary. The user-given current primary is
compared to the primary server currently deduced by the monitor and if the two
are unequal, an error is given.

Example commands are below:
```
call command mariadbmon failover MyMonitor
call command mariadbmon rejoin MyMonitor OldPrimaryServ
call command mariadbmon reset-replication MyMonitor
call command mariadbmon reset-replication MyMonitor NewPrimaryServ
call command mariadbmon switchover MyMonitor
call command mariadbmon switchover MyMonitor NewPrimaryServ
call command mariadbmon switchover MyMonitor NewPrimaryServ OldPrimaryServ
```

The commands follow the standard module command syntax. All require the monitor
configuration name (MyMonitor) as the first parameter. For switchover, the
last two parameters define the server to promote (NewPrimaryServ) and the server
to demote (OldPrimaryServ). For rejoin, the server to join (OldPrimaryServ) is
required. Replication reset requires the server to promote (NewPrimaryServ).

It is safe to perform manual operations even with automatic failover, switchover
or rejoin enabled since automatic operations cannot happen simultaneously
with manual ones.

When a cluster modification is initiated via the REST-API, the URL path is of the
form:
```
/v1/maxscale/modules/mariadbmon/<operation>?<monitor-instance>&<server-param1>&<server-param2>
```
- `<operation>` is the name of the command: _failover_, _switchover_, _rejoin_
or _reset-replication_.
- `<monitor-instance>` is the monitor section name from the MaxScale
configuration file.
- `<server-param1>` and `<server-param2>` are server parameters as described
above for MaxCtrl. Only _switchover_ accepts both, _failover_ doesn't need any
and both _rejoin_ and _reset-replication_ accept one.

Given a MaxScale configuration file like
```
[Cluster1]
type=monitor
module=mariadbmon
servers=server1, server2, server3, server 4
...
```
with the assumption that `server2` is the current primary, then the URL
path for making `server4` the new primary would be:
```
/v1/maxscale/modules/mariadbmon/switchover?Cluster1&server4&server2
```

Example REST-API paths for other commands are listed below.
```
/v1/maxscale/modules/mariadbmon/failover?Cluster1
/v1/maxscale/modules/mariadbmon/rejoin?Cluster1&server3
/v1/maxscale/modules/mariadbmon/reset-replication?Cluster1&server3
```

#### Queued switchover

Most cluster modification commands wait until the operation either succeeds or
fails. _async-switchover_ is an exception, as it returns immediately. Otherwise
_async-switchover_ works identical to a normal _switchover_ command. Use the
module command _fetch-cmd-result_ to view the result of the queued command.
_fetch-cmd-result_ returns the status or result of the latest manual command,
whether queued or not.
```
maxctrl call command mariadbmon async-switchover Cluster1
OK
maxctrl call command mariadbmon fetch-cmd-result Cluster1
{
    "links": {
        "self": "http://localhost:8989/v1/maxscale/modules/mariadbmon/fetch-cmd-result"
    },
    "meta": "switchover completed successfully."
}
```

### Automatic activation

Failover can activate automatically if `auto_failover` is on. The activation
begins when the primary has been down at least `failcount` monitor iterations.
Before modifying the cluster, the monitor checks that all prerequisites for the
failover are fulfilled. If the cluster does not seem ready, an error is printed
and the cluster is rechecked during the next monitor iteration.

Switchover can also activate automatically with the
`switchover_on_low_disk_space`-setting. The operation begins if the primary
server is low on disk space but otherwise the operating logic is quite similar
to automatic failover.

Rejoin stands for starting replication on a standalone server or redirecting a
replica replicating from the wrong primary (any server that is not the cluster
primary). The rejoined servers are directed to replicate from the current cluster
primary server, forcing the replication topology to a 1-primary-N-replicas
configuration.

A server is categorized as standalone if the server has no replica connections,
not even stopped ones. A server is replicating from the wrong primary if the
replica IO thread is connected but the primary server id seen by the replica does not
match the cluster primary id. Alternatively, the IO thread may be stopped or
connecting but the primary server host or port information differs from the
cluster primary info. These criteria mean that a STOP SLAVE does not yet set a
replica as standalone.

With `auto_rejoin` active, the monitor will try to rejoin any servers matching
the above requirements. Rejoin does not obey `failcount` and will attempt to
rejoin any valid servers immediately. When activating rejoin manually, the
user-designated server must fulfill the same requirements.

### Limitations and requirements

Switchover and failover are meant for simple topologies (one primary and
several replicas). Using these commands with complicated topologies
(multiple primaries, relays, circular replication) may give unpredictable results
and should be tested before use on a production system.

Switchover and failover only understand simple topologies. They will not work if
the cluster has multiple primaries, relay primaries, or if the topology is circular.
The server cluster is assumed to be well-behaving with no significant
replication lag (within `failover_timeout`/`switchover_timeout`) and all
commands that modify the cluster (such as "STOP SLAVE", "CHANGE MASTER",
"START SLAVE") complete in a few seconds (faster than `backend_read_timeout`
and `backend_write_timeout`).

The backends must all use GTID-based replication, and the domain id should not
change during a switchover or failover. Replicas should not have extra
local events so that GTIDs are compatible across the cluster.

Failover cannot be performed if MaxScale was started only after the primary
server went down. This is because MaxScale needs reliable information on the
gtid domain of the cluster and the replication topology in general to properly
select the new primary. `enforce_simple_topology=1` relaxes this requirement.

Failover may lose events. If a primary goes down before sending new events to at
least one replica, those events are lost when a new primary is chosen. If the old
primary comes back online, the other servers have likely moved on with a
diverging history and the old primary can no longer join the replication cluster.

To reduce the chance of losing data, use
[semisynchronous replication](https://mariadb.com/kb/en/library/semisynchronous-replication/).
In semisynchronous mode, the primary waits for a replica to receive an event before
returning an acknowledgement to the client. This does not yet guarantee a clean
failover. If the primary fails after preparing a transaction but before receiving
replica acknowledgement, it will still commit the prepared transaction as part of
its crash recovery. If the replicas never saw this transaction, the
old primary has diverged from the cluster. See
[Configuring the Master Wait Point](https://mariadb.com/kb/en/library/semisynchronous-replication/#configuring-the-master-wait-point)
for more information. This situation is much less likely in MariaDB Server
10.6.2 and later, as the improved crash recovery logic will delete such
transactions.

Even a controlled shutdown of the primary may lose events. The server does not by
default wait for all data to be replicated to the replicas when shutting down and
instead simply closes all connections. Before shutting down the primary with the
intention of having a replica promoted, run *switchover* first to ensure that all
data is replicated. For more information on server shutdown, see
[Binary Log Dump Threads and the Shutdown Process](https://mariadb.com/kb/en/library/replication-threads/#binary-log-dump-threads-and-the-shutdown-process).

Switchover requires that the cluster is "frozen" for the duration of the
operation. This means that no data modifying statements such as INSERT or UPDATE
are executed and the GTID position of the primary server is stable. When
switchover begins, the monitor sets the global *read_only* flag on the old
primary backend to stop any updates. *read_only* does not affect users with the
SUPER-privilege so any such user can issue writes during a switchover. These
writes have a high chance of breaking replication, because the write may not be
replicated to all replicas before they switch to the new primary. To prevent this,
any users who commonly do updates should NOT have the SUPER-privilege. For even
more security, the only SUPER-user session during a switchover should be the
MaxScale monitor user. This also applies to users running scheduled server
events. Although the monitor by default disables events on the master, an
event may already be executing. If the event definer has SUPER-privilege, the
event can write to the database even through *read_only*.

When mixing rejoin with failover/switchover, the backends should have
*log_slave_updates* on. The rejoining server is likely lagging behind the rest
of the cluster. If the current cluster primary does not have binary logs from the
moment the rejoining server lost connection, the rejoining server cannot
continue replication. This is an issue if the primary has changed and
the new primary does not have *log_slave_updates* on.

If an automatic cluster operation such as auto-failover or auto-rejoin fails,
all cluster modifying operations are disabled for `failcount` monitor iterations,
after which the operation may be retried. Similar logic applies if the cluster is
unsuitable for such operations, e.g. replication is not using GTID.

### External primary support

The monitor detects if a server in the cluster is replicating from an external
primary (a server that is not monitored by the monitor). If the replicating
server is the cluster primary server, then the cluster itself is considered to
have an external primary.

If a failover/switchover happens, the new primary server is set to replicate from
the cluster external primary server. The username and password for the replication
are defined in `replication_user` and `replication_password`. The address and
port used are the ones shown by `SHOW ALL SLAVES STATUS` on the old cluster
primary server. In the case of switchover, the old primary also stops replicating
from the external server to preserve the topology.

After failover the new primary is replicating from the external primary. If the
failed old primary comes back online, it is also replicating from the external
server. To normalize the situation, either have *auto_rejoin* on or manually
execute a rejoin. This will redirect the old primary to the current cluster
primary.

### Configuration parameters

#### `auto_failover`

<<<<<<< HEAD
Enable automated primary failover. This parameter expects a boolean value and the
default value is false.

When automatic failover is enabled, traditional MariaDB Primary-Replica clusters
will automatically elect a new primary if the old primary goes down and stays down
=======
- **Type**: [boolean](../Getting-Started/Configuration-Guide.md#booleans)
- **Mandatory**: No
- **Dynamic**: Yes
- **Default**: `false`

Enable automated master failover. When automatic failover is enabled,
traditional MariaDB Master-Slave clusters
will automatically elect a new master if the old master goes down and stays down
>>>>>>> 903f328b
a number of iterations given in `failcount`. Failover will not take place when
MaxScale is configured as a passive instance. For details on how MaxScale
behaves in passive mode, see the documentation on `failover_timeout` below.

The monitor user must have the SUPER and RELOAD privileges for failover to work.

#### `auto_rejoin`

- **Type**: [boolean](../Getting-Started/Configuration-Guide.md#booleans)
- **Mandatory**: No
- **Dynamic**: Yes
- **Default**: `false`

<<<<<<< HEAD
When enabled, the monitor will attempt to direct standalone servers and servers
replicating from a relay primary to the main cluster primary server, enforcing a
1-primary-N-replicas configuration.
=======
Enable automatic joining of server to the cluster. When enabled, the monitor
will attempt to direct standalone servers and servers
replicating from a relay master to the main cluster master server, enforcing a
1-master-N-slaves configuration.
>>>>>>> 903f328b

For example, consider the following event series.

1. Replica A goes down
2. Primary goes down and a failover is performed, promoting Replica B
3. Replica A comes back

Replica A is still trying to replicate from the downed primary, since it wasn't
online during failover. If `auto_rejoin` is on, Replica A will quickly be
redirected to Replica B, the current primary.

#### `switchover_on_low_disk_space`

<<<<<<< HEAD
This feature is disabled by default. If enabled, the monitor will attempt to
switchover a primary server low on disk space with a replica. The switch is only
done if a replica without disk space issues is found. If
`maintenance_on_low_disk_space` is also enabled, the old primary (now a replica)
=======
- **Type**: [boolean](../Getting-Started/Configuration-Guide.md#booleans)
- **Mandatory**: No
- **Dynamic**: Yes
- **Default**: `false`

If enabled, the monitor will attempt to
switchover a master server low on disk space with a slave. The switch is only
done if a slave without disk space issues is found. If
`maintenance_on_low_disk_space` is also enabled, the old master (now a slave)
>>>>>>> 903f328b
will be put to maintenance during the next monitor iteration.

For this parameter to have any effect, `disk_space_threshold` must be specified
for the [server](../Getting-Started/Configuration-Guide.md#disk_space_threshold)
or the [monitor](Monitor-Common.md#disk_space_threshold).
Also, [disk_space_check_interval](Monitor-Common.md#disk_space_check_interval)
must be defined for the monitor.
```
switchover_on_low_disk_space=true
```

#### `enforce_simple_topology`

- **Type**: [boolean](../Getting-Started/Configuration-Guide.md#booleans)
- **Mandatory**: No
- **Dynamic**: Yes
- **Default**: `false`

This setting tells the monitor to assume that the servers should be arranged in a
1-primary-N-replicas topology and the monitor should try to keep it that way. If
`enforce_simple_topology` is enabled, the settings `assume_unique_hostnames`,
`auto_failover` and `auto_rejoin` are also activated regardless of their individual
settings.

By default, mariadbmon will not rejoin servers with more than one replication
stream configured into the cluster. Starting with MaxScale 6.2.0, when
`enforce_simple_topology` is enabled, all servers will be rejoined into the
cluster and any extra replication sources will be removed. This is done to make
automated failover with multi-source external replication possible.

This setting also allows the monitor to perform a failover to a cluster where the primary
server has not been seen [Running]. This is usually the case when the primary goes down
before MaxScale is started. When using this feature, the monitor will guess the GTID
domain id of the primary from the replicas. For reliable results, the GTID:s of the cluster
should be simple.
```
enforce_simple_topology=true
```

#### `replication_user` and `replication_password`

- **Type**: string
- **Mandatory**: No
- **Dynamic**: Yes
- **Default**: None

The username and password of the replication user. These are given as the values
for `MASTER_USER` and `MASTER_PASSWORD` whenever a `CHANGE MASTER TO` command is
executed.

Both `replication_user` and `replication_password` parameters must be defined if
a custom replication user is used. If neither of the parameters is defined, the
`CHANGE MASTER TO`-command will use the monitor credentials for the replication
user.

The credentials used for replication must have the `REPLICATION SLAVE`
privilege.

`replication_password` uses the same encryption scheme as other password
parameters. If password encryption is in use, `replication_password` must be
encrypted with the same key to avoid erroneous decryption.

#### `replication_master_ssl`

- **Type**: [boolean](../Getting-Started/Configuration-Guide.md#booleans)
- **Mandatory**: No
- **Dynamic**: Yes
- **Default**: `false`

If set to ON, any `CHANGE MASTER TO`-command generated will set `MASTER_SSL=1` to enable
encryption for the replication stream. This setting should only be enabled if the backend
servers are configured for ssl. This typically means setting *ssl_ca*, *ssl_cert* and
*ssl_key* in the server configuration file. Additionally, credentials for the replication
user should require an encrypted connection (`e.g. ALTER USER repl@'%' REQUIRE SSL;`).

If the setting is left OFF, `MASTER_SSL` is not set at all, which will preserve existing
settings when redirecting a replica connection.

#### `replication_custom_options`

Type: string

A custom string added to "CHANGE MASTER TO"-commands sent by the monitor
whenever setting up replication (e.g. during switchover). Useful for defining
ssl certificates or other specialized replication options. MaxScale does not
check the contents of the string, so care should be taken to ensure that
only valid options are set and that the contents do not interfere with
the options MaxScale sets on its own (e.g. MASTER_HOST). This setting can
also be configured for an individual server. If configured for both
the monitor and a server, the server setting takes priority.

```
replication_custom_options=MASTER_SSL_CERT = '/tmp/certs/client-cert.pem',
                           MASTER_SSL_KEY = '/tmp/certs/client-key.pem',
                           MASTER_SSL_CA = '/tmp/certs/ca.pem',
                           MASTER_SSL_VERIFY_SERVER_CERT=0
```

#### `failover_timeout` and `switchover_timeout`

- **Type**: [duration](../Getting-Started/Configuration-Guide.md#durations)
- **Mandatory**: No
- **Dynamic**: Yes
- **Default**: `90s`

Time limit for failover and switchover operations. The default
values are 90 seconds for both. `switchover_timeout` is also used as the time
limit for a rejoin operation. Rejoin should rarely time out, since it is a
faster operation than switchover.

The timeouts are specified as documented
[here](../Getting-Started/Configuration-Guide.md#durations). If no explicit unit
is provided, the value is interpreted as seconds in MaxScale 2.4. In subsequent
versions a value without a unit may be rejected. Note that since the granularity
of the timeouts is seconds, a timeout specified in milliseconds will be rejected,
even if the duration is longer than a second.

If no successful failover/switchover takes place within the configured time
period, a message is logged and automatic failover is disabled. This prevents
further automatic modifications to the misbehaving cluster.

#### `verify_master_failure`

<<<<<<< HEAD
Enable additional primary failure verification for automatic failover.
`verify_master_failure` is a boolean value (default: true) which enables this
feature and `master_failure_timeout` defines the timeout (default: 10 seconds).

The primary failure timeout is specified as documented
[here](../Getting-Started/Configuration-Guide.md#durations). If no explicit unit
is provided, the value is interpreted as seconds in MaxScale 2.4. In subsequent
versions a value without a unit may be rejected. Note that since the granularity
of the timeout is seconds, a timeout specified in milliseconds will be rejected,
even if the duration is longer than a second.
=======
- **Type**: [boolean](../Getting-Started/Configuration-Guide.md#booleans)
- **Mandatory**: No
- **Dynamic**: Yes
- **Default**: `true`

Enable additional master failure verification for automatic failover.
`verify_master_failure` enables this  feature and
[master_failure_timeout](#master_failure_timeout) defines the timeout.
>>>>>>> 903f328b

Failure verification is performed by checking whether the replica servers are
still connected to the primary and receiving events. An event is either a change
in the *Gtid_IO_Pos*-field of the `SHOW SLAVE STATUS` output or a heartbeat
event. Effectively, if a replica has received an event within
`master_failure_timeout` duration, the primary is not considered down when
deciding whether to failover, even if MaxScale cannot connect to the primary.
`master_failure_timeout` should be longer than the `Slave_heartbeat_period` of
the replica connection to be effective.

If every replica loses its connection to the primary (*Slave_IO_Running* is not
"Yes"), primary failure is considered verified regardless of timeout. This allows
faster failover when the primary properly disconnects.

For automatic failover to activate, the `failcount` requirement must also be
met.

#### `master_failure_timeout`

- **Type**: [duration](../Getting-Started/Configuration-Guide.md#durations)
- **Mandatory**: No
- **Dynamic**: Yes
- **Default**: `10s`

The master failure timeout is specified as documented
[here](../Getting-Started/Configuration-Guide.md#durations). If no explicit unit
is provided, the value is interpreted as seconds in MaxScale 2.4. In subsequent
versions a value without a unit may be rejected. Note that since the granularity
of the timeout is seconds, a timeout specified in milliseconds will be rejected,
even if the duration is longer than a second.

#### `servers_no_promotion`

- **Type**: string
- **Mandatory**: No
- **Dynamic**: Yes
- **Default**: None

This is a comma-separated list of server names that will not be chosen for
primary promotion during a failover or autoselected for switchover. This does not
affect switchover if the user selects the server to promote. Using this setting
can disrupt new primary selection for failover such that an non-optimal server is
chosen. At worst, this will cause replication to break. Alternatively, failover
may fail if all valid promotion candidates are in the exclusion list.

```
servers_no_promotion=backup_dc_server1,backup_dc_server2
```

#### `promotion_sql_file` and `demotion_sql_file`

- **Type**: string
- **Mandatory**: No
- **Dynamic**: Yes
- **Default**: None

These optional settings are paths to text files with SQL statements in them.
During promotion or demotion, the contents are read line-by-line and executed on
the backend. Use these settings to execute custom statements on the servers to
complement the built-in operations.

Empty lines or lines starting with '#' are ignored. Any results returned by the
statements are ignored. All statements must succeed for the failover, switchover
or rejoin to continue. The monitor user may require additional privileges and
grants for the custom commands to succeed.

When promoting a replica to primary during switchover or failover, the
`promotion_sql_file` is read and executed on the new primary server after its
read-only flag is disabled. The commands are ran *before* starting replication
from an external primary if any.

`demotion_sql_file` is ran on an old primary during demotion to replica, before the
old primary starts replicating from the new primary. The file is also ran before
rejoining a standalone server to the cluster, as the standalone server is
typically a former primary server. When redirecting a replica replicating from a
wrong primary, the sql-file is not executed.

Since the queries in the files are ran during operations which modify
replication topology, care is required. If `promotion_sql_file` contains data
modification (DML) queries, the new primary server may not be able to
successfully replicate from an external primary. `demotion_sql_file` should never
contain DML queries, as these may not replicate to the replica servers before
replica threads are stopped, breaking replication.

```
promotion_sql_file=/home/root/scripts/promotion.sql
demotion_sql_file=/home/root/scripts/demotion.sql
```

#### `handle_events`

- **Type**: [boolean](../Getting-Started/Configuration-Guide.md#booleans)
- **Mandatory**: No
- **Dynamic**: Yes
- **Default**: `true`

If enabled, the monitor continuously queries the
servers for enabled scheduled events and uses this information when performing
cluster operations, enabling and disabling events as appropriate.

When a server is being demoted, any events with "ENABLED" status are set to
"SLAVESIDE_DISABLED". When a server is being promoted to primary, events that are either
"SLAVESIDE_DISABLED" or "DISABLED" are set to "ENABLED" if the same event was also enabled
on the old primary server last time it was successfully queried. Events are considered
identical if they have the same schema and name. When a standalone server is rejoined to
the cluster, its events are also disabled since it is now a replica.

The monitor does not check whether the same events were disabled and enabled during a
switchover or failover/rejoin. All events that meet the criteria above are altered.

The monitor does not enable or disable the event scheduler itself. For the
events to run on the new primary server, the scheduler should be enabled by the
admin. Enabling it in the server configuration file is recommended.

Events running at high frequency may cause replication to break in a failover
scenario. If an old primary which was failed over restarts, its event scheduler
will be on if set in the server configuration file. Its events will also
remember their "ENABLED"-status and run when scheduled. This may happen before
the monitor rejoins the server and disables the events. This should only be an
issue for events running more often than the monitor interval or events that run
immediately after the server has restarted.

## Cooperative monitoring

As of MaxScale 2.5, MariaDB-Monitor supports cooperative monitoring. This means
that multiple monitors (typically in different MaxScale instances) can monitor
the same backend server cluster and only one will be the primary monitor. Only
the primary monitor may perform *switchover*, *failover* or *rejoin* operations.
The primary also decides which server is the primary. Cooperative monitoring is
enabled with the
[cooperative_monitoring_locks](#cooperative_monitoring_locks)-setting.
Even with this setting, only one monitor per server per MaxScale is allowed.
This limitation can be circumvented by defining multiple copies of a server in
the configuration file.

Cooperative monitoring uses
[server locks](https://mariadb.com/kb/en/get_lock/)
for coordinating between monitors. When cooperating, the monitor regularly
checks the status of a lock named *maxscale_mariadbmonitor* on every server and
acquires it if free. If the monitor acquires a majority of locks, it is the
primary. If a monitor cannot claim majority locks, it is a secondary monitor.

The primary monitor of a cluster also acquires the lock
*maxscale_mariadbmonitor_master* on the primary server. Secondary monitors check
which server this lock is taken on and only accept that server as the primary.
This arrangement is required so that multiple monitors can agree on which server
is the primary regardless of replication topology. If a secondary monitor does
not see the primary-lock taken, then it won't mark any server as [Master],
causing writes to fail.

The lock-setting defines how many locks are required for primary status. Setting
`cooperative_monitoring_locks=majority_of_all` means that the primary monitor
needs *n_servers/2 + 1* (rounded down) locks. For example, a cluster of three
servers needs two locks for majority, a cluster of four needs three, and a
cluster of five needs three.
This scheme is resistant against split-brain situations in the sense
that multiple monitors cannot be primary simultaneously. However, a split may
cause both monitors to consider themselves secondary, in which case a primary
server won't be detected.

Even without a network split, `cooperative_monitoring_locks=majority_of_all`
will lead to neither monitor claiming lock majority once too many servers go
down. This scenario is depicted in the image below. Only two out of four servers
are running when three are needed for majority. Although both MaxScales see both
running servers, neither is certain they have majority and the cluster stays in
read-only mode. If the primary server is down, no failover is performed either.

![Neither MaxScale can claim majority if too many servers go down when using majority_of_all](images/coop_lock_no_majority.png)

Setting `cooperative_monitoring_locks=majority_of_running` changes the way
*n_servers* is calculated. Instead of using the total number of servers, only
servers currently [Running] are considered. This scheme adapts to multiple
servers going down, ensuring that claiming lock majority is always possible.
However, it can lead to multiple monitors claiming primary status in a
split-brain situation. As an example, consider a cluster with servers 1 to 4
with MaxScales A and B, as in the image below. MaxScale A can connect to
servers 1 and 2 (and claim their locks) but not to servers 3 and 4 due to
a network split. MaxScale A thus assumes servers 3 and 4 are down. MaxScale B
does the opposite, claiming servers 3 and 4 and assuming 1 and 2 are down.
Both MaxScales claim two locks out of two available and assume that they have
lock majority. Both MaxScales may then promote their own primaries and route
writes to different servers.

![Both MaxScales claim majority in split-brain situation when using majority_of_running](images/coop_lock_split_brain.png)

The recommended strategy depends on which failure scenario is more likely and/or
more destructive. If it's unlikely that multiple servers are ever down
simultaneously, then *majority_of_all* is likely the safer choice. On the other
hand, if split-brain is unlikely but multiple servers may be down
simultaneously, then *majority_of_running* would keep the cluster operational.

To check if a monitor is primary, fetch monitor diagnostics with `maxctrl show
monitors` or the REST API. The boolean field **primary** indicates whether the
monitor has lock majority on the cluster. If cooperative monitoring is disabled,
the field value is *null*. Lock information for individual servers is listed in
the server-specific field **lock_held**. Again, *null* indicates that locks are
not in use or the lock status is unknown.

If a MaxScale instance tries to acquire the locks but fails to get majority
(perhaps another MaxScale was acquiring locks simultaneously) it will release
any acquired locks and try again after a random number of monitor ticks. This
prevents multiple MaxScales from fighting over the locks continuously as one
MaxScale will eventually wait less time than the others. Conflict probability
can be further decreased by configuring each monitor with a different
*monitor_interval*.

The flowchart below illustrates the lock handling logic.

![Cooperative monitoring lock decision flowchart](images/coop_lock_flowchart.svg)

### Releasing locks

Monitor cooperation depends on the server locks. The locks are
connection-specific. The owning connection can manually release a lock, allowing
another connection to claim it. Also, if the owning connection closes, the
MariaDB Server process releases the lock. How quickly a lost connection is
detected affects how quickly the primary monitor status moves from one monitor
and MaxScale to another.

If the primary MaxScale or its monitor is stopped normally, the monitor
connections are properly closed, releasing the locks. This allows the secondary
MaxScale to quickly claim the locks. However, if the primary simply vanishes
(broken network), the connection may just look idle. In this case, the
MariaDB Server may take a long time before it considers the monitor connection
lost. This time ultimately depends on TCP keepalive settings on the machines
running MariaDB Server.

On MariaDB Server 10.3.3 and later, the TCP keepalive settings can be configured
for just the server process. See
[Server System Variables](https://mariadb.com/kb/en/server-system-variables/#tcp_keepalive_interval)
for information on settings *tcp_keepalive_interval*, *tcp_keepalive_probes* and
*tcp_keepalive_time*. These settings can also be set on the operating system
level, as described
[here](http://www.tldp.org/HOWTO/TCP-Keepalive-HOWTO/usingkeepalive.html).

As of MaxScale  6.4.16, 22.08.13, 23.02.10, 23.08.6 and 24.02.2, configuring
TCP keepalive is no longer necessary as monitor sets the session *wait_timeout*
variable when acquiring a lock. This causes the MariaDB Server to close the
monitor connection if the connection appears idle for too long. The value of
*wait_timeout* used depends on the monitor interval and connection timeout
settings, and is logged at MaxScale startup.

A monitor can also be ordered to manually release its locks via the module
command *release-locks*. This is useful for manually changing the primary
monitor. After running the release-command, the monitor will not attempt to
reacquire the locks for one minute, even if it wasn't the primary monitor to
begin with. This command can cause the cluster to become temporarily unusable by
MaxScale. Only use it when there is another monitor ready to claim the locks.
```
maxctrl call command mariadbmon release-locks MyMonitor1
```

## Backup operations

Backup operations manipulate the contents of a MariaDB Server, saving it or
overwriting it. MariaDB-Monitor supports three backup operations:

1. *rebuild-server*: Replace the contents of a database server with the
contents of another.
2. *create-backup*: Copy the contents of a database server to a storage
location.
3. *restore-from-backup*: Overwrite the contents of a database server with a
backup.

These operations do not modify server config files, only files in the data
directory */var/lib/mysql* are affected.

All of these operations are monitor commands and best launched with MaxCtrl.
The operations are asynchronous, which means MaxCtrl won't wait for the
operation to complete and instead immediately returns "OK". To see the current
status of an operation, either check MaxScale log or use the
fetch-cmd-result-command
(e.g. `maxctrl call command mariadbmon fetch-cmd-result MyMonitor`).

To perform backup operations, MaxScale requires ssh-access on all affected
machines. The *ssh_user* and *ssh_keyfile*-settings define the SSH credentials
MaxScale uses to access the servers. MaxScale must be able to run commands with
*sudo* on both the source and target servers. See [settings](#settings) and
[sudoers.d configuration](#sudoersd-configuration) below
for more information.

The following tools need to be installed on the backends:

1. *Mariabackup*. Backs up and restores MariaDB Server contents. Installed e.g.
with `yum install MariaDB-backup`. See
[Mariabackup documentation](https://mariadb.com/kb/en/mariabackup/) for more
information.
2. *pigz*. Compresses and decompresses the backup stream. Installed e.g. with
`yum install pigz`.
3. *socat*. Streams data from one machine to another. Is likely already
installed. If not, can be installed e.g. with `yum install socat`.

Mariabackup needs server credentials to log in and authenticate to the
MariaDB Server being copied from. For this, MaxScale uses the monitor user.
The monitor user may thus require additional privileges. See
[Mariabackup documentation](https://mariadb.com/kb/en/mariabackup-overview/#authentication-and-privileges)
for more details.

### Rebuild server

The rebuild server-operation replaces the contents of a database server with the
contents of another server. The source server is effectively cloned and all data
on the target server is lost. This is useful when a replica server has diverged
from the primary server, or when adding a new server to the cluster.
MaxScale performs this operation by running Mariabackup on both the
source and target servers.

When launched, the rebuild operation proceeds as below. If any step fails, the
operation is stopped and the target server will be left in an unspecified state.

1. Log in to both servers with ssh and check that the tools listed above are
present (e.g. `mariabackup -v` should succeed).
2. Check that the port used for transferring the backup is free on the source
server. If not, kill the process holding it. This requires running *lsof* and
*kill*.
3. Test the connection by streaming a short message from the source host to the
target.
4. Launch Mariabackup on the source machine, compress the stream and listen
for an incoming connection. This is performed with a command like
`mariabackup --backup --safe-slave-backup --stream=xbstream | pigz -c | socat - TCP-LISTEN:<port>`.
5. Stop MariaDB-server on the target machine and delete all contents of the data
directory */var/lib/mysql*.
6. On the target machine, connect to the source machine, read the backup stream,
decompress it and write to the data directory. This is performed with a command
like `socat -u TCP:<host>:<port> STDOUT | pigz -dc | mbstream -x`. This step can
take a long time if there is much data to transfer.
7. Check that the data directory on the target machine is not empty,
i.e. that the transfer at least appears to have succeeded.
8. Prepare the backup on the target server with a command like
`mariabackup --use-memory=1G --prepare`. This step can also take some time if
the source server performed writes during data transfer.
9. On the target server, change ownership of datadir contents to the
*mysql*-user and start MariaDB-server.
10. Read gtid from the data directory. Have the target server start replicating
from the primary if it is not one already.

The rebuild-operation is a monitor module command and takes three arguments:
the monitor name, target server name and source server name.
The source server can be left out, in which case it is autoselected.
When autoselecting, the monitor prefers to pick an up-to-date replica server to
avoid increasing load on a primary server.
Due to the `--safe-slave-backup`-option, the replica will stop
replicating until the backup data has been transferred.
```
maxctrl call command mariadbmon async-rebuild-server MyMonitor MyTargetServer MySourceServer
```
The operation does not launch if the target server is already replicating or if
the source server is not a primary or replica.

Steps 6 and 8 can take a long time depending on the size of the database and if
writes are ongoing. During these steps, the monitor will continue monitoring the
cluster normally. After each monitor tick the monitor checks if the
rebuild-operation can proceed. No other monitor operations, either manual or
automatic, can run until the rebuild completes.

### Create backup

The create backup-operation copies the contents of a database server to the
backup storage. The source server is not modified but may slow down during
backup creation. MaxScale performs this operation by running
Mariabackup on both the source and storage servers. The storage location is
defined by the *backup_storage_address* and *backup_storage_path* settings.
Normal ssh-settings are used to access the storage server. The backup storage
machine does not need to have a MariaDB Server installed.

Backup creation runs somewhat similar to rebuild-server. The main difference
is that the backup data is simply saved to a directory and not prepared or
used to start a MariaDB Server. If any step fails, the operation is stopped
and the backup storage directory will be left in an unspecified state.

1. Init. See rebuild-server.
2. Check listen port on backup storage machine. See rebuild-server.
3. Check that the backup storage main directory exists. Check that it does not
contain a backup with the same name as the one being created. Create the final
backup directory.
4. Test the connection by streaming a short message from the source host to the
backup storage.
5. Serve backup on source. Similar to rebuild-server step 4.
6. Transfer backup directly to the final storage directory. Similar to
rebuild-server step 5.
7. Check that the copied backup data looks ok.

Backup creation is a monitor module command and takes three
arguments: the monitor name, source server name and backup name. Backup name
defines the subdirectory where the backup is saved and should be a valid
directory name. The command
```
maxctrl call command mariadbmon async-create-backup MyMonitor MySourceServer wednesday_161122
```
would save the backup of MySourceServer to
`<backup_storage_path>/wednesday_161122` on the host defined in
*backup_storage_address*. *ssh_user* needs to have read and write access
to the main storage directory. The source server must be a primary or replica.

Similar to rebuild-server, the monitor will continue monitoring the servers
while the backup is transferred.

### Restore from backup

The restore-operation is the reverse of create-backup. It overwrites the
contents of an existing MariaDB Server with a backup from the backup storage.
The backup is not removed and can be used again. MaxScale performs this
operation by transferring the backup contents as a tar archive and overwriting
the target server data directory. The backup storage is defined in monitor
settings similar to create-backup.

The restore-operation runs somewhat similar to rebuild-server. The main
difference is that the backup data is copied with *tar* instead of Mariabackup.
If any step fails, the operation is stopped and the target server will be
left in an unspecified state.

1. Init. See rebuild-server.
2. Check listen port on target machine. See rebuild-server.
3. Check that the backup storage main directory exists and that it contains
a backup with the name requested.
4. Test the connection by streaming a short message from the backup storage to
the target machine.
5. On the backup storage machine, compress the backup with tar and serve it
with socat, listening for an incoming connection. This is performed with
a command like `tar -zc -C <backup_dir> . | socat - TCP-LISTEN:<port>`.
6. Stop MariaDB-server on the target machine and delete all contents of the data
directory */var/lib/mysql*.
7. On the target machine, connect to the source machine, read the backup stream,
decompress it and write to the data directory. This is performed with a command
like  `socat -u TCP:<host>:<port> STDOUT | sudo tar -xz -C /var/lib/mysql/`.
This step can take a long time if there is much data to transfer.
8. From here on, the operation proceeds as from rebuild-server step 7.

Server restoration is a monitor module command and takes three
arguments: the monitor name, target server name and backup name. Backup name
defines the subdirectory where the backup is read from and should be an
existing directory on the backup storage host. The command
```
maxctrl call command mariadbmon async-restore-from-backup MyMonitor MyTargetServer wednesday_161122
```
would erase the contents of MyTargetServer and replace them with the backup
contained in
`<backup_storage_path>/wednesday_161122` on the host defined in
*backup_storage_address*. *ssh_user* needs to have read access
to the main storage directory and the backup. The target server must not be
a primary or replica.

Similar to rebuild-server, the monitor will continue monitoring the servers
while the backup is transferred and prepared.

### Settings

#### `ssh_user`

- **Type**: string
- **Mandatory**: No
- **Dynamic**: Yes
- **Default**: None

Ssh username. Used when logging in to backend servers to run commands.

#### `ssh_keyfile`

- **Type**: path
- **Mandatory**: No
- **Dynamic**: Yes
- **Default**: None

Path to file with an ssh private key. Used when logging in to backend servers to
run commands.

#### `ssh_check_host_key`

- **Type**: [boolean](../Getting-Started/Configuration-Guide.md#booleans)
- **Mandatory**: No
- **Dynamic**: Yes
- **Default**: `true`

Boolean, default: true. When logging in to backends, require that the server is
already listed in the known_hosts-file of the user running MaxScale.

#### `ssh_timeout`

- **Type**: [duration](../Getting-Started/Configuration-Guide.md#durations)
- **Mandatory**: No
- **Dynamic**: Yes
- **Default**: `10s`

The rebuild operation consists of multiple ssh
commands. Most of the commands are assumed to complete quickly. If these
commands take more than *ssh_timeout* to complete, the operation fails. Adjust
this setting if rebuild fails due to ssh commands timing out. This setting does
not affect steps 5 and 6, as these are assumed to take significant time.

#### `ssh_port`

- **Type**: number
- **Mandatory**: No
- **Dynamic**: Yes
- **Default**: `22`

SSH port. Used for running remote commands on servers.

#### `rebuild_port`

- **Type**: number
- **Mandatory**: No
- **Dynamic**: Yes
- **Default**: `4444`

The port which the source server listens on for a
connection. The port must not be blocked by a firewall or listened on by any
other program. If another process is listening on the port when rebuild is
starting, MaxScale will attempt to kill the process.

#### `backup_storage_address`

String. Address of the backup storage. Does not need to have MariaDB Server
running or be monitored by the monitor. Connected to with ssh. Must have enough
disk space to store all backups.
```
backup_storage_address=192.168.1.11
```

#### `backup_storage_path`

String. Path to main backup storage directory on backup storage host. *ssh_user*
needs to have full access to this directory to save and read backups.
```
/home/maxscale_ssh_user/backup_storage
```

### sudoers.d configuration

If giving MaxScale general sudo-access is out of the question, MaxScale must be
allowed to run the specific commands required by the backup operations. This can
be achieved by creating a file with the commands in the
`/etc/sudoers.d`-directory. In the example below, the user *johnny* is given the
power to run commands as root. The contents of the file may need to be tweaked
due to changes in install locations.
```
johnny ALL= NOPASSWD: /bin/systemctl stop mariadb
johnny ALL= NOPASSWD: /bin/systemctl start mariadb
johnny ALL= NOPASSWD: /usr/sbin/lsof
johnny ALL= NOPASSWD: /bin/kill
johnny ALL= NOPASSWD: /usr/bin/mariabackup
johnny ALL= NOPASSWD: /bin/mbstream
johnny ALL= NOPASSWD: /bin/rm -rf /var/lib/mysql/*
johnny ALL= NOPASSWD: /bin/chown -R mysql\:mysql /var/lib/mysql
johnny ALL= NOPASSWD: /bin/cat /var/lib/mysql/xtrabackup_binlog_info
johnny ALL= NOPASSWD: /bin/tar -xz -C /var/lib/mysql/
```

## ColumnStore commands

Since MaxScale version 22.08, MariaDB Monitor can run ColumnStore administrative
commands against a ColumnStore cluster. The commands interact with the
ColumnStore REST-API present in recent ColumnStore versions and have been tested
with MariaDB-Server 10.6 running the ColumnStore plugin version 6.2. None of the
commands affect monitor configuration or replication topology. MariaDB Monitor
simply relays the commands to the backend cluster.

MariaDB Monitor can fetch cluster status, add and remove nodes, start and stop
the cluster, and set cluster read-only or readwrite. MaxScale only communicates
with the first server in the `servers`-list.

Most of the commands are asynchronous, i.e. they do not wait for the operation
to complete on the ColumnStore backend before returning to the command prompt.
MariaDB Monitor itself, however, runs the command in the background and does not
perform normal monitoring until the operation completes or fails. After an
operation has started the user should use _fetch-cmd-result_ to check its
status. The examples below show how to run the commands using MaxCtrl. If a
command takes a timeout-parameter, the timeout can be given in seconds (s),
minutes (m) or hours (h).

ColumnStore command settings are listed [here](#settings). At least
`cs_admin_api_key` must be set.

### Get status

Fetch cluster status. Returns the result as is. Status fetching has an automatic
timeout of ten seconds.
```
maxctrl call command mariadbmon cs-get-status <monitor-name>
maxctrl call command mariadbmon async-cs-get-status <monitor-name>
```

Examples:
```
maxctrl call command mariadbmon cs-get-status MyMonitor
{
    "mcs1": {
        "cluster_mode": "readwrite",
        "dbrm_mode": "master",
<snip>

maxctrl call command mariadbmon async-cs-get-status MyMonitor
OK
maxctrl call command mariadbmon fetch-cmd-result MyMonitor
{
    "mcs1": {
        "cluster_mode": "readwrite",
        "dbrm_mode": "master",
<snip>
```

### Add or remove node

Add or remove a node to/from the ColumnStore cluster.
```
maxctrl call command mariadbmon async-cs-add-node <monitor-name> <node-host> <timeout>
maxctrl call command mariadbmon async-cs-remove-node <monitor-name> <node-host> <timeout>
```
`<node-host>` is the hostname or IP of the node being added or removed.

Examples:
```
maxctrl call command mariadbmon async-cs-add-node MyMonitor mcs3 1m
OK
maxctrl call command mariadbmon fetch-cmd-result MyMonitor
{
    "node_id": "mcs3",
    "timestamp": "2022-05-05 08:07:51.518268"
}
maxctrl call command mariadbmon async-cs-remove-node MyMonitor mcs3 1m
OK
maxctrl call command mariadbmon fetch-cmd-result MyMonitor
{
    "node_id": "mcs3",
    "timestamp": "2022-05-05 10:46:46.506947"
}
```

### Start and stop cluster

```
maxctrl call command mariadbmon async-cs-start-cluster <monitor-name> <timeout>
maxctrl call command mariadbmon async-cs-stop-cluster <monitor-name> <timeout>
```

Examples:
```
maxctrl call command mariadbmon async-cs-start-cluster MyMonitor 1m
OK
maxctrl call command mariadbmon fetch-cmd-result MyMonitor
{
    "timestamp": "2022-05-05 09:41:57.140732"
}
maxctrl call command mariadbmon async-cs-stop-cluster MyMonitor 1m
OK
maxctrl call command mariadbmon fetch-cmd-result MyMonitor
{
    "mcs1": {
        "timestamp": "2022-05-05 09:45:33.779837"
    },
<snip>
```

### Set read-only or readwrite

```
maxctrl call command mariadbmon async-cs-set-readonly <monitor-name> <timeout>
maxctrl call command mariadbmon async-cs-set-readwrite <monitor-name> <timeout>
```

Examples:
```
maxctrl call command mariadbmon async-cs-set-readonly MyMonitor 30s
OK
maxctrl call command mariadbmon fetch-cmd-result MyMonitor
{
    "cluster-mode": "readonly",
    "timestamp": "2022-05-05 09:49:18.365444"
}
maxctrl call command mariadbmon async-cs-set-readwrite MyMonitor 30s
OK
maxctrl call command mariadbmon fetch-cmd-result MyMonitor
{
    "cluster-mode": "readwrite",
    "timestamp": "2022-05-05 09:50:30.718972"
}
```
### Settings

#### `cs_admin_port`

Numeric, default: 8640. The REST-API port on the ColumnStore nodes. All nodes
are assumed to listen on the same port.
```
cs_admin_port=8641
```

#### `cs_admin_api_key`

String. The API-key MaxScale sends to the ColumnStore nodes when making a
REST-API request. Should match the value configured on the ColumnStore nodes.
```
cs_admin_api_key=somekey123
```

#### `cs_admin_base_path`

String, default: */cmapi/0.4.0*. Base path sent with the REST-API request.

## Other commands

### `fetch-cmd-result`

Fetches the result of the last manual command. Requires monitor name as
parameter. Most commands only return a generic success message or an error
description. ColumnStore commands may return more data. Scheduling another
command clears a stored result.
```
maxctrl call command mariadbmon fetch-cmd-result MariaDB-Monitor
"switchover completed successfully."
```

### `cancel-cmd`

Cancels the latest operation, whether manual or automatic, if possible. Requires
monitor name as parameter. A scheduled manual command is simply canceled
before it can run. If a command is already running, it stops as soon as
possible. The *cancel-cmd* itself does not wait for a running operation to stop.
Use *fetch-cmd-result* or check the log to see if the operation has truly
completed. Canceling is most useful for stopping a stalled rebuild operation.
```
maxctrl call command mariadbmon cancel-cmd MariaDB-Monitor
OK
```

## Troubleshooting

### Failover/switchover fails

See the [Limitations and requirements-section](#limitations_and_requirements).

Before performing failover or switchover, the monitor checks that
prerequisites are fulfilled, printing any errors and warnings found. This should
catch and explain most issues with failover or switchover not working.
If the operations are attempted and still fail, then most likely one of
the commands the monitor issued to a server failed or timed out. The log should
explain which query failed.

A typical failure reason is that a command such as `STOP SLAVE` takes longer than the
`backend_read_timeout` of the monitor, causing the connection to break. As of 2.3, the
monitor will retry most such queries if the failure was caused by a timeout. The retrying
continues until the total time for a failover or switchover has been spent. If the log
shows warnings or errors about commands timing out, increasing the backend timeout
settings of the monitor should help. Other settings to look at are `query_retries` and
`query_retry_timeout`. These are general MaxScale settings described in the
[Configuration guide](../Getting-Started/Configuration-Guide.md). Setting
`query_retries` to 2 is a reasonable first try.

If switchover causes the old primary (now replica) to fail replication, then most
likely a user or perhaps a scheduled event performed a write while monitor
had set `read_only=1`. This is possible if the user performing the write has
"SUPER" or "READ_ONLY ADMIN" privileges. The switchover-operation tries to kick
out SUPER-users but this is not certain to succeed. Remove these privileges
from any users that regularly do writes to prevent them from interfering with
switchover.

The server configuration files should have `log-slave-updates=1` to ensure that
a newly promoted primary has binary logs of previous events. This allows the new
primary to replicate past events to any lagging replicas.

To print out all queries sent to the servers, start MaxScale with
`--debug=enable-statement-logging`. This setting prints all queries sent to the
backends by monitors and authenticators. The printed queries may include
usernames and passwords.

### Replica detection shows external primaries

If a replica is shown in _maxctrl_ as "Slave of External Server" instead of
"Slave", the reason is likely that the "Master_Host"-setting of the replication connection
does not match the MaxScale server definition. As of 2.3.2, the MariaDB Monitor by default
assumes that the replica connections (as shown by `SHOW ALL SLAVES STATUS`) use the exact
same "Master_Host" as used the MaxScale configuration file server definitions. This is
controlled by the setting [assume_unique_hostnames](#assume_unique_hostnames).

## Using the MariaDB Monitor With Binlogrouter

Since MaxScale 2.2 it's possible to detect a replication setup
which includes Binlog Server: the required action is to add the
binlog server to the list of servers only if _master_id_ identity is set.<|MERGE_RESOLUTION|>--- conflicted
+++ resolved
@@ -202,21 +202,12 @@
 Designate additional conditions for
 *Master*-status, i.e qualified for read and write queries.
 
-<<<<<<< HEAD
 Normally, if a suitable primary candidate server is found as described in
 [Primary selection](#primary-selection), MaxScale designates it *Master*.
 *master_conditions* sets additional conditions for a primary server. This
-setting is an enum, allowing multiple conditions to be set simultaneously.
+setting is an enum_mask, allowing multiple conditions to be set simultaneously.
 Conditions 2, 3 and 4 refer to replica servers. If combined, a single replica must
 fulfill all of the given conditions for the primary to be viable.
-=======
-Normally, if a suitable master candidate server is found as described in
-[Master selection](#master-selection), MaxScale designates it *Master*.
-*master_conditions* sets additional conditions for a master server. This
-setting is an enum_mask, allowing multiple conditions to be set simultaneously.
-Conditions 2, 3 and 4 refer to slave servers. If combined, a single slave must
-fulfill all of the given conditions for the master to be viable.
->>>>>>> 903f328b
 
 If the primary candidate fails *master_conditions* but fulfills
 *slave_conditions*, it may be designated *Slave* instead.
@@ -264,13 +255,8 @@
 primary candidate or a relay (Slave_IO_Running is 'Yes' or 'Connecting',
 Slave_SQL_Running is 'Yes', valid replication credentials). The primary candidate
 does not necessarily need to be writable, e.g. if it fails its
-<<<<<<< HEAD
 *master_conditions*. *slave_conditions* sets additional conditions for a replica
-server. This setting is an enum, allowing multiple conditions to be set
-=======
-*master_conditions*. *slave_conditions* sets additional conditions for a slave
 server. This setting is an enum_mask, allowing multiple conditions to be set
->>>>>>> 903f328b
 simultaneously.
 
 The available conditions are:
@@ -294,16 +280,12 @@
 
 ### `failcount`
 
-<<<<<<< HEAD
+- **Type**: number
+- **Mandatory**: No
+- **Dynamic**: Yes
+- **Default**: `5`
+
 Number of consecutive monitor passes a primary server must be down before it is
-=======
-- **Type**: number
-- **Mandatory**: No
-- **Dynamic**: Yes
-- **Default**: `5`
-
-Number of consecutive monitor passes a master server must be down before it is
->>>>>>> 903f328b
 considered failed. If automatic failover is enabled (`auto_failover=true`), it
 may be performed at this time. A value of 0 or 1 enables immediate failover.
 
@@ -314,13 +296,7 @@
 routed to a server without previous events. To prevent this, avoid having
 multiple valid primary servers in the cluster.
 
-<<<<<<< HEAD
-The default value is 5 failures.
-
 The worst-case delay between the primary failure and the start of the failover
-=======
-The worst-case delay between the master failure and the start of the failover
->>>>>>> 903f328b
 can be estimated by summing up the timeout values and `monitor_interval` and
 multiplying that by `failcount`:
 
@@ -330,18 +306,13 @@
 
 ### `enforce_writable_master`
 
-<<<<<<< HEAD
-This feature is disabled by default. If set to ON, the monitor attempts to
+- **Type**: [boolean](../Getting-Started/Configuration-Guide.md#booleans)
+- **Mandatory**: No
+- **Dynamic**: Yes
+- **Default**: `false`
+
+If set to ON, the monitor attempts to
 disable the *read_only*-flag on the primary when seen. The flag is
-=======
-- **Type**: [boolean](../Getting-Started/Configuration-Guide.md#booleans)
-- **Mandatory**: No
-- **Dynamic**: Yes
-- **Default**: `false`
-
-If set to ON, the monitor attempts to
-disable the *read_only*-flag on the master when seen. The flag is
->>>>>>> 903f328b
 checked every monitor tick. The monitor user requires the SUPER-privilege for
 this feature to work.
 
@@ -357,18 +328,13 @@
 
 ### `enforce_read_only_slaves`
 
-<<<<<<< HEAD
-This feature is disabled by default. If set to ON, the monitor attempts to
+- **Type**: [boolean](../Getting-Started/Configuration-Guide.md#booleans)
+- **Mandatory**: No
+- **Dynamic**: Yes
+- **Default**: `false`
+
+If set to ON, the monitor attempts to
 enable the *read_only*-flag on any writable replica server. The flag is checked
-=======
-- **Type**: [boolean](../Getting-Started/Configuration-Guide.md#booleans)
-- **Mandatory**: No
-- **Dynamic**: Yes
-- **Default**: `false`
-
-If set to ON, the monitor attempts to
-enable the *read_only*-flag on any writable slave server. The flag is checked
->>>>>>> 903f328b
 every monitor tick. The monitor user requires the SUPER-privilege
 (or READ_ONLY ADMIN) for this
 feature to work. While the *read_only*-flag is ON, only users with the
@@ -400,18 +366,13 @@
 
 ### `maintenance_on_low_disk_space`
 
-<<<<<<< HEAD
-This feature is enabled by default. If a running server that is not the primary
+- **Type**: [boolean](../Getting-Started/Configuration-Guide.md#booleans)
+- **Mandatory**: No
+- **Dynamic**: Yes
+- **Default**: `true`
+
+If a running server that is not the primary
 or a relay primary is out of disk space the server is set to maintenance mode.
-=======
-- **Type**: [boolean](../Getting-Started/Configuration-Guide.md#booleans)
-- **Mandatory**: No
-- **Dynamic**: Yes
-- **Default**: `true`
-
-If a running server that is not the master
-or a relay master is out of disk space the server is set to maintenance mode.
->>>>>>> 903f328b
 Such servers are not used for router sessions and are ignored when performing a
 failover or other cluster modification operation. See the general monitor
 parameters [disk_space_threshold](Monitor-Common.md#disk_space_threshold) and
@@ -870,22 +831,14 @@
 
 #### `auto_failover`
 
-<<<<<<< HEAD
-Enable automated primary failover. This parameter expects a boolean value and the
-default value is false.
-
-When automatic failover is enabled, traditional MariaDB Primary-Replica clusters
+- **Type**: [boolean](../Getting-Started/Configuration-Guide.md#booleans)
+- **Mandatory**: No
+- **Dynamic**: Yes
+- **Default**: `false`
+
+Enable automated primary failover. When automatic failover is enabled,
+traditional MariaDB Primary-Replica clusters
 will automatically elect a new primary if the old primary goes down and stays down
-=======
-- **Type**: [boolean](../Getting-Started/Configuration-Guide.md#booleans)
-- **Mandatory**: No
-- **Dynamic**: Yes
-- **Default**: `false`
-
-Enable automated master failover. When automatic failover is enabled,
-traditional MariaDB Master-Slave clusters
-will automatically elect a new master if the old master goes down and stays down
->>>>>>> 903f328b
 a number of iterations given in `failcount`. Failover will not take place when
 MaxScale is configured as a passive instance. For details on how MaxScale
 behaves in passive mode, see the documentation on `failover_timeout` below.
@@ -899,16 +852,10 @@
 - **Dynamic**: Yes
 - **Default**: `false`
 
-<<<<<<< HEAD
-When enabled, the monitor will attempt to direct standalone servers and servers
+Enable automatic joining of server to the cluster. When enabled, the monitor
+will attempt to direct standalone servers and servers
 replicating from a relay primary to the main cluster primary server, enforcing a
 1-primary-N-replicas configuration.
-=======
-Enable automatic joining of server to the cluster. When enabled, the monitor
-will attempt to direct standalone servers and servers
-replicating from a relay master to the main cluster master server, enforcing a
-1-master-N-slaves configuration.
->>>>>>> 903f328b
 
 For example, consider the following event series.
 
@@ -922,22 +869,15 @@
 
 #### `switchover_on_low_disk_space`
 
-<<<<<<< HEAD
-This feature is disabled by default. If enabled, the monitor will attempt to
+- **Type**: [boolean](../Getting-Started/Configuration-Guide.md#booleans)
+- **Mandatory**: No
+- **Dynamic**: Yes
+- **Default**: `false`
+
+If enabled, the monitor will attempt to
 switchover a primary server low on disk space with a replica. The switch is only
 done if a replica without disk space issues is found. If
 `maintenance_on_low_disk_space` is also enabled, the old primary (now a replica)
-=======
-- **Type**: [boolean](../Getting-Started/Configuration-Guide.md#booleans)
-- **Mandatory**: No
-- **Dynamic**: Yes
-- **Default**: `false`
-
-If enabled, the monitor will attempt to
-switchover a master server low on disk space with a slave. The switch is only
-done if a slave without disk space issues is found. If
-`maintenance_on_low_disk_space` is also enabled, the old master (now a slave)
->>>>>>> 903f328b
 will be put to maintenance during the next monitor iteration.
 
 For this parameter to have any effect, `disk_space_threshold` must be specified
@@ -1061,10 +1001,14 @@
 
 #### `verify_master_failure`
 
-<<<<<<< HEAD
+- **Type**: [boolean](../Getting-Started/Configuration-Guide.md#booleans)
+- **Mandatory**: No
+- **Dynamic**: Yes
+- **Default**: `true`
+
 Enable additional primary failure verification for automatic failover.
-`verify_master_failure` is a boolean value (default: true) which enables this
-feature and `master_failure_timeout` defines the timeout (default: 10 seconds).
+`verify_master_failure` enables this  feature and
+[master_failure_timeout](#master_failure_timeout) defines the timeout.
 
 The primary failure timeout is specified as documented
 [here](../Getting-Started/Configuration-Guide.md#durations). If no explicit unit
@@ -1072,16 +1016,6 @@
 versions a value without a unit may be rejected. Note that since the granularity
 of the timeout is seconds, a timeout specified in milliseconds will be rejected,
 even if the duration is longer than a second.
-=======
-- **Type**: [boolean](../Getting-Started/Configuration-Guide.md#booleans)
-- **Mandatory**: No
-- **Dynamic**: Yes
-- **Default**: `true`
-
-Enable additional master failure verification for automatic failover.
-`verify_master_failure` enables this  feature and
-[master_failure_timeout](#master_failure_timeout) defines the timeout.
->>>>>>> 903f328b
 
 Failure verification is performed by checking whether the replica servers are
 still connected to the primary and receiving events. An event is either a change
@@ -1106,7 +1040,7 @@
 - **Dynamic**: Yes
 - **Default**: `10s`
 
-The master failure timeout is specified as documented
+`master_failure_timeout` is specified as documented
 [here](../Getting-Started/Configuration-Guide.md#durations). If no explicit unit
 is provided, the value is interpreted as seconds in MaxScale 2.4. In subsequent
 versions a value without a unit may be rejected. Note that since the granularity
@@ -1594,7 +1528,12 @@
 
 #### `backup_storage_address`
 
-String. Address of the backup storage. Does not need to have MariaDB Server
+- **Type**: string
+- **Mandatory**: No
+- **Dynamic**: Yes
+- **Default**: None
+
+Address of the backup storage. Does not need to have MariaDB Server
 running or be monitored by the monitor. Connected to with ssh. Must have enough
 disk space to store all backups.
 ```
@@ -1603,10 +1542,15 @@
 
 #### `backup_storage_path`
 
-String. Path to main backup storage directory on backup storage host. *ssh_user*
+- **Type**: path
+- **Mandatory**: No
+- **Dynamic**: Yes
+- **Default**: None
+
+Path to main backup storage directory on backup storage host. *ssh_user*
 needs to have full access to this directory to save and read backups.
 ```
-/home/maxscale_ssh_user/backup_storage
+backup_storage_path=/home/maxscale_ssh_user/backup_storage
 ```
 
 ### sudoers.d configuration
