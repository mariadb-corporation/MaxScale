--- conflicted
+++ resolved
@@ -14,9 +14,6 @@
 `wsrep_local_index` value as the primary. This will mean that two MaxScales
 running on different servers will choose the same server as the primary.
 
-<<<<<<< HEAD
-### Galera clusters and replicas replicating from it
-=======
 ### WSREP Variables and Their Effects
 
 The following WSREP variables are inspected by galeramon to see whether a node is
@@ -39,8 +36,7 @@
 - If `wsrep_local_state` is not 4 (or 2 with `available_when_donor=true`), the
   node is not in the correct state and is not used.
 
-### Galera clusters and slaves replicating from it
->>>>>>> bc940135
+### Galera clusters and replicas replicating from it
 
 MaxScale 2.4.0 added support for replicas replicating off of Galera nodes. If a
 non-Galera server monitored by galeramon is replicating from a Galera node also
