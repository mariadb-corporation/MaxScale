# Galera Monitor

[TOC]

## Overview

The Galera Monitor is a monitoring module for MaxScale that monitors a Galera
cluster. It detects whether nodes are a part of the cluster and if they are in
sync with the rest of the cluster. It can also assign primary and replica roles
inside MaxScale, allowing Galera clusters to be used with modules designed for
traditional primary-replica clusters.

By default, the Galera Monitor will choose the node with the lowest
`wsrep_local_index` value as the primary. This will mean that two MaxScales
running on different servers will choose the same server as the primary.

### Galera clusters and replicas replicating from it

MaxScale 2.4.0 added support for replicas replicating off of Galera nodes. If a
non-Galera server monitored by galeramon is replicating from a Galera node also
monitored by galeramon, it will be assigned the `Slave, Running` status as long
as the replication works. This allows read-scaleout with Galera servers without
increasing the size of the Galera cluster.

## Required Grants

The Galera Monitor requires the `REPLICATION CLIENT` grant to work:

```
CREATE USER 'maxscale'@'maxscalehost' IDENTIFIED BY 'maxscale-password';
GRANT REPLICATION CLIENT ON *.* TO 'maxscale-user'@'maxscalehost';
```

if `set_donor_nodes` is configured, the `SUPER` grant is required:

```
GRANT SUPER ON *.* TO 'maxscale'@'maxscalehost';
```

## Configuration

A minimal configuration for a monitor requires a set of servers for monitoring
and a username and a password to connect to these servers. The user requires the
REPLICATION CLIENT privilege to successfully monitor the state of the servers.

```
[Galera-Monitor]
type=monitor
module=galeramon
servers=server1,server2,server3
user=myuser
password=mypwd

```

## Common Monitor Parameters

For a list of optional parameters that all monitors support, read the
[Monitor Common](Monitor-Common.md) document.

## Galera Monitor optional parameters

These are optional parameters specific to the Galera Monitor.

### `disable_master_failback`

If a node marked as primary inside MaxScale happens to fail and the primary status
is assigned to another node MaxScale will normally return the primary status to
the original node after it comes back up. With this option enabled, if the
primary status is assigned to a new node it will not be reassigned to the
original node for as long as the new primary node is running.

```
disable_master_failback=true
```

### `available_when_donor`

This option allows Galera nodes to be used normally when they are donors in an
SST operation when the SST method is non-blocking
(e.g. `wsrep_sst_method=mariabackup`).

Normally when an SST is performed, both participating nodes lose their `Synced`,
`Master` or `Slave` statuses. When this option is enabled, the donor is treated as
if it was a normal member of the cluster (i.e. `wsrep_local_state = 4`). This is
especially useful if the cluster drops down to one node and an SST is required
to increase the cluster size.

The current list of non-blocking SST
methods are `xtrabackup`, `xtrabackup-v2` and `mariabackup`. Read the
[wsrep_sst_method](https://mariadb.com/kb/en/library/galera-cluster-system-variables/#wsrep_sst_method)
documentation for more details.

```
available_when_donor=true
```

### `disable_master_role_setting`

This disables the assignment of primary and replica roles to the Galera cluster
nodes. If this option is enabled, Synced is the only status assigned by this
monitor.

```
disable_master_role_setting=true
```

### `use_priority`

Enable interaction with server priorities. This will allow the monitor to
deterministically pick the write node for the monitored Galera cluster and will
allow for controlled node replacement.

```
use_priority=true
```

### `root_node_as_master`

This option controls whether the write primary Galera node requires a
_wsrep_local_index_ value of 0. This option was introduced in MaxScale 2.1.0 and
it is disabled by default in versions 2.1.5 and newer. In versions 2.1.4 and
older, the option was enabled by default.

A Galera cluster will always have a node which has a _wsrep_local_index_ value
of 0. Based on this information, multiple MaxScale instances can always pick the
same node for writes.

If the `root_node_as_master` option is disabled for galeramon, the node with the
lowest index will always be chosen as the primary. If it is enabled, only the
node with a a _wsrep_local_index_ value of 0 can be chosen as the primary.

### `set_donor_nodes`

This option controls whether the global variable _wsrep_sst_donor_ should be set
in each cluster node with _slave' status_.
The variable contains a list of replica servers, automatically sorted, with
possible primary candidates at its end.

The sorting is based either on _wsrep_local_index_ or node server _priority_
depending on the value of _use_priority_ option.
If no server has _priority_ defined the sorting switches to _wsrep_local_index_.
Node names are collected by fetching the result of the variable _wsrep_node_name_.

Example of variable being set in all replica nodes, assuming three nodes:
```
SET GLOBAL wsrep_sst_donor = "galera001,galera000"
```

**Note**:
in order to set the global variable _wsrep_sst_donor_, proper privileges are
required for the monitor user that connects to cluster nodes.
This option is disabled by default and was introduced in MaxScale 2.1.0.

```
set_donor_nodes=true
```

## Interaction with Server Priorities

If the `use_priority` option is set and a server is configured with the
`priority=<int>` parameter, galeramon will use that as the basis on which the
primary node is chosen. This requires the `disable_master_role_setting` to be
undefined or disabled. The server with the lowest positive value of _priority_
will be chosen as the primary node when a replacement Galera node is promoted to
a primary server inside MaxScale. If all candidate servers have the same
priority, the order of the servers in the `servers` parameter dictates which is
chosen as the primary.

Nodes with a negative value (_priority_ < 0) will never be chosen as the
primary. This allows you to mark some servers as permanent replicas by assigning a
non-positive value into _priority_. Nodes with the default priority of 0 are
only selected if no nodes with higher priority are present and the normal node
selection rules apply to them (i.e. selection is based on `wsrep_local_index`).

Here is an example.

```
[node-1]
type=server
address=192.168.122.101
port=3306
priority=1

[node-2]
type=server
address=192.168.122.102
port=3306
priority=3

[node-3]
type=server
address=192.168.122.103
port=3306
priority=2

[node-4]
type=server
address=192.168.122.104
port=3306
priority=-1
```

In this example `node-1` is always used as the primary if available. If `node-1`
is not available, then the next node with the highest priority rank is used. In
this case it would be `node-3`. If both `node-1` and `node-3` were down, then
<<<<<<< HEAD
`node-2` would be used. Because `node-4` has a value of 0 in _priority_, it will
never be the primary. Nodes without _priority_ parameter are considered as
having the lowest priority rank and will be used only if all nodes
with _priority_ parameter are not available.
=======
`node-2` would be used. Because `node-4` has a value of -1 in _priority_, it
will never be the master. Nodes without _priority_ parameter are considered as
having a priority of 0 and will be used only if all nodes with a positive
_priority_ value are not available.
>>>>>>> d4a497a2

With priority ranks you can control the order in which MaxScale chooses the
primary node. This will allow for a controlled failure and replacement of nodes.<|MERGE_RESOLUTION|>--- conflicted
+++ resolved
@@ -204,17 +204,10 @@
 In this example `node-1` is always used as the primary if available. If `node-1`
 is not available, then the next node with the highest priority rank is used. In
 this case it would be `node-3`. If both `node-1` and `node-3` were down, then
-<<<<<<< HEAD
-`node-2` would be used. Because `node-4` has a value of 0 in _priority_, it will
-never be the primary. Nodes without _priority_ parameter are considered as
-having the lowest priority rank and will be used only if all nodes
-with _priority_ parameter are not available.
-=======
 `node-2` would be used. Because `node-4` has a value of -1 in _priority_, it
-will never be the master. Nodes without _priority_ parameter are considered as
+will never be the primary. Nodes without _priority_ parameter are considered as
 having a priority of 0 and will be used only if all nodes with a positive
 _priority_ value are not available.
->>>>>>> d4a497a2
 
 With priority ranks you can control the order in which MaxScale chooses the
 primary node. This will allow for a controlled failure and replacement of nodes.