--- conflicted
+++ resolved
@@ -8,16 +8,11 @@
 #
 # Test run customization:
 #
-<<<<<<< HEAD
 # NUMCPU:                  The number of parallel build jobs to use.
 # SKIP_SHUTDOWN:           If set, leaves the docker-compose setup up.
 # MXS_EXTRA_CMAKE_OPTIONS: Extra CMake options passed to the configuration step
-=======
-# NUMCPU:         The number of parallel build jobs to use.
-# SKIP_SHUTDOWN:  If set, leaves the docker-compose setup up.
-# DOCKER:         The "docker" command.
-# DOCKER_COMPOSE: The "docker-compose" command.
->>>>>>> a9dbc721
+# DOCKER:                  The "docker" command.
+# DOCKER_COMPOSE:          The "docker-compose" command.
 #
 if [ $# -lt 3 ]
 then
