--- conflicted
+++ resolved
@@ -793,12 +793,9 @@
     Error                 m_error;
     uint64_t              m_row_count {0};
     uint64_t              m_size {0};
-<<<<<<< HEAD
     uint64_t              m_upload_size {0};
-=======
     uint64_t              m_affected_rows {0};
     uint64_t              m_last_insert_id {0};
->>>>>>> 95096fe0
     uint32_t              m_generated_id {0};
     uint16_t              m_param_count {0};
     uint16_t              m_num_warnings {0};
@@ -925,6 +922,16 @@
     return m_row_count;
 }
 
+inline uint64_t Reply::affected_rows() const
+{
+    return m_affected_rows;
+}
+
+inline uint64_t Reply::last_insert_id() const
+{
+    return m_last_insert_id;
+}
+
 inline uint16_t Reply::num_warnings() const
 {
     return m_num_warnings;
@@ -1015,6 +1022,16 @@
     m_variables.emplace(key, value);
 }
 
+inline void Reply::set_affected_rows(uint64_t affected_rows)
+{
+    m_affected_rows = affected_rows;
+}
+
+inline void Reply::set_last_insert_id(uint64_t last_insert_id)
+{
+    m_last_insert_id = last_insert_id;
+}
+
 inline void Reply::set_num_warnings(uint16_t warnings)
 {
     m_num_warnings = warnings;
