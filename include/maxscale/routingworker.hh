/*
 * Copyright (c) 2018 MariaDB Corporation Ab
 *
 * Use of this software is governed by the Business Source License included
 * in the LICENSE.TXT file and at www.mariadb.com/bsl11.
 *
 * Change Date: 2026-02-11
 *
 * On the date above, in accordance with the Business Source License, use
 * of this software will be governed by version 2 or later of the General
 * Public License.
 */
#pragma once

#include <maxscale/ccdefs.hh>

#include <atomic>
#include <deque>
#include <list>
#include <mutex>
#include <type_traits>
#include <unordered_map>
#include <unordered_set>
#include <vector>
#include <functional>

#include <maxbase/atomic.hh>
#include <maxbase/semaphore.hh>
#include <maxbase/stopwatch.hh>
#include <maxbase/watchedworker.hh>
#include <maxscale/dcb.hh>
#include <maxscale/indexedstorage.hh>
#include <maxscale/poll.hh>
#include <maxscale/query_classifier.hh>
#include <maxscale/session.hh>

MXS_BEGIN_DECLS

// The worker ID of the "main" thread
#define MXS_RWORKER_MAIN -1

/**
 * Return the routing worker associated with the provided worker id.
 *
 * @param worker_id  A worker id. If MXS_RWORKER_MAIN is used, the
 *                   routing worker running in the main thread will
 *                   be returned.
 *
 * @return The corresponding routing worker instance, or NULL if the
 *         id does not correspond to a routing worker.
 */
MXB_WORKER* mxs_rworker_get(int worker_id);

/**
 * Return the id of the current routing worker.
 *
 * @return The id of the routing worker, or -1 if there is no current
 *         routing worker.
 */
int mxs_rworker_get_current_id();


MXS_END_DECLS

class ServerEndpoint;

namespace maxscale
{

class RoutingWorker : public mxb::WatchedWorker
                    , public BackendDCB::Manager
                    , private MXB_POLL_DATA
{
    RoutingWorker(const RoutingWorker&) = delete;
    RoutingWorker& operator=(const RoutingWorker&) = delete;

public:
    enum
    {
        MAIN = -1
    };

    typedef mxs::Registry<MXS_SESSION> SessionsById;
    typedef std::vector<DCB*>          Zombies;

    typedef std::vector<void*>           LocalData;
    typedef std::vector<void (*)(void*)> DataDeleters;

    /**
     * Initialize the routing worker mechanism.
     *
     * To be called once at process startup. This will cause as many workers
     * to be created as the number of threads defined.
     *
     * @param pNotifier  The watchdog notifier. Must remain alive for the
     *                   lifetime of the routing worker.
     *
     * @return True if the initialization succeeded, false otherwise.
     */
    static bool init(mxb::WatchdogNotifier* pNotifier);

    /**
     * Finalize the worker mechanism.
     *
     * To be called once at process shutdown. This will cause all workers
     * to be destroyed. When the function is called, no worker should be
     * running anymore.
     */
    static void finish();

    /**
     * Add a file descriptor to the epoll instance shared between all workers.
     * Events occuring on the provided file descriptor will be handled by all
     * workers. This is primarily intended for listening sockets where the
     * only event is EPOLLIN, signaling that accept() can be used on the listening
     * socket for creating a connected socket to a client.
     *
     * @param fd      The file descriptor to be added.
     * @param events  Mask of epoll event types.
     * @param pData   The poll data associated with the descriptor:
     *
     *                  data->handler  : Handler that knows how to deal with events
     *                                   for this particular type of 'struct mxs_poll_data'.
     *                  data->thread.id: 0
     *
     * @return True, if the descriptor could be added, false otherwise.
     */
    static bool add_shared_fd(int fd, uint32_t events, MXB_POLL_DATA* pData);

    /**
     * Remove a file descriptor from the epoll instance shared between all workers.
     *
     * @param fd  The file descriptor to be removed.
     *
     * @return True on success, false on failure.
     */
    static bool remove_shared_fd(int fd);

    /**
     * Returns the id of the routing worker
     *
     * @return The id of the routing worker.
     */
    int id() const override
    {
        return m_id;
    }

    /**
     * Return a reference to the session registry of this worker.
     *
     * @return Session registry.
     */
    SessionsById& session_registry();

    /**
     * Add a session to the current routing worker's session container.
     *
     * @param ses Session to add.
     */
    void register_session(MXS_SESSION* ses);

    /**
     * Remove a session from the current routing worker's session container.
     *
     * @param id Which id to remove
     */
    void deregister_session(uint64_t session_id);

    /**
     * Return the worker associated with the provided worker id.
     *
     * @param worker_id  A worker id. By specifying MAIN, the routing worker
     *                   running in the main thread will be returned.
     *
     * @return The corresponding worker instance, or NULL if the id does
     *         not correspond to a worker.
     */
    static RoutingWorker* get(int worker_id);

    /**
     * Return the worker associated with the current thread.
     *
     * @return The worker instance, or NULL if the current thread does not have a worker.
     */
    static RoutingWorker* get_current();

    /**
     * Return the worker id associated with the current thread.
     *
     * @return A worker instance, or -1 if the current thread does not have a worker.
     */
    static int get_current_id();

    /**
     * Starts all routing workers.
     *
     * @return True, if all workers could be started.
     */
    static bool start_workers();

    /**
     * Returns whether worker threads are running
     *
     * @return True if worker threads are running
     */
    static bool is_running();

    /**
     * Waits for all routing workers.
     */
    static void join_workers();

    /**
     * Check if all workers have finished shutting down
     */
    static bool shutdown_complete();

    /**
     * Posts a task to all workers for execution.
     *
     * @param pTask  The task to be executed.
     * @param pSem   If non-NULL, will be posted once per worker when the task's
     *               `execute` return.
     *
     * @return How many workers the task was posted to.
     *
     * @attention The very same task will be posted to all workers. The task
     *            should either not have any sharable data or then it should
     *            have data specific to each worker that can be accessed
     *            without locks.
     *
     * @attention The task will be posted to each routing worker using the
     *            EXECUTE_AUTO execution mode. That is, if the calling thread
     *            is that of a routing worker, then the task will be executed
     *            directly without going through the message loop of the worker,
     *            otherwise the task is delivered via the message loop.
     */
    static size_t broadcast(Task* pTask, mxb::Semaphore* pSem = NULL);

    /**
     * Posts a task to all workers for execution.
     *
     * @param pTask  The task to be executed.
     *
     * @return How many workers the task was posted to.
     *
     * @attention The very same task will be posted to all workers. The task
     *            should either not have any sharable data or then it should
     *            have data specific to each worker that can be accessed
     *            without locks.
     *
     * @attention Once the task has been executed by all workers, it will
     *            be deleted.
     *
     * @attention The task will be posted to each routing worker using the
     *            EXECUTE_AUTO execution mode. That is, if the calling thread
     *            is that of a routing worker, then the task will be executed
     *            directly without going through the message loop of the worker,
     *            otherwise the task is delivered via the message loop.
     */
    static size_t broadcast(std::unique_ptr<DisposableTask> sTask);

    /**
     * Posts a function to all workers for execution.
     *
     * @param pSem If non-NULL, will be posted once the task's `execute` return.
     * @param mode Execution mode
     *
     * @return How many workers the task was posted to.
     */
    static size_t broadcast(const std::function<void ()>& func, mxb::Semaphore* pSem, execute_mode_t mode);

    static size_t broadcast(const std::function<void ()>& func, enum execute_mode_t mode)
    {
        return broadcast(func, NULL, mode);
    }

    /**
     * Executes a task on all workers in serial mode (the task is executed
     * on at most one worker thread at a time). When the function returns
     * the task has been executed on all workers.
     *
     * @param task  The task to be executed.
     *
     * @return How many workers the task was posted to.
     *
     * @warning This function is extremely inefficient and will be slow compared
     * to the other functions. Only use this function when printing thread-specific
     * data to stdout.
     *
     * @attention The task will be posted to each routing worker using the
     *            EXECUTE_AUTO execution mode. That is, if the calling thread
     *            is that of a routing worker, then the task will be executed
     *            directly without going through the message loop of the worker,
     *            otherwise the task is delivered via the message loop.
     */
    static size_t execute_serially(Task& task);
    static size_t execute_serially(const std::function<void()>& func);

    /**
     * Executes a task on all workers concurrently and waits until all workers
     * are done. That is, when the function returns the task has been executed
     * by all workers.
     *
     * @param task  The task to be executed.
     *
     * @return How many workers the task was posted to.
     *
     * @attention The task will be posted to each routing worker using the
     *            EXECUTE_AUTO execution mode. That is, if the calling thread
     *            is that of a routing worker, then the task will be executed
     *            directly without going through the message loop of the worker,
     *            otherwise the task is delivered via the message loop.
     */
    static size_t execute_concurrently(Task& task);
    static size_t execute_concurrently(const std::function<void()>& func);

    /**
     * Broadcast a message to all worker.
     *
     * @param msg_id  The message id.
     * @param arg1    Message specific first argument.
     * @param arg2    Message specific second argument.
     *
     * @return The number of messages posted; if less that ne number of workers
     *         then some postings failed.
     *
     * @attention The return value tells *only* whether message could be posted,
     *            *not* that it has reached the worker.
     *
     * @attentsion Exactly the same arguments are passed to all workers. Take that
     *             into account if the passed data must be freed.
     *
     * @attention This function is signal safe.
     */
    static size_t broadcast_message(uint32_t msg_id, intptr_t arg1, intptr_t arg2);

    /**
     * Initate shutdown of all workers.
     *
     * @attention A call to this function will only initiate the shutdowm,
     *            the workers will not have shut down when the function returns.
     *
     * @attention This function is signal safe.
     */
    static void shutdown_all();

    /**
     * Returns statistics for all workers.
     *
     * @return Combined statistics.
     *
     * @attentions The statistics may no longer be accurate by the time it has
     *             been returned. The returned values may also not represent a
     *             100% consistent set.
     */
    static STATISTICS get_statistics();

    /**
     * Return a specific combined statistic value.
     *
     * @param what  What to return.
     *
     * @return The corresponding value.
     */
    static int64_t get_one_statistic(POLL_STAT what);

    /**
     * Get next worker
     *
     * @return The worker where work should be assigned
     */
    static RoutingWorker* pick_worker();

    /**
     * Provides QC statistics of one workers
     *
     * @param id[in]       Id of worker.
     * @param pStats[out]  The QC statistics of that worker.
     *
     * return True, if @c id referred to a worker, false otherwise.
     */
    static bool get_qc_stats(int id, QC_CACHE_STATS* pStats);

    /**
     * Provides QC statistics of all workers
     *
     * @param all_stats  Vector that on return will contain the statistics of all workers.
     */
    static void get_qc_stats(std::vector<QC_CACHE_STATS>& all_stats);

    /**
     * Provides QC statistics of all workers as a Json object for use in the REST-API.
     */
    static std::unique_ptr<json_t> get_qc_stats_as_json(const char* zHost);

    /**
     * Provides QC statistics of one worker as a Json object for use in the REST-API.
     *
     * @param zHost  The name of the MaxScale host.
     * @param id     An id of a worker.
     *
     * @return A json object if @c id refers to a worker, NULL otherwise.
     */
    static std::unique_ptr<json_t> get_qc_stats_as_json(const char* zHost, int id);

    using DCBs = std::unordered_set<DCB*>;
    /**
     * Access all DCBs of the routing worker.
     *
     * @attn Must only be called from worker thread.
     *
     * @return Unordered set of DCBs.
     */
    const DCBs& dcbs() const
    {
        mxb_assert(this == RoutingWorker::get_current());
        return m_dcbs;
    }

    struct ConnectionResult
    {
        bool                    conn_limit_reached {false};
        mxs::BackendConnection* conn {nullptr};
    };

    ConnectionResult
    get_backend_connection(SERVER* pSrv, MXS_SESSION* pSes, mxs::Component* pUpstream);

    mxs::BackendConnection* pool_get_connection(SERVER* pSrv, MXS_SESSION* pSes, mxs::Component* pUpstream);

    void pool_close_all_conns();
    void pool_close_all_conns_by_server(SERVER* pSrv);

    void add_conn_wait_entry(ServerEndpoint* ep);
    void erase_conn_wait_entry(ServerEndpoint* ep);
    void notify_connection_available(SERVER* server);
    bool conn_to_server_needed(const SERVER* srv) const;

    static void pool_set_size(const std::string& srvname, int64_t size);

    struct ConnectionPoolStats
    {
        size_t curr_size {0};   /**< Current pool size */
        size_t max_size {0};    /**< Maximum pool size achieved since startup */
        size_t times_empty {0}; /**< Times the current pool was empty */
        size_t times_found {0}; /**< Times when a connection was available from the pool */

        void add(const ConnectionPoolStats& rhs);
    };
    static ConnectionPoolStats pool_get_stats(const SERVER* pSrv);

    ConnectionPoolStats pool_stats(const SERVER* pSrv);

    /**
     * Register a function to be called every epoll_tick.
     */
    void register_epoll_tick_func(std::function<void(void)> func);

    /**
     * @return The indexed storage of this worker.
     */
    IndexedStorage& storage()
    {
        return m_storage;
    }

    const IndexedStorage& storage() const
    {
        return m_storage;
    }

    static void collect_worker_load(size_t count);

    static bool balance_workers();

    static bool balance_workers(int threshold);

    void rebalance(RoutingWorker* pTo, int nSessions = 1);

    /**
     * Start the routingworker shutdown process
     */
    static void start_shutdown();

private:
    // DCB::Manager
    void add(DCB* pDcb) override;
    void remove(DCB* pDcb) override;
    void destroy(DCB* pDcb) override;
    // BackendDCB::Manager
    bool move_to_conn_pool(BackendDCB* dcb) override;

    void evict_dcb(BackendDCB* pDcb);
    void close_pooled_dcb(BackendDCB* pDcb);

    bool try_shutdown(Call::action_t action);

private:
    const int      m_id;        /*< The id of the worker. */
    SessionsById   m_sessions;  /*< A mapping of session_id->MXS_SESSION */
    Zombies        m_zombies;   /*< DCBs to be deleted. */
    IndexedStorage m_storage;   /*< The storage of this worker. */
    DCBs           m_dcbs;      /*< DCBs managed by this worker. */

    struct
    {
        RoutingWorker* pTo {nullptr};   /*< Worker to offload work to. */
        bool           perform = false;
        int            nSessions = 0;

        void set(RoutingWorker* pTo, int nSessions)
        {
            this->pTo = pTo;
            this->nSessions = nSessions;
            this->perform = true;
        }

        void reset()
        {
            pTo = nullptr;
            perform = false;
            nSessions = 0;
        }
    } m_rebalance;

    RoutingWorker(mxb::WatchdogNotifier* pNotifier);
    virtual ~RoutingWorker();

    static RoutingWorker* create(mxb::WatchdogNotifier* pNotifier, int epoll_listener_fd);

    bool pre_run() override;
    void post_run() override;
    void epoll_tick() override;

    void process_timeouts();
    void delete_zombies();
    void rebalance();
    void pool_close_expired();

    void activate_waiting_endpoints();
    void fail_timed_out_endpoints();

    static uint32_t epoll_instance_handler(MXB_POLL_DATA* data, MXB_WORKER* worker, uint32_t events);
    uint32_t        handle_epoll_events(uint32_t events);

    class ConnPoolEntry
    {
    public:
        explicit ConnPoolEntry(mxs::BackendConnection* pConn);
        ~ConnPoolEntry();

        ConnPoolEntry(ConnPoolEntry&& rhs)
            : m_created(rhs.m_created)
            , m_pConn(rhs.release_conn())
        {
        }

        bool hanged_up() const
        {
            return m_pConn->dcb()->hanged_up();
        }

        time_t created() const
        {
            return m_created;
        }

        mxs::BackendConnection* conn() const
        {
            return m_pConn;
        }

        mxs::BackendConnection* release_conn()
        {
            mxs::BackendConnection* pConn = m_pConn;
            m_pConn = nullptr;
            return pConn;
        }

    private:
        time_t                  m_created;  /*< Time when entry was created. */
        mxs::BackendConnection* m_pConn {nullptr};
    };

    class DCBHandler : public DCB::Handler
    {
    public:
        DCBHandler(const DCBHandler&) = delete;
        DCBHandler& operator=(const DCBHandler&) = delete;

        DCBHandler(RoutingWorker* pOwner);

        void ready_for_reading(DCB* pDcb) override;
        void write_ready(DCB* pDcb) override;
        void error(DCB* dcb) override;
        void hangup(DCB* dcb) override;

    private:
        RoutingWorker& m_owner;
    };

    class ConnectionPool
    {
    public:
        ConnectionPool(mxs::RoutingWorker* owner, SERVER* target_server, int global_capacity);
        ConnectionPool(ConnectionPool&& rhs);

        void remove_and_close(mxs::BackendConnection* conn);
        void close_expired();
        void close_all();
        bool empty() const;
        bool has_space() const;
        void set_capacity(int global_capacity);

        ConnectionPoolStats stats() const;

        mxs::BackendConnection* get_connection(MXS_SESSION* session);
        void                    add_connection(mxs::BackendConnection* conn);

    private:
        std::map<mxs::BackendConnection*, ConnPoolEntry> m_contents;

        mxs::RoutingWorker*         m_owner {nullptr};
        SERVER*                     m_target_server {nullptr};
        int                         m_capacity {0}; // Capacity for this pool.
        mutable ConnectionPoolStats m_stats;
    };
    using ConnPoolGroup = std::map<const SERVER*, ConnectionPool>;
<<<<<<< HEAD
=======

    // Protects the connection pool. This is only contended when the REST API asks for statistics on the
    // connection pool and accessing it directly is significantly faster than waiting for the worker to finish
    // their current work and post the results.
    mutable std::mutex m_pool_lock;

>>>>>>> 26e2c4eb
    ConnPoolGroup m_pool_group;     /**< Pooled connections for each server */

    using EndpointsBySrv = std::map<const SERVER*, std::deque<ServerEndpoint*>>;

    /** Has a ServerEndpoint activation round been scheduled already? Used to avoid adding multiple identical
     * delayed calls. */
    bool           m_ep_activation_scheduled {false};
    EndpointsBySrv m_eps_waiting_for_conn;      /**< ServerEndpoints waiting for a connection */

    DCBHandler m_pool_handler;
    long       m_next_timeout_check {0};

    std::vector<std::function<void()>> m_epoll_tick_funcs;
};
}

/**
 * @brief Convert a routing worker to JSON format
 *
 * @param host Hostname of this server
 * @param id   ID of the worker
 *
 * @return JSON resource representing the worker
 */
json_t* mxs_rworker_to_json(const char* host, int id);

/**
 * Convert routing workers into JSON format
 *
 * @param host Hostname of this server
 *
 * @return A JSON resource collection of workers
 *
 * @see mxs_json_resource()
 */
json_t* mxs_rworker_list_to_json(const char* host);

/**
 * @brief MaxScale worker watchdog
 *
 * If this function returns, then MaxScale is alive. If not,
 * then some thread is dead.
 */
void mxs_rworker_watchdog();<|MERGE_RESOLUTION|>--- conflicted
+++ resolved
@@ -628,15 +628,12 @@
         mutable ConnectionPoolStats m_stats;
     };
     using ConnPoolGroup = std::map<const SERVER*, ConnectionPool>;
-<<<<<<< HEAD
-=======
 
     // Protects the connection pool. This is only contended when the REST API asks for statistics on the
     // connection pool and accessing it directly is significantly faster than waiting for the worker to finish
     // their current work and post the results.
     mutable std::mutex m_pool_lock;
 
->>>>>>> 26e2c4eb
     ConnPoolGroup m_pool_group;     /**< Pooled connections for each server */
 
     using EndpointsBySrv = std::map<const SERVER*, std::deque<ServerEndpoint*>>;
