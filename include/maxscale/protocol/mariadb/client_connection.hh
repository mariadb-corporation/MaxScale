--- conflicted
+++ resolved
@@ -168,35 +168,22 @@
     void  handle_use_database(GWBUF* read_buffer);
     char* handle_variables(mxs::Buffer& buffer);
 
-<<<<<<< HEAD
     SpecialCmdRes process_special_queries(mxs::Buffer& buffer);
     void          handle_query_kill(const SpecialQueryDesc& kill_contents);
-=======
-    SpecialCmdRes process_special_commands(GWBUF* read_buffer, uint8_t cmd);
-    SpecialCmdRes handle_query_kill(GWBUF* read_buffer, uint32_t packet_len);
-    void          add_local_client(LocalClient* client);
-    bool          have_local_clients();
-    void          kill_complete(const std::function<void()>& cb, LocalClient* client);
-    void          maybe_send_kill_response(const std::function<void()>& cb);
->>>>>>> f3ccc27b
 
     void add_local_client(LocalClient* client);
     bool have_local_clients();
-    void kill_complete(bool send_ok, LocalClient* client);
-    void maybe_send_kill_response(bool send_ok);
+    void kill_complete(const std::function<void()>& cb, LocalClient* client);
+    void maybe_send_kill_response(const std::function<void()>& cb);
 
     // These versions automatically send an OK packet to the client once the KILL command has completed. Use
     // mxs_mysql_execute_kill if you don't want that.
     void execute_kill_connection(uint64_t target_id, kill_type_t type);
     void execute_kill_user(const char* user, kill_type_t type);
-<<<<<<< HEAD
-    void execute_kill(std::shared_ptr<KillInfo> info, bool send_ok);
-
-    void track_transaction_state(MXS_SESSION* session, GWBUF* packetbuf);
-=======
     void execute_kill(std::shared_ptr<KillInfo> info, std::function<void()> cb);
     void send_ok_for_kill();
->>>>>>> f3ccc27b
+
+    void track_transaction_state(MXS_SESSION* session, GWBUF* packetbuf);
     void track_current_command(const mxs::Buffer& buf);
     bool large_query_continues(const mxs::Buffer& buffer) const;
     bool require_ssl() const;
