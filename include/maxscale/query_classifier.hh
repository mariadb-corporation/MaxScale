/*
 * Copyright (c) 2018 MariaDB Corporation Ab
 * Copyright (c) 2023 MariaDB plc, Finnish Branch
 *
 * Use of this software is governed by the Business Source License included
 * in the LICENSE.TXT file and at www.mariadb.com/bsl11.
 *
 * Change Date: 2027-11-30
 *
 * On the date above, in accordance with the Business Source License, use
 * of this software will be governed by version 2 or later of the General
 * Public License.
 */
#pragma once

#include <map>
#include <maxscale/ccdefs.hh>
#include <maxscale/qc_stmt_info.hh>
#include <maxscale/protocol/mariadb/query_classifier.hh>

/**
 * qc_init_kind_t specifies what kind of initialization should be performed.
 */
enum qc_init_kind_t
{
    QC_INIT_SELF   = 0x01,  /*< Initialize/finalize the query classifier itself. */
    QC_INIT_PLUGIN = 0x02,  /*< Initialize/finalize the plugin. */
    QC_INIT_BOTH   = 0x03
};

/**
 * QUERY_CLASSIFIER defines the object a query classifier plugin must
 * implement and return.
 *
 * To a user of the query classifier functionality, it can in general
 * be ignored.
 */
struct QUERY_CLASSIFIER
{
    /**
     * Called once to setup the query classifier
     *
     * @param sql_mode  The default sql mode.
     * @param args      The value of `query_classifier_args` in the configuration file.
     *
     * @return QC_RESULT_OK, if the query classifier could be setup, otherwise
     *         some specific error code.
     */
    int32_t (* qc_setup)(qc_sql_mode_t sql_mode, const char* args);

    /**
     * Called once at process startup. Typically not required, as the standard module loader already
     * calls this function through the module interface.
     *
     * @return QC_RESULT_OK, if the process initialization succeeded.
     */
    int32_t (* qc_process_init)(void);

    /**
     * Called once at process shutdown.
     */
    void (* qc_process_end)(void);

    /**
     * Called once per each thread.
     *
     * @return QC_RESULT_OK, if the thread initialization succeeded.
     */
    int32_t (* qc_thread_init)(void);

    /**
     * Called once when a thread finishes.
     */
    void (* qc_thread_end)(void);

    /**
     * Called to explicitly parse a statement.
     *
     * @param stmt     The statement to be parsed.
     * @param collect  A bitmask of @c qc_collect_info_t values. Specifies what information
     *                 should be collected. Only a hint and must not restrict what information
     *                 later can be queried.
     * @param result   On return, the parse result, if @c QC_RESULT_OK is returned.
     *
     * @return QC_RESULT_OK, if the parsing was not aborted due to resource
     *         exhaustion or equivalent.
     */
    int32_t (* qc_parse)(GWBUF* stmt, uint32_t collect, int32_t* result);

    /**
     * Reports the type of the statement.
     *
     * @param stmt  A COM_QUERY or COM_STMT_PREPARE packet.
     * @param type  On return, the type mask (combination of @c qc_query_type_t),
     *              if @c QC_RESULT_OK is returned.
     *
     * @return QC_RESULT_OK, if the parsing was not aborted due to resource
     *         exhaustion or equivalent.
     */
    int32_t (* qc_get_type_mask)(GWBUF* stmt, uint32_t* type);

    /**
     * Reports the operation of the statement.
     *
     * @param stmt  A COM_QUERY or COM_STMT_PREPARE packet.
     * @param type  On return, the operation (one of @c qc_query_op_t), if
     *              @c QC_RESULT_OK is returned.
     *
     * @return QC_RESULT_OK, if the parsing was not aborted due to resource
     *         exhaustion or equivalent.
     */
    int32_t (* qc_get_operation)(GWBUF* stmt, int32_t* op);

    /**
     * Reports the name of a created table.
     *
     * @param stmt  A COM_QUERY or COM_STMT_PREPARE packet.
     * @param name  On return, the name of the created table, if
     *              @c QC_RESULT_OK is returned.
     *
     * @return QC_RESULT_OK, if the parsing was not aborted due to resource
     *         exhaustion or equivalent.
     */
    int32_t (* qc_get_created_table_name)(GWBUF* stmt, std::string_view* name);

    /**
     * Reports whether a statement is a "DROP TABLE ..." statement.
     *
     * @param stmt           A COM_QUERY or COM_STMT_PREPARE packet
     * @param is_drop_table  On return, non-zero if the statement is a DROP TABLE
     *                       statement, if @c QC_RESULT_OK is returned.
     *
     * @return QC_RESULT_OK, if the parsing was not aborted due to resource
     *         exhaustion or equivalent.
     */
    int32_t (* qc_is_drop_table_query)(GWBUF* stmt, int32_t* is_drop_table);

    /**
     * Returns all table names.
     *
     * @param stmt   A COM_QUERY or COM_STMT_PREPARE packet.
     * @param names  On return, the names of the statement, if @c QC_RESULT_OK
     *               is returned.
     *
     * @return QC_RESULT_OK, if the parsing was not aborted due to resource
     *         exhaustion or equivalent.
     */
    int32_t (* qc_get_table_names)(GWBUF* stmt, std::vector<QcTableName>* names);

    /**
     * Reports the database names.
     *
     * @param stmt   A COM_QUERY or COM_STMT_PREPARE packet.
     * @param names  On return, the database names, if
     *               @c QC_RESULT_OK is returned.
     *
     * @return QC_RESULT_OK, if the parsing was not aborted due to resource
     *         exhaustion or equivalent.
     */
    int32_t (* qc_get_database_names)(GWBUF* stmt, std::vector<std::string_view>* names);

    /**
     * Reports KILL information.
     *
     * @param stmt    A COM_QUERY or COM_STMT_PREPARE packet.
     * @param pKill   Pointer where the KILL information is stored.
     *
     * @return QC_RESULT_OK, if the parsing was not aborted due to resource exhaustion or equivalent.
     */
    int32_t (* qc_get_kill_info)(GWBUF* stmt, QC_KILL* pKill);

    /**
     * Reports the prepare name.
     *
     * @param stmt  A COM_QUERY or COM_STMT_PREPARE packet.
     * @param name  On return, the name of a prepare statement, if
     *              @c QC_RESULT_OK is returned.
     *
     * @return QC_RESULT_OK, if the parsing was not aborted due to resource
     *         exhaustion or equivalent.
     */
    int32_t (* qc_get_prepare_name)(GWBUF* stmt, std::string_view* name);

    /**
     * Reports field information.
     *
     * @param stmt    A COM_QUERY or COM_STMT_PREPARE packet.
     * @param infos   On return, array of field infos, if @c QC_RESULT_OK is returned.
     * @param n_infos On return, the size of @c infos, if @c QC_RESULT_OK is returned.
     *
     * @return QC_RESULT_OK, if the parsing was not aborted due to resource
     *         exhaustion or equivalent.
     */
    int32_t (* qc_get_field_info)(GWBUF* stmt, const QC_FIELD_INFO** infos, uint32_t* n_infos);

    /**
     * Reports function information.
     *
     * @param stmt    A COM_QUERY or COM_STMT_PREPARE packet.
     * @param infos   On return, array of function infos, if @c QC_RESULT_OK is returned.
     * @param n_infos On return, the size of @c infos, if @c QC_RESULT_OK is returned.
     *
     * @return QC_RESULT_OK, if the parsing was not aborted due to resource
     *         exhaustion or equivalent.
     */
    int32_t (* qc_get_function_info)(GWBUF* stmt, const QC_FUNCTION_INFO** infos, uint32_t* n_infos);

    /**
     * Return the preparable statement of a PREPARE statement.
     *
     * @param stmt             A COM_QUERY or COM_STMT_PREPARE packet.
     * @param preparable_stmt  On return, the preparable statement (provided @c stmt is a
     *                         PREPARE statement), if @c QC_RESULT_OK is returned. Otherwise
     *                         NULL.
     *
     * @attention The returned GWBUF is the property of @c stmt and will be deleted when
     *            @c stmt is. If the preparable statement need to be retained beyond the
     *            lifetime of @c stmt, it must be cloned.
     *
     * @return QC_RESULT_OK, if the parsing was not aborted due to resource
     *         exhaustion or equivalent.
     */
    int32_t (* qc_get_preparable_stmt)(GWBUF* stmt, GWBUF** preparable_stmt);

    /**
     * Set the version of the server. The version may affect how a statement
     * is classified. Note that the server version is maintained separately
     * for each thread.
     *
     * @param version  Version encoded as MariaDB encodes the version, i.e.:
     *                 version = major * 10000 + minor * 100 + patch
     */
    void (* qc_set_server_version)(uint64_t version);

    /**
     * Get the thread specific version assumed of the server. If the version has
     * not been set, all values are 0.
     *
     * @param version  The version encoded as MariaDB encodes the version, i.e.:
     *                 version = major * 10000 + minor * 100 + patch
     */
    void (* qc_get_server_version)(uint64_t* version);

    /**
     * Gets the sql mode of the *calling* thread.
     *
     * @param sql_mode  The mode.
     *
     * @return QC_RESULT_OK
     */
    int32_t (* qc_get_sql_mode)(qc_sql_mode_t* sql_mode);

    /**
     * Sets the sql mode for the *calling* thread.
     *
     * @param sql_mode  The mode.
     *
     * @return QC_RESULT_OK if @sql_mode is valid, otherwise QC_RESULT_ERROR.
     */
    int32_t (* qc_set_sql_mode)(qc_sql_mode_t sql_mode);

    /**
     * Gets the options of the *calling* thread.
     *
     * @return Bit mask of values from qc_option_t.
     */
    uint32_t (* qc_get_options)();

    /**
     * Sets the options for the *calling* thread.
     *
     * @param options Bits from qc_option_t.
     *
     * @return QC_RESULT_OK if @c options is valid, otherwise QC_RESULT_ERROR.
     */
    int32_t (* qc_set_options)(uint32_t options);

    /**
     * Get result from info.
     *
     * @param  The info whose result should be returned.
     *
     * @return The result of the provided info.
     */
    QC_STMT_RESULT (* qc_get_result_from_info)(const QC_STMT_INFO* info);

    /**
     * Return statement currently being classified.
     *
     * @param ppStmp  Pointer to pointer that on return will point to the
     *                statement being classified.
     * @param pLen    Pointer to value that on return will contain the length
     *                of the returned string.
     *
     * @return QC_RESULT_OK if a statement was returned (i.e. a statement is being
     *         classified), QC_RESULT_ERROR otherwise.
     */
    int32_t (* qc_get_current_stmt)(const char** ppStmt, size_t* pLen);

    /**
     * Get canonical statement
     *
     * @param info  The info whose canonical statement should be returned.
     *
     * @attention - The string_view refers to data that remains valid only as long
     *              as @c info remains valid.
     *            - If @c info is of a COM_STMT_PREPARE, then the canonical string will
     *              be suffixed by ":P".
     *
     * @return The canonical statement.
     */
    std::string_view (* qc_info_get_canonical)(const QC_STMT_INFO* info);
};

/**
 * QC_CACHE_PROPERTIES specifies the limits of the query classification cache.
 */
struct QC_CACHE_PROPERTIES
{
    int64_t max_size;   /** The maximum size of the cache. */
};

/**
 * QC_CACHE_STATS provides statistics of the cache.
 */
struct QC_CACHE_STATS
{
    int64_t size;       /** The current size of the cache. */
    int64_t inserts;    /** The number of inserts. */
    int64_t hits;       /** The number of hits. */
    int64_t misses;     /** The number of misses. */
    int64_t evictions;  /** The number of evictions. */
};

/**
 * Loads and sets up the default query classifier.
 *
 * This must be called once during the execution of a process. The query
 * classifier functions can only be used if this function first and thereafter
 * the @c qc_process_init return true.
 *
 * MaxScale calls this function, so plugins should not do that.
 *
 * @param cache_properties  If non-NULL, specifies the properties of the QC cache.
 * @param sql_mode          The default sql mode.
 * @param plugin_name       The name of the plugin from which the query classifier
 *                          should be loaded.
 * @param plugin_args       The arguments to be provided to the query classifier.
 *
 * @return True if the query classifier could be loaded and initialized,
 *         false otherwise.
 *
 * @see qc_process_init qc_thread_init
 */
bool qc_setup(const QC_CACHE_PROPERTIES* cache_properties,
              qc_sql_mode_t sql_mode,
              const char* plugin_name,
              const char* plugin_args);

/**
 * Loads and setups the default query classifier, and performs
 * process and thread initialization.
 *
 * This is primary intended for making the setup of stand-alone
 * test-programs simpler.
 *
 * @param cache_properties  If non-NULL, specifies the properties of the QC cache.
 * @param sql_mode          The default sql mode.
 * @param plugin_name       The name of the plugin from which the query classifier
 *                          should be loaded.
 * @param plugin_args       The arguments to be provided to the query classifier.
 *
 * @return True if the query classifier could be loaded and initialized,
 *         false otherwise.
 *
 * @see qc_end.
 */
bool qc_init(const QC_CACHE_PROPERTIES* cache_properties,
             qc_sql_mode_t sql_mode,
             const char* plugin_name,
             const char* plugin_args);

/**
 * Performs thread and process finalization.
 *
 * This is primary intended for making the tear-down of stand-alone
 * test-programs simpler.
 */
void qc_end();

/**
 * Intializes the query classifier.
 *
 * This function should be called once, provided @c qc_setup returned true,
 * before the query classifier functionality is used.
 *
 * MaxScale calls this functions, so plugins should not do that.
 *
 * @param kind  What kind of initialization should be performed.
 *              Combination of qc_init_kind_t.
 *
 * @return True, if the process wide initialization could be performed.
 *
 * @see qc_process_end qc_thread_init
 */
bool qc_process_init(uint32_t kind);

/**
 * Finalizes the query classifier.
 *
 * A successful call of @c qc_process_init should before program exit be
 * followed by a call to this function. MaxScale calls this function, so
 * plugins should not do that.
 *
 * @param kind  What kind of finalization should be performed.
 *              Combination of qc_init_kind_t.
 *
 * @see qc_process_init qc_thread_end
 */
void qc_process_end(uint32_t kind);

/**
 * Loads a particular query classifier.
 *
 * In general there is no need to use this function, but rely upon qc_init().
 * However, if there is a need to use multiple query classifiers concurrently
 * then this function provides the means for that. Note that after a query
 * classifier has been loaded, it must explicitly be initialized before it
 * can be used.
 *
 * @param plugin_name  The name of the plugin from which the query classifier
 *                     should be loaded.
 *
 * @return A QUERY_CLASSIFIER object if successful, NULL otherwise.
 *
 * @see qc_unload
 */
QUERY_CLASSIFIER* qc_load(const char* plugin_name);

/**
 * Unloads an explicitly loaded query classifier.
 *
 * @see qc_load
 */
void qc_unload(QUERY_CLASSIFIER* classifier);

/**
 * Performs thread initialization needed by the query classifier. Should
 * be called in every thread.
 *
 * MaxScale calls this function, so plugins should not do that.
 *
 * @param kind  What kind of initialization should be performed.
 *              Combination of qc_init_kind_t.
 *
 * @return True if the initialization succeeded, false otherwise.
 *
 * @see qc_thread_end
 */
bool qc_thread_init(uint32_t kind);

/**
 * Performs thread finalization needed by the query classifier.
 * A successful call to @c qc_thread_init should at some point be
 * followed by a call to this function.
 *
 * MaxScale calls this function, so plugins should not do that.
 *
 * @param kind  What kind of finalization should be performed.
 *              Combination of qc_init_kind_t.
 *
 * @see qc_thread_init
 */
void qc_thread_end(uint32_t kind);

/**
 * Enable or disable the query classifier cache on this thread
 *
 * @param enabled If set to true, the cache is enabled. If set to false, the cache id disabled.
 */
void qc_use_local_cache(bool enabled);

/**
 * Get cache statistics for the calling thread.
 *
 * @param stats[out]  Cache statistics.
 *
 * @return True, if caching is enabled, false otherwise.
 */
bool qc_get_cache_stats(QC_CACHE_STATS* stats);

/**
 * Get cache statistics for the calling thread.
 *
 * @return An object if caching is enabled, NULL otherwise.
 */
json_t* qc_get_cache_stats_as_json();

/**
 * Get the cache properties.
 *
 * @param[out] properties  Cache properties.
 */
void qc_get_cache_properties(QC_CACHE_PROPERTIES* properties);

/**
 * Set the cache properties.
 *
 * @param properties  Cache properties.
 *
 * @return True, if the properties could be set, false if at least
 *         one property is invalid or if the combination of property
 *         values is invalid.
 */
bool qc_set_cache_properties(const QC_CACHE_PROPERTIES* properties);

/**
 * Public interface to query classifier cache state.
 */
struct QC_CACHE_ENTRY
{
    int64_t        hits;
    QC_STMT_RESULT result;
};

/**
 * Obtain query classifier cache information for the @b calling thread.
 *
 * @param state  Map where information is added.
 * @param top    How many entries to collect.
 *
 * @note Calling with a non-empty @c state means that a cumulative result
 *       will be obtained, that is, the hits of a particular key will
 *       be added the hits of that key if it already is in the map.
 */
void qc_get_cache_state(std::map<std::string, QC_CACHE_ENTRY>& state, size_t top);

/**
 * Return statement currently being classified.
 *
 * @param ppStmp  Pointer to pointer that on return will point to the
 *                statement being classified.
 * @param pLen    Pointer to value that on return will contain the length
 *                of the returned string.
 *
 * @return True, if a statement was returned (i.e. a statement is being
 *         classified), false otherwise.
 *
 * @note A string /may/ be returned /only/ when this function is called from
 *       a signal handler that is called due to the classifier causing
 *       a crash.
 */
bool qc_get_current_stmt(const char** ppStmt, size_t* pLen);

/**
 * Common query classifier properties as JSON.
 *
 * @param zHost  The MaxScale host.
 *
 * @return A json object containing properties.
 */
std::unique_ptr<json_t> qc_as_json(const char* zHost);

/**
 * Alter common query classifier properties.
 *
 * @param pJson  A JSON object.
 *
 * @return True, if the object was valid and parameters could be changed,
 *         false otherwise.
 */
bool qc_alter_from_json(json_t* pJson);

/**
 * Return query classifier cache content.
 *
 * The values are sorted with the most used entries first.
 *
 * @param zHost      The MaxScale host.
 * @param top        The number of entries that are returned
 *
 * @return A json object containing information about the query classifier cache.
 */
<<<<<<< HEAD
std::unique_ptr<json_t> qc_cache_as_json(const char* zHost);

/**
 * Clear query classifier cache for current thread.
 *
 * @return The amount of memory freed.
 */
int64_t qc_clear_thread_cache();
=======
std::unique_ptr<json_t> qc_cache_as_json(const char* zHost, size_t top);
>>>>>>> 31d867d1
<|MERGE_RESOLUTION|>--- conflicted
+++ resolved
@@ -581,15 +581,11 @@
  *
  * @return A json object containing information about the query classifier cache.
  */
-<<<<<<< HEAD
-std::unique_ptr<json_t> qc_cache_as_json(const char* zHost);
+std::unique_ptr<json_t> qc_cache_as_json(const char* zHost, size_t top);
 
 /**
  * Clear query classifier cache for current thread.
  *
  * @return The amount of memory freed.
  */
-int64_t qc_clear_thread_cache();
-=======
-std::unique_ptr<json_t> qc_cache_as_json(const char* zHost, size_t top);
->>>>>>> 31d867d1
+int64_t qc_clear_thread_cache();